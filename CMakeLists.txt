
CMAKE_MINIMUM_REQUIRED(VERSION 2.8.12)

IF(NOT ("${CMAKE_MAJOR_VERSION}.${CMAKE_MINOR_VERSION}" LESS 3.0))
    CMAKE_POLICY(SET CMP0050 OLD)
    # silently ignore errors in add_dependency():
    CMAKE_POLICY(SET CMP0046 OLD)
ENDIF()

# just avoid a warning mess. 
IF(NOT ("${CMAKE_MAJOR_VERSION}.${CMAKE_MINOR_VERSION}.${CMAKE_PATCH_VERSION}" LESS 3.0.2))
    CMAKE_POLICY(SET CMP0043 OLD)
ENDIF()

IF(NOT ("${CMAKE_MAJOR_VERSION}.${CMAKE_MINOR_VERSION}.${CMAKE_PATCH_VERSION}" LESS 3.1.3))
    CMAKE_POLICY(SET CMP0054 OLD)
ENDIF()

########### Project name ###########
PROJECT(Stellarium)
# Use integer versions instead of strings for easier handling if required
SET(STELLARIUM_MAJOR 0)
<<<<<<< HEAD
SET(STELLARIUM_MINOR 15)
=======
SET(STELLARIUM_MINOR 90)
>>>>>>> 30ef0df9
SET(STELLARIUM_PATCH 0)
ADD_DEFINITIONS(
-DSTELLARIUM_MAJOR=${STELLARIUM_MAJOR}
-DSTELLARIUM_MINOR=${STELLARIUM_MINOR}
-DSTELLARIUM_PATCH=${STELLARIUM_PATCH}
)
SET(VERSION "${STELLARIUM_MAJOR}.${STELLARIUM_MINOR}.${STELLARIUM_PATCH}")
SET(PACKAGE stellarium)
SET(COPYRIGHT_YEARS "2000-2016")

SET(PACKAGE_VERSION "${VERSION}")
ADD_DEFINITIONS(-DPACKAGE_VERSION="${PACKAGE_VERSION}")
ADD_DEFINITIONS(-DCOPYRIGHT_YEARS="${COPYRIGHT_YEARS}")

SET(MINIMAL_QT_VERSION "5.3.0")

# Use customized cmake macros
SET(CMAKE_MODULE_PATH ${PROJECT_SOURCE_DIR}/cmake)

########### Main global variables ###########
IF(NOT CMAKE_BUILD_TYPE)
    SET(CMAKE_BUILD_TYPE Release CACHE STRING "Choose the type of build, options are: None Debug GProf Valgrind Release RelWithDebInfo MinSizeRel." FORCE)
ENDIF()

SET(STELLARIUM_RELEASE_BUILD 0 CACHE BOOL "Set 1 to build as an official release (0 for development snapshots).")
IF(STELLARIUM_RELEASE_BUILD)
     ADD_DEFINITIONS(-DSTELLARIUM_RELEASE_BUILD)
ENDIF()

# GZ I had seen that some releases (e.g. 0.13.3 Ubuntu/ARM) were not compiled with NDEBUG defined. Maybe a bug in compilatation setup? 
# Hint from http://public.kitware.com/Bug/view.php?id=14292. Actually fixed with CMake 2.8.12, but maybe we have other effects?
if(NOT CMAKE_BUILD_TYPE STREQUAL "Debug")
    ADD_DEFINITIONS(-DQT_NO_DEBUG -DNDEBUG)
endif()

# Use ccache if possible
find_program(CCACHE_PROGRAM ccache)
if(CCACHE_PROGRAM)
    MESSAGE(STATUS "Found ccache ${CCACHE_PROGRAM}")
    set_property(GLOBAL PROPERTY RULE_LAUNCH_COMPILE "${CCACHE_PROGRAM}")
endif()

# Add gprof build options if necessary.  Note gmon.out will be created in working directory when Stellarium is executed
IF(${CMAKE_BUILD_TYPE} MATCHES "GProf")
    SET(CMAKE_C_FLAGS "${CMAKE_C_FLAGS} -fprofile-arcs")
    SET(CMAKE_CXX_FLAGS "${CMAKE_CXX_FLAGS} -fprofile-arcs")
    SET(CMAKE_EXE_LINKER_FLAGS "${CMAKE_EXE_LINKER_FLAGS} -pg")
ENDIF()

# Add valgrind build options if necessary
IF(${CMAKE_BUILD_TYPE} MATCHES "Valgrind")
    SET(CMAKE_C_FLAGS "${CMAKE_C_FLAGS} -O0 -g")
    SET(CMAKE_CXX_FLAGS "${CMAKE_CXX_FLAGS} -O0 -g")
ENDIF()

IF(${CMAKE_SYSTEM_NAME} MATCHES "Darwin")
    SET(APPLE 1)
    SET(CMAKE_CXX_FLAGS "${CMAKE_CXX_FLAGS} -stdlib=libc++")
ENDIF()

IF(CMAKE_COMPILER_IS_GNUCXX OR CMAKE_COMPILER_IS_GNUCC)
    IF(WIN32)
        # The stars structs rely on gnu gcc packing of bit-fields.
        SET(CMAKE_CXX_FLAGS "${CMAKE_CXX_FLAGS} -mno-ms-bitfields")
    ENDIF()
    SET(GCC_VERSION "${CMAKE_CXX_COMPILER_VERSION}")
ELSE()
    SET(GCC_VERSION "0.0")
ENDIF()

# _USE_MATH_DEFINES enables use of math constants like M_PI,
# which are by default disabled in standard C++ mode (like std=c++11 instead of std=gnu11)
ADD_DEFINITIONS(-D_USE_MATH_DEFINES)

# flags shared for gcc-like compilers (also MinGW/Clang)
# Qt 5.7 requires C++11 support
SET(STEL_GCC_C_FLAGS "-Wall -Wextra -Wno-unused-parameter -Wno-unused-result")
SET(STEL_GCC_CXX_FLAGS "-Wall -Wextra -Wno-unused-parameter -Wno-unused-result")

SET(STELLARIUM_USE_CPP11 1 CACHE BOOL "Set whether to try using C++11 when compiling. Required for Qt >= 5.7")
IF(STELLARIUM_USE_CPP11)
    IF(NOT (CMAKE_VERSION VERSION_LESS 3.1.0))
        # Let CMake handle setting C++11 (since 3.1)
        SET(CMAKE_CXX_STANDARD 11)
    ELSE()
        # Add std=c++11 to gcc flags
        SET(STEL_GCC_CXX_FLAGS "-std=c++11 ${STEL_GCC_CXX_FLAGS}")
    ENDIF()

ENDIF()

IF(WIN32)
     IF(NOT MSVC)
          # MinGW requires enabling of exceptions, version number storage and MinGW-specific threading
          SET(STEL_MINGW_FLAGS "-fexceptions -fident -mthreads")
          SET(CMAKE_C_FLAGS "${CMAKE_C_FLAGS} ${STEL_GCC_C_FLAGS} ${STEL_MINGW_FLAGS}")
          SET(CMAKE_CXX_FLAGS "${CMAKE_CXX_FLAGS} ${STEL_GCC_CXX_FLAGS} ${STEL_MINGW_FLAGS}")
          # -mwindows generates a windows GUI app
          SET(CMAKE_EXE_LINKER_FLAGS "${CMAKE_EXE_LINKER_FLAGS} ${STEL_MINGW_FLAGS} -mwindows")
     ELSE() # MSVC
          # NOMINMAX So that windows.h does not redefine min and max
          # _WINSOCKAPI_ Prevent window.s from including winsock.h
          ADD_DEFINITIONS(-DNOMINMAX -D_WINSOCKAPI_ /D_CRT_SECURE_NO_WARNINGS /wd4244 /wd4005 /wd4101 /wd4996 /wd4305 /wd4805)
     ENDIF()
ELSE()
     SET(CMAKE_C_FLAGS "${CMAKE_C_FLAGS} ${STEL_GCC_C_FLAGS}")
     SET(CMAKE_CXX_FLAGS "${CMAKE_CXX_FLAGS} ${STEL_GCC_CXX_FLAGS}")
ENDIF()

# CMake 3.0.0 the CMAKE_<LANG>_COMPILER_ID value for Apple-provided Clang is now AppleClang
IF("${CMAKE_CXX_COMPILER_ID}" MATCHES "Clang")
     # using regular Clang or AppleClang
     SET(CMAKE_CXX_FLAGS "${CMAKE_CXX_FLAGS} -Woverloaded-virtual -Wno-unused-private-field -Wno-uninitialized -Wno-tautological-constant-out-of-range-compare")
     # The cosmetic fix for Clang 3.4
     IF(${CMAKE_CXX_COMPILER_VERSION} VERSION_GREATER 3.3)
          SET(CMAKE_CXX_FLAGS "${CMAKE_CXX_FLAGS} -Wno-unused-const-variable -Wno-unused-result")
     ENDIF()
ENDIF()

# FreeBSD-specific compiler flags
# resolve bug for FreeBSD/amd64 and NVIDIA proprietary drivers 
IF(${CMAKE_SYSTEM_NAME} STREQUAL "FreeBSD")
     # Use -pthread compilation option to properly link to threading library
     SET(CMAKE_CXX_FLAGS "${CMAKE_CXX_FLAGS} -pthread")
     IF(${GCC_VERSION} VERSION_GREATER 4.7)
          SET(CMAKE_CXX_FLAGS "${CMAKE_CXX_FLAGS} -Wno-unused-local-typedefs")
     ENDIF()
ENDIF()

# best way to get to APPLE?
IF(APPLE)
     SET(CMAKE_CXX_FLAGS "${CMAKE_CXX_FLAGS} -fno-common -Wall -Wextra")
     # using regular Clang or AppleClang
     IF("${CMAKE_CXX_COMPILER_ID}" MATCHES "Clang")
          SET(CMAKE_CXX_FLAGS "${CMAKE_CXX_FLAGS} -Wno-unused-private-field -Wno-unknown-warning-option -Wno-unused-const-variable -Wno-unused-result")
     ENDIF()
     SET(CMAKE_C_FLAGS "${CMAKE_C_FLAGS} -fno-common -Wall -Wextra -Wno-unused-parameter")

     # We support only 64 bits MacOSX
     SET(CMAKE_OSX_ARCHITECTURES "x86_64")
ENDIF()

# This activates Link Time Optimization on recent GCC
# Unfortunately, it also seems to break static plugins
# It's providing a 20% size reduction, and probably a faster code when activated
#SET(CMAKE_C_FLAGS "${CMAKE_C_FLAGS} -fvisibility=hidden -ffunction-sections -flto")
#SET(CMAKE_CXX_FLAGS "${CMAKE_CXX_FLAGS} -fvisibility=hidden -ffunction-sections -flto")
#SET(CMAKE_EXE_LINKER_FLAGS "${CMAKE_EXE_LINKER_FLAGS} -Wl,--gc-sections -flto -ffunction-sections -fuse-linker-plugin")

########### Others ###########
# Activate translation
SET(ENABLE_NLS 1 CACHE BOOL "Define whether program translation should be supported.")
IF(ENABLE_NLS)
     ADD_DEFINITIONS(-DENABLE_NLS)
ENDIF()


# Activate media support
SET(ENABLE_MEDIA 1 CACHE BOOL "Define whether media support should be activated.")

SET(ENABLE_SCRIPTING 1 CACHE BOOL "Define whether scripting features should be activated.")
IF(ENABLE_SCRIPTING)
     # (De-)Activate the script edit console
     SET(ENABLE_SCRIPT_CONSOLE 1 CACHE BOOL "Define whether to build the script console feature.")
     IF(ENABLE_SCRIPT_CONSOLE)
          ADD_DEFINITIONS(-DENABLE_SCRIPT_CONSOLE)
     ENDIF()
ELSE()
     ADD_DEFINITIONS(-DDISABLE_SCRIPTING)
ENDIF()


SET(STELLARIUM_GUI_MODE Standard CACHE STRING "Choose the type of GUI to build, options are: Standard, None")

SET(GENERATE_PACKAGE_TARGET 1 CACHE BOOL "Set to 1 or true if you want to have make package target")

# On WIN32 we need to split the main binary into a small binary and a dll
# This is for allowing to link dynamic plug-ins afterward
# It does not seem to work with MSVC, so I disable it for the moment.
IF(WIN32 AND NOT MSVC)
     SET(GENERATE_STELMAINLIB 1)
ELSE()
     SET(GENERATE_STELMAINLIB 0)
ENDIF()

########### User Guide ###############
IF(EXISTS "${CMAKE_SOURCE_DIR}/guide/guide.pdf")
     MESSAGE(STATUS "Found Stellarium User Guide")
     INSTALL(FILES guide/guide.pdf DESTINATION share/${PACKAGE}/guide)
     SET(ISS_GUIDE "Name: \"{group}\\{cm:UserGuide}\"; Filename: \"{app}\\guide\\guide.pdf\"")
ELSE()
     SET(ISS_GUIDE "; No link to Stellarium User Guide")
ENDIF()

########### Plugin setup #############

SET(STELLARIUM_PLUGINS) # Global list of all the plugins.
MACRO(ADD_PLUGIN NAME DEFAULT)
     STRING(TOUPPER ${NAME} NAME_UP)
     SET(USE_PLUGIN_${NAME_UP} ${DEFAULT} CACHE BOOL "Define whether the ${NAME} plugin should be created.")
     SET(STELLARIUM_PLUGINS ${STELLARIUM_PLUGINS} ${NAME})
ENDMACRO()

#### demo plugins ####
ADD_PLUGIN(HelloStelModule 0)
ADD_PLUGIN(SimpleDrawLine 0)
#### work plugins ####
ADD_PLUGIN(AngleMeasure 1)
ADD_PLUGIN(ArchaeoLines 1)
ADD_PLUGIN(CompassMarks 1)
ADD_PLUGIN(Exoplanets 1)
ADD_PLUGIN(EquationOfTime 1)
ADD_PLUGIN(FOV 1)
ADD_PLUGIN(LogBook 0)
ADD_PLUGIN(MeteorShowers 1)
ADD_PLUGIN(NavStars 1)
ADD_PLUGIN(Novae 1)
ADD_PLUGIN(Observability 1)
ADD_PLUGIN(Oculars 1)
ADD_PLUGIN(PointerCoordinates 1)
ADD_PLUGIN(Pulsars 1)
ADD_PLUGIN(Quasars 1)
# SOCIS 2015:
ADD_PLUGIN(RemoteControl 1)
ADD_PLUGIN(RemoteSync 0)
ADD_PLUGIN(Satellites 1)
ADD_PLUGIN(Scenery3d 1)
ADD_PLUGIN(SolarSystemEditor 1)
ADD_PLUGIN(Supernovae 1)
ADD_PLUGIN(TextUserInterface 1)
ADD_PLUGIN(TelescopeControl 1)
ADD_PLUGIN(TimeZoneConfiguration 1)

########## Static plugins need to define includes and libraries
########## for the compilation of Stellarium itself

IF(USE_PLUGIN_LOGBOOK)
     SET(QT_USE_QTSQL TRUE) # For LogBook we also need SQL module
ENDIF()

# Custom target used to manage dependencies of stellarium -> Static plugins
# It is important that static plugins are compiled before stellarium main executable is linked
ADD_CUSTOM_TARGET(AllStaticPlugins ALL)

########### Find packages ###########
FIND_PACKAGE(Qt5Core REQUIRED)
GET_TARGET_PROPERTY(QMAKE_LOCATION Qt5::qmake LOCATION)
IF(${Qt5Core_VERSION_STRING} VERSION_LESS MINIMAL_QT_VERSION)
     MESSAGE(FATAL_ERROR "Found Qt5: ${QMAKE_LOCATION} (found unsuitable version \"${Qt5Core_VERSION_STRING}\", required is \"${MINIMAL_QT_VERSION}\")")
ELSE()
     MESSAGE(STATUS "Found Qt5: ${QMAKE_LOCATION} (found suitable version \"${Qt5Core_VERSION_STRING}\")")
ENDIF()
FIND_PACKAGE(Qt5Concurrent REQUIRED)
FIND_PACKAGE(Qt5Gui REQUIRED)
FIND_PACKAGE(Qt5Network REQUIRED)
FIND_PACKAGE(Qt5OpenGL REQUIRED)
FIND_PACKAGE(Qt5Widgets REQUIRED)
FIND_PACKAGE(Qt5PrintSupport REQUIRED)
IF(USE_PLUGIN_TELESCOPECONTROL)
     FIND_PACKAGE(Qt5SerialPort REQUIRED)
ENDIF()
IF(WIN32)
     FIND_PACKAGE(Qt5Sql REQUIRED)
     FIND_PACKAGE(Qt5XmlPatterns REQUIRED)
ENDIF()


# Tell CMake to run moc when necessary:
set(CMAKE_AUTOMOC ON)
# As moc files are generated in the binary dir, tell CMake to always look for includes there:
set(CMAKE_INCLUDE_CURRENT_DIR ON)

IF(ENABLE_SCRIPTING)
    SET(QT_USE_QTSCRIPT TRUE)
    FIND_PACKAGE(Qt5Script REQUIRED)
    INCLUDE_DIRECTORIES(${Qt5Script_INCLUDE_DIRS})
ENDIF()
IF(ENABLE_MEDIA)
    ADD_DEFINITIONS(-DENABLE_MEDIA)
    FIND_PACKAGE(Qt5Multimedia REQUIRED)
    FIND_PACKAGE(Qt5MultimediaWidgets REQUIRED)
    INCLUDE_DIRECTORIES(${Qt5Multimedia_INCLUDE_DIRS})
    INCLUDE_DIRECTORIES(${Qt5MultimediaWidgets_INCLUDE_DIRS})
ENDIF()

# I add this test because on Windows with angle we should not link
# with OpenGL.  Maybe there is a better way to do that.
IF("${Qt5Gui_OPENGL_LIBRARIES}" MATCHES "opengl")
    FIND_PACKAGE(OpenGL REQUIRED)
ENDIF()
IF(NOT WIN32)
    FIND_PACKAGE(ZLIB)
ELSE()
    SET(ZLIB_INCLUDE_DIR ${CMAKE_SOURCE_DIR}/src/core/external/zlib)
ENDIF()

FIND_PACKAGE(Qt5Test)
INCLUDE_DIRECTORIES(${Qt5Test_INCLUDE_DIRS})

########### Set some global variables ###########
IF(UNIX AND NOT WIN32)
    IF(APPLE)
        SET(CMAKE_INSTALL_PREFIX "${PROJECT_BINARY_DIR}/Stellarium.app/Contents")
    ELSE()
        ADD_DEFINITIONS(-DINSTALL_DATADIR="${CMAKE_INSTALL_PREFIX}/share/stellarium")
        ADD_DEFINITIONS(-DINSTALL_LOCALEDIR="${CMAKE_INSTALL_PREFIX}/share/locale")
        # Used in generating the documentation (doc/stellarium.pod.cmake):
        SET(INSTALL_DATADIR "${CMAKE_INSTALL_PREFIX}/share/stellarium")
    ENDIF()
ELSE()
    ADD_DEFINITIONS(-DINSTALL_DATADIR=".")
    ADD_DEFINITIONS(-DINSTALL_LOCALEDIR="./locale")
ENDIF()

########### Get revision number for non-release builds ###########
IF(NOT STELLARIUM_RELEASE_BUILD)
    # Hack until CMake detection for Bazaar is finished
    EXECUTE_PROCESS(COMMAND bzr revno WORKING_DIRECTORY ${CMAKE_CURRENT_SOURCE_DIR} TIMEOUT 30 OUTPUT_VARIABLE BZR_REVISION OUTPUT_STRIP_TRAILING_WHITESPACE ERROR_VARIABLE BZR_ERROR)
    EXECUTE_PROCESS(COMMAND bzr version-info --custom --template={branch_nick} WORKING_DIRECTORY ${CMAKE_CURRENT_SOURCE_DIR} TIMEOUT 30 OUTPUT_VARIABLE BZR_BRANCH OUTPUT_STRIP_TRAILING_WHITESPACE ERROR_VARIABLE BZR_ERROR)
    IF(BZR_REVISION)
        SET(PACKAGE_VERSION "${VERSION}.${BZR_REVISION}")
        ADD_DEFINITIONS(-DBZR_REVISION="${BZR_REVISION}")
        ADD_DEFINITIONS(-DBZR_BRANCH="${BZR_BRANCH}")
    ENDIF()
    # MESSAGE(STATUS "Branch: ${BZR_BRANCH}; Revision: ${BZR_REVISION}; Error: ${BZR_ERROR}")
    IF(STELLARIUM_VERSION)
        SET(PACKAGE_VERSION "${STELLARIUM_VERSION}")
        ADD_DEFINITIONS(-DSTELLARIUM_VERSION="${STELLARIUM_VERSION}")
    ENDIF()
ENDIF()


IF(WIN32)
    #######################################################
    ### Generate icon file name                         ###
    #######################################################

    IF(STELLARIUM_RELEASE_BUILD)
       SET(PACKAGE_ICON "stellarium")
    ELSE()
       SET(PACKAGE_ICON "stellarium-gray")
    ENDIF()

    #######################################################
    ### Generate a VersionInfo file                     ###
    #######################################################

    IF(STELLARIUM_RELEASE_BUILD)
       SET(PACKAGE_VERSION_RC "${PACKAGE_VERSION},0")
    ELSE()
       SET(PACKAGE_VERSION_RC "${PACKAGE_VERSION}")
    ENDIF()
    STRING(REGEX REPLACE "([.]+)" "," PACKAGE_VERSION_RC ${PACKAGE_VERSION_RC})
    CONFIGURE_FILE(${CMAKE_SOURCE_DIR}/cmake/stellarium.rc.cmake ${CMAKE_CURRENT_BINARY_DIR}/stellarium.rc @ONLY)

    #######################################################
    ### [Optional] Embed icon in the Windows executable ###
    #######################################################

    SET(ENABLE_WINDOWS_EXE_ICON 1 CACHE BOOL "Determine if it should try to embed the Stellarium icon in the Windows .exe file")
    IF(ENABLE_WINDOWS_EXE_ICON AND NOT RC_COMPILER_PATH)
        IF(NOT MSVC)
            #The mingGW snapshot distributed with the Qt SDK has it under this name.
            SET(RC_COMPILER_FILENAME "windres.exe")
            FIND_FILE(RC_COMPILER_PATH ${RC_COMPILER_FILENAME})
        ENDIF()
        IF(RC_COMPILER_PATH)
            MESSAGE(STATUS "Found .rc compiler: ${RC_COMPILER_PATH}")
        ENDIF(RC_COMPILER_PATH)
    ENDIF(ENABLE_WINDOWS_EXE_ICON AND NOT RC_COMPILER_PATH)

    #######################################################
    ### Generate an Inno Setup project file             ###
    #######################################################

    # Try to guess the MinGW /bin directory...
    GET_FILENAME_COMPONENT(MINGW_BIN_DIRECTORY ${CMAKE_CXX_COMPILER} PATH)
    IF("${CMAKE_SIZEOF_VOID_P}" EQUAL "4")
        SET(ISS_ARCHITECTURE_SPECIFIC ";In the 64-bit only version, this line switches the installer to 64-bit mode.")
        SET(ISS_PACKAGE_PLATFORM "win32")
	# TODO: Add selector for VC2013/VC2015
        SET(REDIST_VERSION "VC_REDIST_X86")
        IF(MSVC)
            SET(REDIST_FILES "Source: \"${CMAKE_SOURCE_DIR}/util/vcredist/vcredist_x86.exe\"; DestDir: \"{tmp}\";")
            SET(REDIST_RUN "Filename: \"{tmp}/vcredist_x86.exe\"; Parameters: \"/passive /Q:a /c:\"\"msiexec /qb /i vcredist.msi\"\" \"; StatusMsg: \"{cm:RedistRun}\"; Check: VCRedistNeedsInstall")
        ELSE()
            SET(REDIST_FILES "Source: \"${MINGW_BIN_DIRECTORY}/libstdc++*.dll\"; DestDir: \"{app}\";\nSource: \"${MINGW_BIN_DIRECTORY}/libgcc_s_dw2-1.dll\"; DestDir: \"{app}\";\nSource: \"${MINGW_BIN_DIRECTORY}/libwinpthread*.dll\"; DestDir: \"{app}\";")
            SET(REDIST_RUN "; Redistributable package not required for MinGW")
        ENDIF()
    ELSEIF("${CMAKE_SIZEOF_VOID_P}" EQUAL "8")
        SET(ISS_ARCHITECTURE_SPECIFIC ";Make the installer run only on win64:\nArchitecturesAllowed=x64\n;Switch to 64-bit install mode:\nArchitecturesInstallIn64BitMode=x64")
        SET(ISS_PACKAGE_PLATFORM "win64")
	# TODO: Add selector for VC2013/VC2015
        SET(REDIST_VERSION "VC_REDIST_X64")
        IF(MSVC)
            SET(REDIST_FILES "Source: \"${CMAKE_SOURCE_DIR}/util/vcredist/vcredist_x64.exe\"; DestDir: \"{tmp}\";")
            SET(REDIST_RUN "Filename: \"{tmp}/vcredist_x64.exe\"; Parameters: \"/passive /Q:a /c:\"\"msiexec /qb /i vcredist.msi\"\" \"; StatusMsg: \"{cm:RedistRun}\"; Check: VCRedistNeedsInstall")
        ELSE()
            SET(REDIST_FILES "Source: \"${MINGW_BIN_DIRECTORY}/libstdc++*.dll\"; DestDir: \"{app}\";\nSource: \"${MINGW_BIN_DIRECTORY}/libwinpthread*.dll\"; DestDir: \"{app}\";\nSource: \"${MINGW_BIN_DIRECTORY}/libgcc_s_sjlj*.dll\"; DestDir: \"{app}\";")
            SET(REDIST_RUN "; Redistributable package not required for MinGW")
        ENDIF()
    ENDIF()
    SET(ISS_AUTOGENERATED_WARNING "Do not edit this file! It has been automatically generated by CMake. Your changes will be lost the next time CMake is run.")

    IF(GENERATE_STELMAINLIB)
        SET(STELMAINLIB "Source: \"${CMAKE_INSTALL_PREFIX}/lib/libstelMain.dll\"; DestDir: \"{app}\";")
        SET(MESALIB "; MESA libraries isn't used")
    ELSE()
        SET(STELMAINLIB "; StelMainLib isn't used")
        SET(MESALIB "Source: \"${CMAKE_SOURCE_DIR}/util/MESA/opengl32sw.dll\"; DestDir: \"{app}\";")
    ENDIF()
    GET_TARGET_PROPERTY(QtConcurrent_location Qt5::Concurrent LOCATION)
    GET_TARGET_PROPERTY(QtCore_location Qt5::Core LOCATION)
    GET_TARGET_PROPERTY(QtGui_location Qt5::Gui LOCATION)
    GET_TARGET_PROPERTY(QtOpenGL_location Qt5::OpenGL LOCATION)
    GET_TARGET_PROPERTY(QtNetwork_location Qt5::Network LOCATION)
    GET_TARGET_PROPERTY(QtWidgets_location Qt5::Widgets LOCATION)
    GET_TARGET_PROPERTY(QtSql_location Qt5::Sql LOCATION)    
    GET_TARGET_PROPERTY(QtXmlPatterns_location Qt5::XmlPatterns LOCATION)
    GET_TARGET_PROPERTY(QtPrintSupport_location Qt5::PrintSupport LOCATION)
    IF(ENABLE_SCRIPTING)
        GET_TARGET_PROPERTY(QtScript_location Qt5::Script LOCATION)
        SET(ISS_QT_SCRIPT "Source: \"${QtScript_location}\"; DestDir: \"{app}\";")
    ELSE()
        SET(ISS_QT_SCRIPT "; QtScript isn't used")
    ENDIF()
    IF(USE_PLUGIN_TELESCOPECONTROL)
        GET_TARGET_PROPERTY(QtSerialPort_location Qt5::SerialPort LOCATION)
        SET(ISS_QT_SERIALPORT "Source: \"${QtSerialPort_location}\"; DestDir: \"{app}\";")
    ELSE()
        SET(ISS_QT_SERIALPORT "; QtSerialPort isn't used")
    ENDIF()
    IF(ENABLE_MEDIA)
        GET_TARGET_PROPERTY(QtMultimedia_location Qt5::Multimedia LOCATION)
        GET_TARGET_PROPERTY(QtMultimediaWidgets_location Qt5::MultimediaWidgets LOCATION)
        SET(ISS_QT_MULTIMEDIA "Source: \"${QtMultimedia_location}\"; DestDir: \"{app}\";\nSource: \"${QtMultimediaWidgets_location}\"; DestDir: \"{app}\";")
    ELSE()
        SET(ISS_QT_MULTIMEDIA "; QtMultimedia isn't used")
    ENDIF()
    GET_FILENAME_COMPONENT(QT5_LIBS ${QtCore_location} PATH)
    IF(MSVC)
        # Use installer for checking minimum requirements
        # Stellarium/MSVC require Windows Vista (6.0) for work
        # Details: http://www.jrsoftware.org/ishelp/index.php?topic=winvernotes
        SET(MIN_VERSION "6.0")
        SET(ISS_ANGLE_LIBS "; ANGLE support (libEGL.dll, libGLESv2.dll and d3dcompiler_*.dll)\nSource: \"${QT5_LIBS}/libEGL.dll\"; DestDir: \"{app}\";\nSource: \"${QT5_LIBS}/libGLESv2.dll\"; DestDir: \"{app}\";\nSource: \"${QT5_LIBS}/d3dcompiler_*.dll\"; DestDir: \"{app}\";")
    ELSE()
        # Use installer for checking minimum requirements
        # Stellarium/MinGW require Windows XP (5.1) for work
        # Details: http://www.jrsoftware.org/ishelp/index.php?topic=winvernotes
        SET(MIN_VERSION "5.1")
        SET(ISS_ANGLE_LIBS "; ANGLE support doesn't exists for MinGW")
    ENDIF()
    SET(ISS_ICU_LIBS "; ICU support\nSource: \"${QT5_LIBS}/icu*.dll\"; DestDir: \"{app}\";")
    # Deploy related stuff
    SET(ISS_QT_PLUGINS "; Qt plugins")
    SET(ISS_QT_PLUGINS "${ISS_QT_PLUGINS}\nSource: \"${QT5_LIBS}/../plugins/platforms/qwindows.dll\"; DestDir: \"{app}/platforms/\";")
    SET(ISS_QT_PLUGINS "${ISS_QT_PLUGINS}\nSource: \"${QT5_LIBS}/../plugins/imageformats/qico.dll\"; DestDir: \"{app}/imageformats/\";")
    SET(ISS_QT_PLUGINS "${ISS_QT_PLUGINS}\nSource: \"${QT5_LIBS}/../plugins/imageformats/qjpeg.dll\"; DestDir: \"{app}/imageformats/\";")
    IF(ENABLE_MEDIA)
    	SET(ISS_QT_PLUGINS "${ISS_QT_PLUGINS}\nSource: \"${QT5_LIBS}/../plugins/mediaservice/dsengine.dll\"; DestDir: \"{app}/mediaservice/\";\nSource: \"${QT5_LIBS}/../plugins/mediaservice/qtmedia_audioengine.dll\"; DestDir: \"{app}/mediaservice/\";\nSource: \"${QT5_LIBS}/../plugins/playlistformats/qtmultimedia_m3u.dll\"; DestDir: \"{app}/playlistformats/\";")
    ENDIF()
ENDIF()


IF(CMAKE_BUILD_TYPE STREQUAL "Release" OR CMAKE_BUILD_TYPE STREQUAL "RelWithDebInfo")
    ADD_DEFINITIONS(-DQT_NO_DEBUG)
    ADD_DEFINITIONS(-DNDEBUG)
ENDIF()

CONFIGURE_FILE(${CMAKE_SOURCE_DIR}/cmake/default_config.ini.cmake ${CMAKE_SOURCE_DIR}/data/default_config.ini @ONLY)

########### uninstall files ###############
CONFIGURE_FILE(
    "${CMAKE_CURRENT_SOURCE_DIR}/cmake/cmake_uninstall.cmake.in"
    "${CMAKE_CURRENT_BINARY_DIR}/cmake_uninstall.cmake"
    IMMEDIATE @ONLY)

ADD_CUSTOM_TARGET(uninstall
    "${CMAKE_COMMAND}" -P "${CMAKE_CURRENT_BINARY_DIR}/cmake_uninstall.cmake")

########### Packaging info for CPack ###########

IF(GENERATE_PACKAGE_TARGET)
    INCLUDE(InstallRequiredSystemLibraries)
    SET(CPACK_PACKAGE_DESCRIPTION_SUMMARY "Stellarium is a free open source planetarium for your computer. It shows a realistic sky in 3D, just like what you see with the naked eye, binoculars or a telescope.")
    SET(CPACK_PACKAGE_VENDOR "Stellarium's team")
    SET(CPACK_PACKAGE_DESCRIPTION_FILE "${CMAKE_CURRENT_SOURCE_DIR}/README")
    SET(CPACK_RESOURCE_FILE_LICENSE "${CMAKE_CURRENT_SOURCE_DIR}/COPYING")
    SET(CPACK_PACKAGE_VERSION_MAJOR "${STELLARIUM_MAJOR}")
    SET(CPACK_PACKAGE_VERSION_MINOR "${STELLARIUM_MINOR}")
    SET(CPACK_PACKAGE_VERSION_PATCH "${STELLARIUM_PATCH}")
    SET(CPACK_PACKAGE_INSTALL_DIRECTORY "stellarium")
    SET(CPACK_SOURCE_PACKAGE_FILE_NAME "stellarium-${VERSION}")
    SET(CPACK_SOURCE_GENERATOR "TGZ")
    SET(CPACK_GENERATOR "TGZ")
    SET(CPACK_STRIP_FILES "bin/stellarium")
    SET(CPACK_PACKAGE_EXECUTABLES "stellarium" "Stellarium")
    SET(CPACK_SOURCE_IGNORE_FILES "/CVS/" "/.svn/" "/.git/" "/.bzr/" "guide/" "builds/" "installers/" "Stellarium.tag$" "Stellarium.kdevelop.pcs$" "/CMakeLists.txt.user$" "\\\\.bzrignore$" "\\\\.yml$" "~$" "\\\\.swp$" "\\\\.#" "/#")
    SET(CPACK_RPM_PACKAGE_LICENSE "GPLv2+")
    SET(CPACK_RPM_PACKAGE_GROUP "Amusements/Graphics")
    SET(CPACK_RPM_PACKAGE_URL "http://stellarium.org/")
    SET(CPACK_DEBIAN_PACKAGE_MAINTAINER "${CPACK_PACKAGE_VENDOR} <stellarium-pubdevel@lists.sourceforge.net>")
    SET(CPACK_DEBIAN_PACKAGE_SECTION "science")
    SET(CPACK_DEBIAN_PACKAGE_VERSION "${VERSION}+deb1")
    SET(CPACK_DEBIAN_PACKAGE_HOMEPAGE "${CPACK_RPM_PACKAGE_URL}")
    SET(CPACK_DEBIAN_PACKAGE_SHLIBDEPS ON)
    INCLUDE(CPack)
ENDIF()

########### OS X Bundling ###############
IF(APPLE)
    CONFIGURE_FILE(${CMAKE_SOURCE_DIR}/cmake/Info.plist.cmake ${CMAKE_SOURCE_DIR}/data/Info.plist @ONLY)

    # ${Qt5Core_INCLUDE_DIRS} is a list; I'm expecting the first entry to always be QtCore.framework.
    ADD_CUSTOM_TARGET(
        mac_app
        python util/mac_app.py ${CMAKE_INSTALL_PREFIX} ${PROJECT_SOURCE_DIR} ${CMAKE_BUILD_TYPE} ${Qt5Core_INCLUDE_DIRS} 
        DEPENDS ${CMAKE_CURRENT_BINARY_DIR}/Stellarium.app
        WORKING_DIRECTORY ${PROJECT_SOURCE_DIR}
        COMMENT "making the macosx bundle."
        VERBATIM
    )
ENDIF()

########### Windows packaging ###############
IF(WIN32)
    CONFIGURE_FILE(${PROJECT_SOURCE_DIR}/cmake/stellarium.iss.cmake ${CMAKE_CURRENT_BINARY_DIR}/stellarium.iss @ONLY)
    SET(ISS_COMPILER_FILENAME "ISCC.exe")
    FIND_FILE(ISS_COMPILER_PATH ${ISS_COMPILER_FILENAME})
    IF(ISS_COMPILER_PATH)
        MESSAGE(STATUS "Found Inno Setup (.iss) compiler: ${ISS_COMPILER_PATH}")
        # Add installer target
        ADD_CUSTOM_TARGET(
               stellarium-installer
               COMMAND ${ISS_COMPILER_PATH} "${CMAKE_CURRENT_BINARY_DIR}/stellarium.iss"
               COMMENT "Making an installer package for Windows..."
               VERBATIM
        )
    ELSE()
        MESSAGE(WARNING "Inno Setup Compiler not found. You won't be able to build setup files.")
    ENDIF()
ENDIF()

########### Generate doxygen doc ###############
FIND_PACKAGE(Doxygen)
IF(DOXYGEN_FOUND)
    IF(DOXYGEN_DOT_FOUND)
        SET(HAVE_DOT "YES")
        SET(DOT_PATH ${DOXYGEN_DOT_PATH})
    ELSE()
        SET(HAVE_DOT "NO")
        SET(DOT_PATH "")
    ENDIF()
    CONFIGURE_FILE(${PROJECT_SOURCE_DIR}/cmake/Doxyfile.cmake ${CMAKE_CURRENT_BINARY_DIR}/Doxyfile @ONLY)
    ADD_CUSTOM_TARGET(apidoc ${DOXYGEN_EXECUTABLE} ${CMAKE_CURRENT_BINARY_DIR}/Doxyfile WORKING_DIRECTORY ${CMAKE_CURRENT_BINARY_DIR} COMMENT "Generate the doxygen documentation into the doc directory.")
ENDIF()

##################### Generate translation copying script ######################
IF(WIN32)
    STRING(REPLACE "/" "\\" PROJECT_SOURCE_DIR_WINPATH ${PROJECT_SOURCE_DIR})
    STRING(REPLACE "/" "\\" PROJECT_BINARY_DIR_WINPATH ${PROJECT_BINARY_DIR})
    CONFIGURE_FILE(${PROJECT_SOURCE_DIR}/cmake/copy-translations.bat.cmake ${PROJECT_SOURCE_DIR}/util/copy-translations.bat @ONLY NEWLINE_STYLE WIN32)
ENDIF() 


########### Top level include directories ###########
# This will be used for all compilations in sub-directories
INCLUDE_DIRECTORIES(
     ${CMAKE_BINARY_DIR}
     ${CMAKE_SOURCE_DIR}/src
     ${CMAKE_SOURCE_DIR}/src/core
     ${CMAKE_SOURCE_DIR}/src/core/modules
     ${CMAKE_SOURCE_DIR}/src/core/planetsephems
     ${CMAKE_SOURCE_DIR}/src/core/external
     ${CMAKE_SOURCE_DIR}/src/core/external/qtcompress
     ${CMAKE_SOURCE_DIR}/src/core/external/qcustomplot
     ${CMAKE_SOURCE_DIR}/src/core/external/glues_stel/source/
     ${CMAKE_SOURCE_DIR}/src/core/external/glues_stel/source/libtess
     ${CMAKE_SOURCE_DIR}/src/gui
     ${CMAKE_SOURCE_DIR}/src/scripting
     ${INTL_INCLUDE_DIR}
     ${CMAKE_BINARY_DIR}/src
     ${ZLIB_INCLUDE_DIR}
)

########### Subdirectories ###############
ADD_SUBDIRECTORY( data )
ADD_SUBDIRECTORY( src )
ADD_SUBDIRECTORY( textures )
ADD_SUBDIRECTORY( doc )
IF(ENABLE_NLS)
    ADD_SUBDIRECTORY( po )
ENDIF()
ADD_SUBDIRECTORY( landscapes )
ADD_SUBDIRECTORY( skycultures )
ADD_SUBDIRECTORY( nebulae )
IF(ENABLE_SCRIPTING)
    ADD_SUBDIRECTORY( scripts )
ENDIF()
IF(USE_PLUGIN_SCENERY3D)
    # add scenery3d scenes
    ADD_SUBDIRECTORY( scenery3d )
ENDIF()
ADD_SUBDIRECTORY( stars )
ADD_SUBDIRECTORY( plugins )<|MERGE_RESOLUTION|>--- conflicted
+++ resolved
@@ -20,11 +20,7 @@
 PROJECT(Stellarium)
 # Use integer versions instead of strings for easier handling if required
 SET(STELLARIUM_MAJOR 0)
-<<<<<<< HEAD
 SET(STELLARIUM_MINOR 15)
-=======
-SET(STELLARIUM_MINOR 90)
->>>>>>> 30ef0df9
 SET(STELLARIUM_PATCH 0)
 ADD_DEFINITIONS(
 -DSTELLARIUM_MAJOR=${STELLARIUM_MAJOR}
@@ -49,7 +45,7 @@
     SET(CMAKE_BUILD_TYPE Release CACHE STRING "Choose the type of build, options are: None Debug GProf Valgrind Release RelWithDebInfo MinSizeRel." FORCE)
 ENDIF()
 
-SET(STELLARIUM_RELEASE_BUILD 0 CACHE BOOL "Set 1 to build as an official release (0 for development snapshots).")
+SET(STELLARIUM_RELEASE_BUILD 1 CACHE BOOL "Set 1 to build as an official release (0 for development snapshots).")
 IF(STELLARIUM_RELEASE_BUILD)
      ADD_DEFINITIONS(-DSTELLARIUM_RELEASE_BUILD)
 ENDIF()
