# Malayalam translation for stellarium
# Copyright (c) 2017 Rosetta Contributors and Canonical Ltd 2017
# This file is distributed under the same license as the stellarium package.
# FIRST AUTHOR <EMAIL@ADDRESS>, 2017.
#
msgid ""
msgstr ""
"Project-Id-Version: stellarium\n"
<<<<<<< HEAD
"Report-Msgid-Bugs-To: FULL NAME <EMAIL@ADDRESS>\n"
"POT-Creation-Date: 2017-06-18 15:04+0700\n"
"PO-Revision-Date: 2017-06-18 08:30+0000\n"
"Last-Translator: FULL NAME <EMAIL@ADDRESS>\n"
=======
"Report-Msgid-Bugs-To: \n"
"POT-Creation-Date: 2017-06-19 21:17+0700\n"
"PO-Revision-Date: 2015-01-11 21:54+0000\n"
"Last-Translator: Alexander Wolf <Unknown>\n"
>>>>>>> be714f29
"Language-Team: Malayalam <ml@li.org>\n"
"MIME-Version: 1.0\n"
"Content-Type: text/plain; charset=UTF-8\n"
"Content-Transfer-Encoding: 8bit\n"
<<<<<<< HEAD
"X-Launchpad-Export-Date: 2017-06-19 07:17+0000\n"
=======
"X-Launchpad-Export-Date: 2017-06-20 05:52+0000\n"
>>>>>>> be714f29
"X-Generator: Launchpad (build 18416)\n"

#: skycultures/translations.fab:9
#: skycultures/korean/constellation_names.eng.fab:30
msgid "Sun"
msgstr "സൂര്യൻ"

#: skycultures/translations.fab:10
msgid "Mercury"
msgstr "ബുധന്‍"

#: skycultures/translations.fab:11
msgid "Venus"
msgstr "ശുക്രന്‍"

#: skycultures/translations.fab:12
msgid "Earth"
msgstr "ഭൂമി"

#: skycultures/translations.fab:13
#: skycultures/korean/constellation_names.eng.fab:125
msgid "Moon"
msgstr "ചന്ദ്രൻ"

#: skycultures/translations.fab:14
msgid "Mars"
msgstr "ചൊവ്വ"

#: skycultures/translations.fab:15
msgid "Deimos"
msgstr "ഡൈമോസ്"

#: skycultures/translations.fab:16
msgid "Phobos"
msgstr "ഫോബോസ്"

#: skycultures/translations.fab:17
msgid "Ceres"
msgstr "സിറീസ്"

#: skycultures/translations.fab:18
msgid "Pallas"
msgstr "പല്ലാസ്"

#: skycultures/translations.fab:19
msgid "Juno"
msgstr "ജൂനോ"

#: skycultures/translations.fab:20
msgid "Vesta"
msgstr "വെസ്റ്റ"

#: skycultures/translations.fab:21
msgid "Jupiter"
msgstr "വ്യാഴം"

#: skycultures/translations.fab:22
msgid "Io"
msgstr "ഇയോ"

#: skycultures/translations.fab:23
msgid "Europa"
msgstr "യൂറോപ്പ"

#: skycultures/translations.fab:24
msgid "Ganymede"
msgstr "ഗാനിമെഡെ"

#: skycultures/translations.fab:25
msgid "Callisto"
msgstr "കാലിസ്റ്റോ"

#: skycultures/translations.fab:26
msgid "Amalthea"
msgstr "അമാല്‍ത്തിയ"

#: skycultures/translations.fab:27
msgid "Himalia"
msgstr "ഹിമാലിയ"

#: skycultures/translations.fab:28
msgid "Elara"
msgstr "എലാറ"

#: skycultures/translations.fab:29
msgid "Pasiphae"
msgstr "പാസിഫെ"

#: skycultures/translations.fab:30
msgid "Sinope"
msgstr "സിനോപ്പെ"

#: skycultures/translations.fab:31
msgid "Lysithea"
msgstr "ലിസിഥെ"

#: skycultures/translations.fab:32
msgid "Carme"
msgstr "കാര്‍മെ"

#: skycultures/translations.fab:33
msgid "Ananke"
msgstr "അനാന്‍കെ"

#: skycultures/translations.fab:34
msgid "Leda"
msgstr "ലെഡ"

#: skycultures/translations.fab:35
msgid "Thebe"
msgstr "ഥെബെ"

#: skycultures/translations.fab:36
msgid "Adrastea"
msgstr "അദ് രസ്ഥെ"

#: skycultures/translations.fab:37
msgid "Saturn"
msgstr "ശനി"

#: skycultures/translations.fab:38
msgid "Mimas"
msgstr "മിമാസ്"

#: skycultures/translations.fab:39
msgid "Enceladus"
msgstr "എന്‍സിലാഡസ്"

#: skycultures/translations.fab:40
msgid "Tethys"
msgstr "ടെത്തീസ്"

#: skycultures/translations.fab:41
msgid "Dione"
msgstr "ഡയോണ്‍"

#: skycultures/translations.fab:42
msgid "Rhea"
msgstr "റിയ"

#: skycultures/translations.fab:43
msgid "Titan"
msgstr "ടൈറ്റന്‍"

#: skycultures/translations.fab:44
msgid "Hyperion"
msgstr "ഹൈപ്പറിയോണ്‍"

#: skycultures/translations.fab:45
msgid "Iapetus"
msgstr "ലാപെട്ടസ്"

#: skycultures/translations.fab:46
msgid "Phoebe"
msgstr "ഫോബെ"

#: skycultures/translations.fab:47
msgid "Neptune"
msgstr "നെപ്റ്റ്യൂൺ"

#: skycultures/translations.fab:48
msgid "Uranus"
msgstr "യുറാനസ്"

#: skycultures/translations.fab:49
msgid "Miranda"
msgstr "മിരാന്‍ഡ"

#: skycultures/translations.fab:50
msgid "Ariel"
msgstr "ഏരിയല്‍"

#: skycultures/translations.fab:51
msgid "Umbriel"
msgstr "ഉംബ്രിയല്‍"

#: skycultures/translations.fab:52
msgid "Titania"
msgstr "ടൈറ്റാനിയ"

#: skycultures/translations.fab:53
msgid "Oberon"
msgstr "ഒബ്റോണ്‍"

#: skycultures/translations.fab:54
msgid "Pluto"
msgstr "പ്ലൂട്ടോ"

#: skycultures/translations.fab:55
msgid "Charon"
msgstr "ഷാരോണ്‍"

#. TRANSLATORS: Moon of Pluto (II)
#: skycultures/translations.fab:57
msgid "Nix"
msgstr "നിക്സ്"

#: skycultures/translations.fab:58
msgid "Eris"
msgstr "എറിസ്"

#: skycultures/translations.fab:59
msgid "Triton"
msgstr "ട്രിറ്റോണ്‍"

#: skycultures/translations.fab:60
msgid "Nereid"
msgstr "നെറീദ്"

#: skycultures/translations.fab:61
msgid "Naiad"
msgstr "നെയാദ്"

#: skycultures/translations.fab:62
msgid "Thalassa"
msgstr "തലാസ്സ"

#: skycultures/translations.fab:63
msgid "Despina"
msgstr "ഡെസ്പിന"

#: skycultures/translations.fab:64
msgid "Galatea"
msgstr "ഗലാഥെ"

#: skycultures/translations.fab:65
msgid "Larissa"
msgstr "ലാരിസ്സ"

#: skycultures/translations.fab:66
msgid "Proteus"
msgstr "പ്രോട്യൂസ്"

#: skycultures/translations.fab:67
msgid "Halimede"
msgstr "ഹാലിമെഡെ"

#: skycultures/translations.fab:68
msgid "Psamathe"
msgstr "സാംഥേ"

#: skycultures/translations.fab:69
msgid "Sao"
msgstr "സാഓ"

#: skycultures/translations.fab:70
msgid "Laomedeia"
msgstr "ലാവോമെഡിയ"

#: skycultures/translations.fab:71
msgid "Neso"
msgstr "നെസൊ"

#: skycultures/translations.fab:72
msgid "Metis (moon)"
msgstr ""

#: skycultures/translations.fab:73
msgid "Prometheus (moon)"
msgstr ""

#: skycultures/translations.fab:74
msgid "Epimetheus (moon)"
msgstr ""

#: skycultures/translations.fab:75
msgid "Bianca (moon)"
msgstr ""

#. TRANSLATORS: Moon of Pluto (III)
#: skycultures/translations.fab:77
msgid "Hydra (moon)"
msgstr "ഹൈഡ്ര (ഉപഗ്രഹം)"

#: skycultures/translations.fab:78
msgid "Solar System Observer"
msgstr "സൌരയൂഥ നിരീക്ഷിക്കുയാള്‍"

#: skycultures/translations.fab:79
msgid "Earth Observer"
msgstr ""

#. TRANSLATORS: "Planet name" displayed when "flying" to another planet with Ctrl+G.
#: skycultures/translations.fab:81
msgid "SpaceShip"
msgstr "ആകാശകപ്പല്‍"

#. TRANSLATORS: TNO/Asteroid (90377) Sedna
#: skycultures/translations.fab:87
msgid "Sedna"
msgstr "സെഡ്ന (ആസ്ട്രോയിഡ്)"

#. TRANSLATORS: TNO/Asteroid (50000) Quaoar
#: skycultures/translations.fab:89
msgid "Quaoar"
msgstr "ക്വാവോവര്‍"

#. TRANSLATORS: TNO/Asteroid (90482) Orcus
#: skycultures/translations.fab:91
msgid "Orcus"
msgstr "ഓര്‍ക്കസ്"

#. TRANSLATORS: TNO/Asteroid (136108) Haumea
#: skycultures/translations.fab:93
#: skycultures/hawaiian_starlines/star_names.fab:44
msgid "Haumea"
msgstr "ഹൌമീയ"

#. TRANSLATORS: TNO/Asteroid (20000) Varuna
#: skycultures/translations.fab:95
msgid "Varuna"
msgstr ""

#. TRANSLATORS: TNO/Asteroid (136472) Makemake
#: skycultures/translations.fab:97
msgid "Makemake"
msgstr ""

#. TRANSLATORS: Cubewano (120347) Salacia
#: skycultures/translations.fab:99
msgid "Salacia"
msgstr ""

#. TRANSLATORS: Plutino (38628) Huya
#: skycultures/translations.fab:101
msgid "Huya"
msgstr ""

#. TRANSLATORS: Cubewano (174567) Varda
#: skycultures/translations.fab:103
msgid "Varda"
msgstr ""

#. TRANSLATORS: Asteroid (5) Astraea
#: skycultures/translations.fab:110
msgid "Astraea"
msgstr "അസ്ട്രീയ"

#. TRANSLATORS: Asteroid (6) Hebe
#: skycultures/translations.fab:112
msgid "Hebe"
msgstr "ഹെബെ"

#. TRANSLATORS: Asteroid (7) Iris
#: skycultures/translations.fab:114
msgid "Iris"
msgstr "ഐറിസ്"

#. TRANSLATORS: Asteroid (8) Flora
#: skycultures/translations.fab:116
msgid "Flora"
msgstr "ഫ്ളോറാ"

#. TRANSLATORS: Asteroid (9) Metis and moon of Jupiter
#: skycultures/translations.fab:118
msgid "Metis"
msgstr "മെറ്റിസ്"

#. TRANSLATORS: Asteroid (10) Hygiea
#: skycultures/translations.fab:120
msgid "Hygiea"
msgstr "ഹൈജീയ"

#. TRANSLATORS: Asteroid (41) Daphne
#: skycultures/translations.fab:122
msgid "Daphne"
msgstr ""

#. TRANSLATORS: Asteroid (1221) Amor
#: skycultures/translations.fab:124
msgid "Amor"
msgstr "അമോര്‍ (ആസ്ട്രോയിഡ്)"

#. TRANSLATORS: Asteroid (99942) Apophis
#: skycultures/translations.fab:126
msgid "Apophis"
msgstr "അപോഫിസ് (ആസ്ട്രോയിഡ്)"

#. TRANSLATORS: Asteroid (2060) Chiron
#: skycultures/translations.fab:128
msgid "Chiron"
msgstr "ചിറോണ്‍ (ആസ്ട്രോയിഡ്)"

#. TRANSLATORS: Asteroid (433) Eros
#: skycultures/translations.fab:130
msgid "Eros"
msgstr "എറോസ് (ആസ്ട്രോയിഡ്)"

#. TRANSLATORS: Asteroid (624) Hektor
#: skycultures/translations.fab:132
msgid "Hektor"
msgstr "ഹെക്ചൊര്‍  (ആസ്ട്രോയിഡ്)"

#. TRANSLATORS: Asteroid (3200) Phaethon
#: skycultures/translations.fab:134
msgid "Phaethon"
msgstr ""

#. TRANSLATORS: Asteroid (1866) Sisyphus
#: skycultures/translations.fab:136
msgid "Sisyphus"
msgstr ""

#. TRANSLATORS: Asteroid (1864) Daedalus
#: skycultures/translations.fab:138
msgid "Daedalus"
msgstr ""

#. TRANSLATORS: Asteroid (1566) Icarus
#: skycultures/translations.fab:140
msgid "Icarus"
msgstr ""

#. TRANSLATORS: Asteroid (1809) Prometheus
#: skycultures/translations.fab:142
msgid "Prometheus"
msgstr ""

#. TRANSLATORS: Asteroid (1810) Epimetheus
#: skycultures/translations.fab:144
msgid "Epimetheus"
msgstr ""

#. TRANSLATORS: Asteroid (951) Gaspra
#: skycultures/translations.fab:146
msgid "Gaspra"
msgstr ""

#. TRANSLATORS: Asteroid (243) Ida
#: skycultures/translations.fab:148
msgid "Ida"
msgstr ""

#. TRANSLATORS: Asteroid (218) Bianca
#: skycultures/translations.fab:150
msgid "Bianca"
msgstr ""

#. TRANSLATORS: Asteroid (3753) Cruithne
#: skycultures/translations.fab:152
msgid "Cruithne"
msgstr ""

#. TRANSLATORS: Asteroid (5261) Eureka
#: skycultures/translations.fab:154
msgid "Eureka"
msgstr ""

#. TRANSLATORS: Asteroid (367943) Duende [2012 DA14]
#: skycultures/translations.fab:156
msgid "Duende"
msgstr ""

#. TRANSLATORS: Proper name of comet C/1680 V1
#: skycultures/translations.fab:161
msgid "Great Comet of 1680 (C/1680 V1)"
msgstr ""

#. TRANSLATORS: Name of supernova SN 1572A
#: skycultures/translations.fab:171
msgid "Tycho's Supernova"
msgstr "ടൈക്കോയുടെ സൂപ്പര്‍നോവ SN 1572A"

#. TRANSLATORS: Name of supernova SN 1604A
#: skycultures/translations.fab:173
msgid "Kepler's Supernova"
msgstr "കെപ്ലറുടെ  സൂപ്പര്‍നോവ SN 1604A"

#. TRANSLATORS: Name of supernova SN 1680A
#: skycultures/translations.fab:175
msgid "Cassiopeia A"
msgstr ""

#. TRANSLATORS: Name of supernova SN 1885A
#: skycultures/translations.fab:177
msgid "S Andromedae"
msgstr ""

#. TRANSLATORS: Template for Nova name
#: skycultures/translations.fab:182
msgctxt "Nova template"
msgid "Nova"
msgstr ""

#. TRANSLATORS: Proper name of star 14 Andromedae
#: skycultures/translations.fab:187 skycultures/western/star_names.fab:11
msgid "Veritate"
msgstr ""

#. TRANSLATORS: Proper name of exoplanet 14 Andromedae b
#: skycultures/translations.fab:189
msgid "Spe"
msgstr ""

#. TRANSLATORS: Proper name of star 18 Delphini
#: skycultures/translations.fab:191 skycultures/western/star_names.fab:313
msgid "Musica"
msgstr ""

#. TRANSLATORS: Proper name of exoplanet 18 Delphini b
#: skycultures/translations.fab:193
msgid "Arion"
msgstr ""

#. TRANSLATORS: Proper name of star 42 Draconis
#: skycultures/translations.fab:195 skycultures/western/star_names.fab:346
msgid "Fafnir"
msgstr ""

#. TRANSLATORS: Proper name of exoplanet 42 Draconis b
#: skycultures/translations.fab:197
msgid "Orbitar"
msgstr ""

#. TRANSLATORS: Proper name of star 47 Ursae Majoris
#: skycultures/translations.fab:199 skycultures/western/star_names.fab:776
msgid "Chalawan"
msgstr ""

#. TRANSLATORS: Proper name of exoplanet 47 Ursae Majoris b
#: skycultures/translations.fab:201
msgid "Taphao Thong"
msgstr ""

#. TRANSLATORS: Proper name of exoplanet 47 Ursae Majoris c
#: skycultures/translations.fab:203
msgid "Taphao Kaew"
msgstr ""

#. TRANSLATORS: Proper name of star 51 Pegasi
#: skycultures/translations.fab:205 skycultures/western/star_names.fab:584
msgid "Helvetios"
msgstr ""

#. TRANSLATORS: Proper name of exoplanet 51 Pegasi b
#: skycultures/translations.fab:207
msgid "Dimidium"
msgstr ""

#. TRANSLATORS: Proper name of star 55 Cancri
#: skycultures/translations.fab:209 skycultures/western/star_names.fab:121
msgid "Copernicus"
msgstr ""

#. TRANSLATORS: Proper name of exoplanet 55 Cancri b
#: skycultures/translations.fab:211
msgid "Galileo"
msgstr ""

#. TRANSLATORS: Proper name of exoplanet 55 Cancri c
#: skycultures/translations.fab:213
msgid "Brahe"
msgstr ""

#. TRANSLATORS: Proper name of exoplanet 55 Cancri d
#: skycultures/translations.fab:215
msgid "Lipperhey"
msgstr ""

#. TRANSLATORS: Proper name of exoplanet 55 Cancri e
#: skycultures/translations.fab:217
msgid "Janssen"
msgstr ""

#. TRANSLATORS: Proper name of exoplanet 55 Cancri f
#: skycultures/translations.fab:219
msgid "Harriot"
msgstr ""

#. TRANSLATORS: Proper name of exoplanet Ain b (epsilon Tauri b)
#: skycultures/translations.fab:221
msgid "Amateru"
msgstr ""

#. TRANSLATORS: Proper name of exoplanet Edasich b (iota Draconis b)
#: skycultures/translations.fab:223
msgid "Hypatia"
msgstr ""

#. TRANSLATORS: Proper name of star epsilon Eridani
#: skycultures/translations.fab:225 skycultures/western/star_names.fab:380
msgid "Ran"
msgstr ""

#. TRANSLATORS: Proper name of exoplanet epsilon Eridani b
#: skycultures/translations.fab:227
msgid "AEgir"
msgstr ""

#. TRANSLATORS: Proper name of exoplanet Errai b (gamma Cephei b)
#: skycultures/translations.fab:229
msgid "Tadmor"
msgstr ""

#. TRANSLATORS: Proper name of exoplanet Fomalhaut b (alpha Piscis Austrini b)
#: skycultures/translations.fab:231
msgid "Dagon"
msgstr ""

#. TRANSLATORS: Proper name of star HD 104985
#: skycultures/translations.fab:233 skycultures/western/star_names.fab:112
msgid "Tonatiuh"
msgstr ""

#. TRANSLATORS: Proper name of exoplanet HD 104985 b
#: skycultures/translations.fab:235
msgid "Meztli"
msgstr ""

#. TRANSLATORS: Proper name of star HD 149026
#: skycultures/translations.fab:237 skycultures/western/star_names.fab:430
msgid "Ogma"
msgstr ""

#. TRANSLATORS: Proper name of exoplanet HD 149026 b
#: skycultures/translations.fab:239
msgid "Smertrios"
msgstr ""

#. TRANSLATORS: Proper name of star HD 81688
#: skycultures/translations.fab:241 skycultures/western/star_names.fab:775
msgid "Intercrus"
msgstr ""

#. TRANSLATORS: Proper name of exoplanet HD 81688 b
#: skycultures/translations.fab:243
msgid "Arkas"
msgstr ""

#. TRANSLATORS: Proper name of star mu Arae
#: skycultures/translations.fab:245 skycultures/western/star_names.fab:50
msgid "Cervantes"
msgstr ""

#. TRANSLATORS: Proper name of exoplanet mu Arae b
#: skycultures/translations.fab:247
msgid "Quijote"
msgstr ""

#. TRANSLATORS: Proper name of exoplanet mu Arae c
#: skycultures/translations.fab:249
msgid "Dulcinea"
msgstr ""

#. TRANSLATORS: Proper name of exoplanet mu Arae d
#: skycultures/translations.fab:251
msgid "Rocinante"
msgstr ""

#. TRANSLATORS: Proper name of exoplanet mu Arae e
#: skycultures/translations.fab:253
msgid "Sancho"
msgstr ""

#. TRANSLATORS: Proper name of exoplanet Pollux b
#: skycultures/translations.fab:255
msgid "Thestias"
msgstr ""

#. TRANSLATORS: Proper name of pulsar PSR 1257+12
#: skycultures/translations.fab:257
msgid "Lich"
msgstr ""

#. TRANSLATORS: Proper name of exoplanet PSR 1257+12 b
#: skycultures/translations.fab:259
msgid "Draugr"
msgstr ""

#. TRANSLATORS: Proper name of exoplanet PSR 1257+12 c
#: skycultures/translations.fab:261
msgid "Poltergeist"
msgstr ""

#. TRANSLATORS: Proper name of exoplanet PSR 1257+12 d
#: skycultures/translations.fab:263
msgid "Phobetor"
msgstr ""

#. TRANSLATORS: Proper name of star upsilon Andromedae
#: skycultures/translations.fab:265 skycultures/western/star_names.fab:10
msgid "Titawin"
msgstr ""

#. TRANSLATORS: Proper name of exoplanet upsilon Andromedae b
#: skycultures/translations.fab:267
msgid "Saffar"
msgstr ""

#. TRANSLATORS: Proper name of exoplanet upsilon Andromedae c
#: skycultures/translations.fab:269
msgid "Samh"
msgstr ""

#. TRANSLATORS: Proper name of exoplanet upsilon Andromedae d
#: skycultures/translations.fab:271
msgid "Majriti"
msgstr ""

#. TRANSLATORS: Proper name of star xi Aquilae
#: skycultures/translations.fab:273 skycultures/western/star_names.fab:37
msgid "Libertas"
msgstr ""

#. TRANSLATORS: Proper name of exoplanet xi Aquilae b
#: skycultures/translations.fab:275
msgid "Fortitudo"
msgstr ""

#: skycultures/translations.fab:280
msgctxt "Genitive name of constellation"
msgid "Andromedae"
msgstr ""

#: skycultures/translations.fab:281
msgctxt "Genitive name of constellation"
msgid "Antliae"
msgstr ""

#: skycultures/translations.fab:282
msgctxt "Genitive name of constellation"
msgid "Apodis"
msgstr ""

#: skycultures/translations.fab:283
msgctxt "Genitive name of constellation"
msgid "Aquarii"
msgstr ""

#: skycultures/translations.fab:284
msgctxt "Genitive name of constellation"
msgid "Aquilae"
msgstr ""

#: skycultures/translations.fab:285
msgctxt "Genitive name of constellation"
msgid "Arae"
msgstr ""

#: skycultures/translations.fab:286
msgctxt "Genitive name of constellation"
msgid "Arietis"
msgstr ""

#: skycultures/translations.fab:287
msgctxt "Genitive name of constellation"
msgid "Aurigae"
msgstr ""

#: skycultures/translations.fab:288
msgctxt "Genitive name of constellation"
msgid "Bootis"
msgstr ""

#: skycultures/translations.fab:289
msgctxt "Genitive name of constellation"
msgid "Caeli"
msgstr ""

#: skycultures/translations.fab:290
msgctxt "Genitive name of constellation"
msgid "Camelopardalis"
msgstr ""

#: skycultures/translations.fab:291
msgctxt "Genitive name of constellation"
msgid "Cancri"
msgstr ""

#: skycultures/translations.fab:292
msgctxt "Genitive name of constellation"
msgid "Canum Venaticorum"
msgstr ""

#: skycultures/translations.fab:293
msgctxt "Genitive name of constellation"
msgid "Canis Majoris"
msgstr ""

#: skycultures/translations.fab:294
msgctxt "Genitive name of constellation"
msgid "Canis Minoris"
msgstr ""

#: skycultures/translations.fab:295
msgctxt "Genitive name of constellation"
msgid "Capricorni"
msgstr ""

#: skycultures/translations.fab:296
msgctxt "Genitive name of constellation"
msgid "Carinae"
msgstr ""

#: skycultures/translations.fab:297
msgctxt "Genitive name of constellation"
msgid "Cassiopeiae"
msgstr ""

#: skycultures/translations.fab:298
msgctxt "Genitive name of constellation"
msgid "Centauri"
msgstr ""

#: skycultures/translations.fab:299
msgctxt "Genitive name of constellation"
msgid "Cephei"
msgstr ""

#: skycultures/translations.fab:300
msgctxt "Genitive name of constellation"
msgid "Ceti"
msgstr ""

#: skycultures/translations.fab:301
msgctxt "Genitive name of constellation"
msgid "Chamaeleontis"
msgstr ""

#: skycultures/translations.fab:302
msgctxt "Genitive name of constellation"
msgid "Circini"
msgstr ""

#: skycultures/translations.fab:303
msgctxt "Genitive name of constellation"
msgid "Columbae"
msgstr ""

#: skycultures/translations.fab:304
msgctxt "Genitive name of constellation"
msgid "Comae Berenices"
msgstr ""

#: skycultures/translations.fab:305
msgctxt "Genitive name of constellation"
msgid "Coronae Australis"
msgstr ""

#: skycultures/translations.fab:306
msgctxt "Genitive name of constellation"
msgid "Coronae Borealis"
msgstr ""

#: skycultures/translations.fab:307
msgctxt "Genitive name of constellation"
msgid "Corvi"
msgstr ""

#: skycultures/translations.fab:308
msgctxt "Genitive name of constellation"
msgid "Crateris"
msgstr ""

#: skycultures/translations.fab:309
msgctxt "Genitive name of constellation"
msgid "Crucis"
msgstr ""

#: skycultures/translations.fab:310
msgctxt "Genitive name of constellation"
msgid "Cygni"
msgstr ""

#: skycultures/translations.fab:311
msgctxt "Genitive name of constellation"
msgid "Delphini"
msgstr ""

#: skycultures/translations.fab:312
msgctxt "Genitive name of constellation"
msgid "Doradus"
msgstr ""

#: skycultures/translations.fab:313
msgctxt "Genitive name of constellation"
msgid "Draconis"
msgstr ""

#: skycultures/translations.fab:314
msgctxt "Genitive name of constellation"
msgid "Equulei"
msgstr ""

#: skycultures/translations.fab:315
msgctxt "Genitive name of constellation"
msgid "Eridani"
msgstr ""

#: skycultures/translations.fab:316
msgctxt "Genitive name of constellation"
msgid "Fornacis"
msgstr ""

#: skycultures/translations.fab:317
msgctxt "Genitive name of constellation"
msgid "Geminorum"
msgstr ""

#: skycultures/translations.fab:318
msgctxt "Genitive name of constellation"
msgid "Gruis"
msgstr ""

#: skycultures/translations.fab:319
msgctxt "Genitive name of constellation"
msgid "Herculis"
msgstr ""

#: skycultures/translations.fab:320
msgctxt "Genitive name of constellation"
msgid "Horologii"
msgstr ""

#: skycultures/translations.fab:321
msgctxt "Genitive name of constellation"
msgid "Hydrae"
msgstr ""

#: skycultures/translations.fab:322
msgctxt "Genitive name of constellation"
msgid "Hydri"
msgstr ""

#: skycultures/translations.fab:323
msgctxt "Genitive name of constellation"
msgid "Indi"
msgstr ""

#: skycultures/translations.fab:324
msgctxt "Genitive name of constellation"
msgid "Lacertae"
msgstr ""

#: skycultures/translations.fab:325
msgctxt "Genitive name of constellation"
msgid "Leonis"
msgstr ""

#: skycultures/translations.fab:326
msgctxt "Genitive name of constellation"
msgid "Leonis Minoris"
msgstr ""

#: skycultures/translations.fab:327
msgctxt "Genitive name of constellation"
msgid "Leporis"
msgstr ""

#: skycultures/translations.fab:328
msgctxt "Genitive name of constellation"
msgid "Librae"
msgstr ""

#: skycultures/translations.fab:329
msgctxt "Genitive name of constellation"
msgid "Lupi"
msgstr ""

#: skycultures/translations.fab:330
msgctxt "Genitive name of constellation"
msgid "Lyncis"
msgstr ""

#: skycultures/translations.fab:331
msgctxt "Genitive name of constellation"
msgid "Lyrae"
msgstr ""

#: skycultures/translations.fab:332
msgctxt "Genitive name of constellation"
msgid "Mensae"
msgstr ""

#: skycultures/translations.fab:333
msgctxt "Genitive name of constellation"
msgid "Microscopii"
msgstr ""

#: skycultures/translations.fab:334
msgctxt "Genitive name of constellation"
msgid "Monocerotis"
msgstr ""

#: skycultures/translations.fab:335
msgctxt "Genitive name of constellation"
msgid "Muscae"
msgstr ""

#: skycultures/translations.fab:336
msgctxt "Genitive name of constellation"
msgid "Normae"
msgstr ""

#: skycultures/translations.fab:337
msgctxt "Genitive name of constellation"
msgid "Octantis"
msgstr ""

#: skycultures/translations.fab:338
msgctxt "Genitive name of constellation"
msgid "Ophiuchi"
msgstr ""

#: skycultures/translations.fab:339
msgctxt "Genitive name of constellation"
msgid "Orionis"
msgstr ""

#: skycultures/translations.fab:340
msgctxt "Genitive name of constellation"
msgid "Pavonis"
msgstr ""

#: skycultures/translations.fab:341
msgctxt "Genitive name of constellation"
msgid "Pegasi"
msgstr ""

#: skycultures/translations.fab:342
msgctxt "Genitive name of constellation"
msgid "Persei"
msgstr ""

#: skycultures/translations.fab:343
msgctxt "Genitive name of constellation"
msgid "Phoenicis"
msgstr ""

#: skycultures/translations.fab:344
msgctxt "Genitive name of constellation"
msgid "Pictoris"
msgstr ""

#: skycultures/translations.fab:345
msgctxt "Genitive name of constellation"
msgid "Piscium"
msgstr ""

#: skycultures/translations.fab:346
msgctxt "Genitive name of constellation"
msgid "Piscis Austrini"
msgstr ""

#: skycultures/translations.fab:347
msgctxt "Genitive name of constellation"
msgid "Puppis"
msgstr ""

#: skycultures/translations.fab:348
msgctxt "Genitive name of constellation"
msgid "Pyxidis"
msgstr ""

#: skycultures/translations.fab:349
msgctxt "Genitive name of constellation"
msgid "Reticuli"
msgstr ""

#: skycultures/translations.fab:350
msgctxt "Genitive name of constellation"
msgid "Sagittae"
msgstr ""

#: skycultures/translations.fab:351
msgctxt "Genitive name of constellation"
msgid "Sagittarii"
msgstr ""

#: skycultures/translations.fab:352
msgctxt "Genitive name of constellation"
msgid "Scorpii"
msgstr ""

#: skycultures/translations.fab:353
msgctxt "Genitive name of constellation"
msgid "Sculptoris"
msgstr ""

#: skycultures/translations.fab:354
msgctxt "Genitive name of constellation"
msgid "Scuti"
msgstr ""

#: skycultures/translations.fab:355
msgctxt "Genitive name of constellation"
msgid "Serpentis"
msgstr ""

#: skycultures/translations.fab:356
msgctxt "Genitive name of constellation"
msgid "Sextantis"
msgstr ""

#: skycultures/translations.fab:357
msgctxt "Genitive name of constellation"
msgid "Tauri"
msgstr ""

#: skycultures/translations.fab:358
msgctxt "Genitive name of constellation"
msgid "Telescopii"
msgstr ""

#: skycultures/translations.fab:359
msgctxt "Genitive name of constellation"
msgid "Trianguli"
msgstr ""

#: skycultures/translations.fab:360
msgctxt "Genitive name of constellation"
msgid "Trianguli Australis"
msgstr ""

#: skycultures/translations.fab:361
msgctxt "Genitive name of constellation"
msgid "Tucanae"
msgstr ""

#: skycultures/translations.fab:362
msgctxt "Genitive name of constellation"
msgid "Ursae Majoris"
msgstr ""

#: skycultures/translations.fab:363
msgctxt "Genitive name of constellation"
msgid "Ursae Minoris"
msgstr ""

#: skycultures/translations.fab:364
msgctxt "Genitive name of constellation"
msgid "Velorum"
msgstr ""

#: skycultures/translations.fab:365
msgctxt "Genitive name of constellation"
msgid "Virginis"
msgstr ""

#: skycultures/translations.fab:366
msgctxt "Genitive name of constellation"
msgid "Volantis"
msgstr ""

#: skycultures/translations.fab:367
msgctxt "Genitive name of constellation"
msgid "Vulpeculae"
msgstr ""

#: nebulae/default/names.dat:24
msgid "Bow-Tie Nebula"
msgstr ""

#: nebulae/default/names.dat:25
msgid "Scarab Nebula"
msgstr ""

#: nebulae/default/names.dat:26 nebulae/default/names.dat:27
#: nebulae/default/names.dat:28 nebulae/default/names.dat:29
msgid "Robert's Quartet"
msgstr ""

#: nebulae/default/names.dat:30
msgid "47 Tuc"
msgstr ""

#: nebulae/default/names.dat:31
msgid "Giant Squid Galaxy"
msgstr ""

#: nebulae/default/names.dat:32
msgid "Polarissima Cluster"
msgstr ""

#: nebulae/default/names.dat:33
msgid "Great Star Cloud in Andromeda Galaxy"
msgstr ""

#: nebulae/default/names.dat:34
msgid "Andromeda Galaxy"
msgstr ""

#: nebulae/default/names.dat:35
msgid "Andromeda Nebula"
msgstr ""

#: nebulae/default/names.dat:36
msgid "Sailboat Cluster"
msgstr ""

#: nebulae/default/names.dat:37
msgid "Skull Nebula"
msgstr ""

#: nebulae/default/names.dat:38
msgid "Soap Bubble Nebula"
msgstr ""

#: nebulae/default/names.dat:39
msgid "Voodoo Mask Nebula"
msgstr ""

#: nebulae/default/names.dat:40 nebulae/default/names.dat:583
msgid "Burbidge Chain"
msgstr ""

#: nebulae/default/names.dat:41
msgid "Sculptor Galaxy"
msgstr ""

#: nebulae/default/names.dat:42
msgid "Silver Coin Galaxy"
msgstr ""

#: nebulae/default/names.dat:43
msgid "Silver Dollar Galaxy"
msgstr ""

#: nebulae/default/names.dat:44
msgid "Pisces Cloud"
msgstr ""

#: nebulae/default/names.dat:45
msgid "Markarian 348"
msgstr ""

#: nebulae/default/names.dat:46
msgid "Small Magellanic Cloud"
msgstr ""

#: nebulae/default/names.dat:47
msgid "Mirach's Ghost"
msgstr ""

#: nebulae/default/names.dat:48
msgid "Dragonfly Cluster"
msgstr ""

#: nebulae/default/names.dat:49
msgid "Owl Cluster"
msgstr ""

#: nebulae/default/names.dat:50
msgid "E.T. Cluster"
msgstr ""

#: nebulae/default/names.dat:51
msgid "Whirligig Galaxy"
msgstr ""

#: nebulae/default/names.dat:52
msgid "Triangulum Galaxy"
msgstr ""

#: nebulae/default/names.dat:53
msgid "Triangulum Pinwheel"
msgstr ""

#: nebulae/default/names.dat:54
msgid "Little Spindle Galaxy"
msgstr ""

#: nebulae/default/names.dat:55
msgid "Phantom Galaxy"
msgstr ""

#: nebulae/default/names.dat:56
msgid "Little Dumbbell Nebula"
msgstr ""

#: nebulae/default/names.dat:57
msgid "Cork Nebula"
msgstr ""

#: nebulae/default/names.dat:58
msgid "Barbell Nebula"
msgstr ""

#: nebulae/default/names.dat:59
msgid "Fuzzy Butterfly Cluster"
msgstr ""

#: nebulae/default/names.dat:60
msgid "Lawnmower Cluster"
msgstr ""

#: nebulae/default/names.dat:61
msgid "Fiddlehead Galaxy"
msgstr ""

#: nebulae/default/names.dat:62 nebulae/default/names.dat:64
msgid "Double Cluster"
msgstr ""

#: nebulae/default/names.dat:63
msgid "h Persei"
msgstr ""

#: nebulae/default/names.dat:65
msgid "χ Persei"
msgstr ""

#: nebulae/default/names.dat:66
msgid "Perseus Lenticular Galaxy"
msgstr ""

#: nebulae/default/names.dat:67
msgid "Spiral Cluster"
msgstr ""

#: nebulae/default/names.dat:68
msgid "Cetus A"
msgstr ""

#: nebulae/default/names.dat:69
msgid "Eye of God Galaxy"
msgstr ""

#: nebulae/default/names.dat:70
msgid "Patrick Starfish Cluster"
msgstr ""

#: nebulae/default/names.dat:71
msgid "Perseus A"
msgstr ""

#: nebulae/default/names.dat:72
msgid "Fornax A"
msgstr ""

#: nebulae/default/names.dat:73
msgid "Fornax B"
msgstr ""

#: nebulae/default/names.dat:74
msgid "Embryo Nebula"
msgstr ""

#: nebulae/default/names.dat:75
msgid "Little Scorpion Cluster"
msgstr ""

#: nebulae/default/names.dat:76
msgid "Stingray Cluster"
msgstr ""

#: nebulae/default/names.dat:77
msgid "Robin's Egg Nebula"
msgstr ""

#: nebulae/default/names.dat:78
msgid "Comet Planetary Nebula"
msgstr ""

#: nebulae/default/names.dat:79
msgid "Maia Nebula"
msgstr ""

#: nebulae/default/names.dat:80
msgid "Merope Nebula"
msgstr ""

#: nebulae/default/names.dat:81
msgid "Tempel's Nebula"
msgstr ""

#: nebulae/default/names.dat:82
msgid "Fossil Footprint Nebula"
msgstr ""

#: nebulae/default/names.dat:83
msgid "California Nebula"
msgstr ""

#: nebulae/default/names.dat:84
msgid "Camel's Eye Nebula"
msgstr ""

#: nebulae/default/names.dat:85
msgid "Oyster Nebula"
msgstr ""

#: nebulae/default/names.dat:86
msgid "Jolly Roger Cluster"
msgstr ""

#: nebulae/default/names.dat:87
msgid "Golden Harp Cluster"
msgstr ""

#: nebulae/default/names.dat:88
msgid "Crystal Ball Nebula"
msgstr ""

#: nebulae/default/names.dat:89
msgid "Pansy Nebula"
msgstr ""

#: nebulae/default/names.dat:90
msgid "Cleopatra's Eye Nebula"
msgstr ""

#: nebulae/default/names.dat:91
msgid "Eskimo's Wife Nebula"
msgstr ""

#: nebulae/default/names.dat:92
msgid "Struve's Lost Nebula"
msgstr ""

#: nebulae/default/names.dat:93
msgid "Hind's variable Nebula"
msgstr ""

#: nebulae/default/names.dat:94 nebulae/default/names.dat:95
msgid "Carafe Group"
msgstr ""

#: nebulae/default/names.dat:96
msgid "Pirate Moon Cluster"
msgstr ""

#: nebulae/default/names.dat:97
msgid "Poor Man's Double Cluster"
msgstr ""

#: nebulae/default/names.dat:98 nebulae/default/names.dat:99
#: nebulae/default/names.dat:350
msgid "Starfish Cluster"
msgstr ""

#: nebulae/default/names.dat:100
msgid "Fly Nebula"
msgstr ""

#: nebulae/default/names.dat:101
msgid "Crab Nebula"
msgstr ""

#: nebulae/default/names.dat:102
msgid "Taurus A"
msgstr ""

#: nebulae/default/names.dat:103
msgid "Pinwheel Cluster"
msgstr ""

#: nebulae/default/names.dat:104
msgid "Mermaid's Purse Nebula"
msgstr ""

#: nebulae/default/names.dat:105
msgid "Great Orion Nebula"
msgstr ""

#: nebulae/default/names.dat:106
msgid "Orion Nebula"
msgstr ""

#: nebulae/default/names.dat:107
msgid "Orion A"
msgstr ""

#: nebulae/default/names.dat:108
msgid "Running Man Nebula"
msgstr ""

#: nebulae/default/names.dat:109
msgid "The Lost Jewel of Orion"
msgstr ""

#: nebulae/default/names.dat:110
msgid "Coal Car Cluster"
msgstr ""

#: nebulae/default/names.dat:111
msgid "de Mairan's Nebula"
msgstr ""

#: nebulae/default/names.dat:112
msgid "ε Ori Nebula"
msgstr ""

#: nebulae/default/names.dat:113
msgid "13th Pearl Nebula"
msgstr ""

#: nebulae/default/names.dat:114
msgid "Black Eye Nebula"
msgstr ""

#: nebulae/default/names.dat:115
msgid "Kissing Crescents Nebula"
msgstr ""

#: nebulae/default/names.dat:116
msgid "Orion's Collarbone Nebula"
msgstr ""

#: nebulae/default/names.dat:117
msgid "Flame Nebula"
msgstr ""

#: nebulae/default/names.dat:118
msgid "Tank Tracks Nebula"
msgstr ""

#: nebulae/default/names.dat:119
msgid "Maple Leaf Nebula"
msgstr ""

#: nebulae/default/names.dat:120
msgid "Casper the Friendly Ghost Nebula"
msgstr ""

#: nebulae/default/names.dat:121
msgid "Tarantula Nebula"
msgstr ""

#: nebulae/default/names.dat:122
msgid "Looped Nebula"
msgstr ""

#: nebulae/default/names.dat:123
msgid "True Lovers' Knot"
msgstr ""

#: nebulae/default/names.dat:124
msgid "Ghost Head Nebula"
msgstr ""

#: nebulae/default/names.dat:125
msgid "January Salt-and-Pepper Cluster"
msgstr ""

#: nebulae/default/names.dat:126
msgid "Dusty Hand Galaxy"
msgstr ""

#: nebulae/default/names.dat:127
msgid "The 37 Cluster"
msgstr ""

#: nebulae/default/names.dat:128
msgid "The 'LE' Cluster"
msgstr ""

#: nebulae/default/names.dat:129
msgid "Shopping Cart Cluster"
msgstr ""

#: nebulae/default/names.dat:130
msgid "Monkey Head Nebula"
msgstr ""

#: nebulae/default/names.dat:131 nebulae/default/names.dat:133
#: nebulae/default/names.dat:134 nebulae/default/names.dat:136
#: nebulae/default/names.dat:558
msgid "Rosette Nebula"
msgstr ""

#: nebulae/default/names.dat:132
msgid "Rosette A"
msgstr ""

#: nebulae/default/names.dat:135
msgid "Satellite Cluster"
msgstr ""

#: nebulae/default/names.dat:137
msgid "Rosette B"
msgstr ""

#: nebulae/default/names.dat:138
msgid "Hubble's variable Nebula"
msgstr ""

#: nebulae/default/names.dat:139
msgid "Cone Nebula"
msgstr ""

#: nebulae/default/names.dat:140
msgid "Christmas Tree Cluster"
msgstr ""

#: nebulae/default/names.dat:141
msgid "Head Hunter Cluster"
msgstr ""

#: nebulae/default/names.dat:142
msgid "Starfighter Cluster"
msgstr ""

#: nebulae/default/names.dat:143
msgid "Broken Heart Cluster"
msgstr ""

#: nebulae/default/names.dat:144
msgid "Little Beehive Cluster"
msgstr ""

#: nebulae/default/names.dat:145
msgid "Hagrid's Dragon Cluster"
msgstr ""

#: nebulae/default/names.dat:146
msgid "Heart-Shaped Cluster"
msgstr ""

#: nebulae/default/names.dat:147 nebulae/default/names.dat:329
#: nebulae/default/names.dat:470
msgid "Butterfly Nebula"
msgstr ""

#: nebulae/default/names.dat:148
msgid "Hourglass Planetary Nebula"
msgstr ""

#: nebulae/default/names.dat:149
msgid "Thor's Helmet"
msgstr ""

#: nebulae/default/names.dat:150
msgid "Duck Nebula"
msgstr ""

#: nebulae/default/names.dat:151
msgid "Caroline's Cluster"
msgstr ""

#: nebulae/default/names.dat:152
msgid "τ Canis Majoris Cluster"
msgstr ""

#: nebulae/default/names.dat:153
msgid "Mexican Jumping Star"
msgstr ""

#: nebulae/default/names.dat:154
msgid "Pirate's Jewels Cluster"
msgstr ""

#: nebulae/default/names.dat:155
msgid "Gemini Nebula"
msgstr ""

#: nebulae/default/names.dat:156
msgid "Ant Nebula"
msgstr ""

#: nebulae/default/names.dat:157
msgid "Double Bubble Nebula"
msgstr ""

#: nebulae/default/names.dat:158
msgid "Peanut Nebula"
msgstr ""

#: nebulae/default/names.dat:159
msgid "Eskimo Nebula"
msgstr ""

#: nebulae/default/names.dat:160
msgid "Clown Face Nebula"
msgstr ""

#: nebulae/default/names.dat:161
msgid "Intergalactic Wanderer/Tramp"
msgstr ""

#: nebulae/default/names.dat:162
msgid "Twinkling Comet Cluster"
msgstr ""

#: nebulae/default/names.dat:163
msgid "Albino Butterfly Nebula"
msgstr ""

#: nebulae/default/names.dat:164
msgid "Burning Ember Nebula"
msgstr ""

#: nebulae/default/names.dat:165
msgid "Bat Nebula"
msgstr ""

#: nebulae/default/names.dat:166 nebulae/default/names.dat:337
msgid "Butterfly Cluster"
msgstr ""

#: nebulae/default/names.dat:167
msgid "Stinging Scorpion Cluster"
msgstr ""

#: nebulae/default/names.dat:168
msgid "Skull and Crossbones Nebula"
msgstr ""

#: nebulae/default/names.dat:169
msgid "Chained Brooch Nebula"
msgstr ""

#: nebulae/default/names.dat:170
msgid "Electric Guitar Cluster"
msgstr ""

#: nebulae/default/names.dat:171
msgid "Termite Hole Cluster"
msgstr ""

#: nebulae/default/names.dat:172
msgid "Sprinter Cluster"
msgstr ""

#: nebulae/default/names.dat:173
msgid "Bear's Paw Galaxy"
msgstr ""

#: nebulae/default/names.dat:174
msgid "The Dish Cluster"
msgstr ""

#: nebulae/default/names.dat:175
msgid "Heart and Dagger Cluster"
msgstr ""

#: nebulae/default/names.dat:176
msgid "Polarissima Australis"
msgstr "പൊളാരിസ്സിമ ഒസ്ട്രാലിസ്"

#: nebulae/default/names.dat:177
msgid "Beehive Cluster"
msgstr ""

#: nebulae/default/names.dat:178
msgid "Praesepe"
msgstr "പ്രാസെപ്പെ"

#: nebulae/default/names.dat:179
msgid "Manger"
msgstr ""

#: nebulae/default/names.dat:180
msgid "King Cobra Cluster"
msgstr ""

#: nebulae/default/names.dat:181
msgid "UFO Galaxy"
msgstr ""

#: nebulae/default/names.dat:182
msgid "Helix Galaxy"
msgstr ""

#: nebulae/default/names.dat:183
msgid "Pancake Galaxy"
msgstr ""

#: nebulae/default/names.dat:184 nebulae/default/names.dat:198
#: nebulae/default/names.dat:305
msgid "Spindle Galaxy"
msgstr ""

#: nebulae/default/names.dat:185
msgid "Pencil Nebula"
msgstr ""

#: nebulae/default/names.dat:186
msgid "Herschel's Ray Nebula"
msgstr ""

#: nebulae/default/names.dat:187
msgid "Supernova Factory"
msgstr ""

#: nebulae/default/names.dat:188
msgid "Tiger's Eye Galaxy"
msgstr ""

#: nebulae/default/names.dat:189
msgid "The Penguin Galaxy"
msgstr ""

#: nebulae/default/names.dat:190
msgid "The Egg Galaxy"
msgstr ""

#: nebulae/default/names.dat:191
msgid "Bode's Galaxy"
msgstr ""

#: nebulae/default/names.dat:192
msgid "Bode's Nebula"
msgstr ""

#: nebulae/default/names.dat:193
msgid "Cigar Galaxy"
msgstr ""

#: nebulae/default/names.dat:194
msgid "Ursa Major A"
msgstr ""

#: nebulae/default/names.dat:195 nebulae/default/names.dat:615
msgid "The Garland Galaxy"
msgstr ""

#: nebulae/default/names.dat:196
msgid "The Phantom Frisbee Galaxy"
msgstr ""

#: nebulae/default/names.dat:197
msgid "Little Pinwheel Galaxy"
msgstr ""

#: nebulae/default/names.dat:199
msgid "Eight-Burst Planetary Nebula"
msgstr ""

#: nebulae/default/names.dat:200 nebulae/default/names.dat:351
msgid "Southern Ring Nebula"
msgstr ""

#: nebulae/default/names.dat:201
msgid "Polarissima Borealis"
msgstr "പൊളാരിസ്സിമ ബോറിയാലിസ്"

#: nebulae/default/names.dat:202
msgid "Ghost of Jupiter Nebula"
msgstr ""

#: nebulae/default/names.dat:203
msgid "Eye Nebula"
msgstr ""

#: nebulae/default/names.dat:204 nebulae/default/names.dat:208
msgid "Keyhole Nebula"
msgstr ""

#: nebulae/default/names.dat:205
msgid "Sliced Onion Galaxy"
msgstr ""

#: nebulae/default/names.dat:206
msgid "η Car Nebula"
msgstr ""

#: nebulae/default/names.dat:207
msgid "Homunculus Nebula"
msgstr ""

#: nebulae/default/names.dat:209
msgid "Knitting Needle Galaxy"
msgstr ""

#: nebulae/default/names.dat:210
msgid "Wishing Well Cluster"
msgstr ""

#: nebulae/default/names.dat:211
msgid "Surfboard Galaxy"
msgstr ""

#: nebulae/default/names.dat:212
msgid "Ambartsumian's Knot"
msgstr ""

#: nebulae/default/names.dat:213
msgid "Statue of Liberty Nebula"
msgstr ""

#: nebulae/default/names.dat:214
msgid "Owl Nebula"
msgstr ""

#: nebulae/default/names.dat:215
msgid "Frame Galaxy"
msgstr ""

#: nebulae/default/names.dat:216 nebulae/default/names.dat:217
#: nebulae/default/names.dat:219
msgid "Leo Triplet"
msgstr ""

#: nebulae/default/names.dat:218
msgid "Hamburger Galaxy"
msgstr ""

#: nebulae/default/names.dat:220
msgid "King Hamlet's Ghost"
msgstr ""

#: nebulae/default/names.dat:221 nebulae/default/names.dat:222
#: nebulae/default/names.dat:223 nebulae/default/names.dat:224
#: nebulae/default/names.dat:225 nebulae/default/names.dat:226
#: nebulae/default/names.dat:227
msgid "Copeland's Septet"
msgstr ""

#: nebulae/default/names.dat:228
msgid "Pearl Cluster"
msgstr ""

#: nebulae/default/names.dat:229
msgid "Blue planetary"
msgstr ""

#: nebulae/default/names.dat:230
msgid "Miniature Spiral"
msgstr ""

#: nebulae/default/names.dat:231
msgid "Vacuum Cleaner Galaxy"
msgstr ""

#: nebulae/default/names.dat:232 nebulae/default/names.dat:233
msgid "Antennae"
msgstr ""

#: nebulae/default/names.dat:234 nebulae/default/names.dat:235
#: nebulae/default/names.dat:236
msgid "Box"
msgstr "ബോക്സ്"

#: nebulae/default/names.dat:237
msgid "Medusa merger"
msgstr ""

#: nebulae/default/names.dat:238
msgid "Silver Streak Galaxy"
msgstr ""

#: nebulae/default/names.dat:239
msgid "Virgo Cluster Pinwheel"
msgstr ""

#: nebulae/default/names.dat:240
msgid "Coma Pinwheel Galaxy"
msgstr ""

#: nebulae/default/names.dat:241
msgid "St. Catherine’s Wheel"
msgstr ""

#: nebulae/default/names.dat:242
msgid "Swelling Spiral Galaxy"
msgstr ""

#: nebulae/default/names.dat:243
msgid "Blowdryer Galaxy"
msgstr ""

#: nebulae/default/names.dat:244
msgid "Mirror Galaxy"
msgstr ""

#: nebulae/default/names.dat:245
msgid "Galaxy Cluster"
msgstr ""

#: nebulae/default/names.dat:246
msgid "Lawn Sprinkler Nebula"
msgstr ""

#: nebulae/default/names.dat:247
msgid "Markarian's Chain"
msgstr ""

#: nebulae/default/names.dat:248
msgid "Faust V051"
msgstr ""

#: nebulae/default/names.dat:249 nebulae/default/names.dat:251
msgid "The Eyes"
msgstr "ദ ഐസ്"

#: nebulae/default/names.dat:250 nebulae/default/names.dat:252
msgid "Copeland's Eyes"
msgstr ""

#: nebulae/default/names.dat:253
msgid "Virgo Galaxy"
msgstr ""

#: nebulae/default/names.dat:254
msgid "Virgo A"
msgstr ""

#: nebulae/default/names.dat:255
msgid "Smoking gun"
msgstr ""

#: nebulae/default/names.dat:256
msgid "Cocoon Galaxy"
msgstr ""

#: nebulae/default/names.dat:257
msgid "Shapley-Ames 2"
msgstr ""

#: nebulae/default/names.dat:258
msgid "Lost Galaxy"
msgstr ""

#: nebulae/default/names.dat:259
msgid "Hairy Eyebrow Galaxy"
msgstr ""

#: nebulae/default/names.dat:260
msgid "The Lost Galaxy of Copeland"
msgstr ""

#: nebulae/default/names.dat:261
msgid "Koi Fish Galaxy"
msgstr ""

#: nebulae/default/names.dat:262
msgid "Needle Galaxy"
msgstr ""

#: nebulae/default/names.dat:263
msgid "Flying Saucer Galaxy"
msgstr ""

#: nebulae/default/names.dat:264 nebulae/default/names.dat:266
msgid "Siamese Twins"
msgstr "സയാമീസ് ഇരട്ടകള്‍"

#: nebulae/default/names.dat:265 nebulae/default/names.dat:267
msgid "Fish and Chips Galaxies"
msgstr ""

#: nebulae/default/names.dat:268
msgid "Sombrero Galaxy"
msgstr ""

#: nebulae/default/names.dat:269
msgid "Faberge Egg Galaxy"
msgstr ""

#: nebulae/default/names.dat:270
msgid "Whale Galaxy"
msgstr ""

#: nebulae/default/names.dat:271
msgid "Herring Galaxy"
msgstr ""

#: nebulae/default/names.dat:272
msgid "Crowbar Galaxy"
msgstr ""

#: nebulae/default/names.dat:273
msgid "Hockey Stick Galaxy"
msgstr ""

#: nebulae/default/names.dat:274
msgid "Fishhook Galaxy"
msgstr ""

#: nebulae/default/names.dat:275
msgid "Superwind-Galaxy"
msgstr ""

#: nebulae/default/names.dat:276
msgid "Mice Galaxies"
msgstr ""

#: nebulae/default/names.dat:277
msgid "Vinyl LP Galaxy"
msgstr ""

#: nebulae/default/names.dat:278
msgid "Croc's Eye Galaxy"
msgstr ""

#: nebulae/default/names.dat:279
msgid "Jewel Box"
msgstr "ജ്വല്‍ ബോക്സ്"

#: nebulae/default/names.dat:280
msgid "Herschel's Jewel Box"
msgstr ""

#: nebulae/default/names.dat:281
msgid "κ Cru Cluster"
msgstr ""

#: nebulae/default/names.dat:282
msgid "Kidney Bean Galaxy"
msgstr ""

#: nebulae/default/names.dat:283
msgid "Black Eye Galaxy"
msgstr ""

#: nebulae/default/names.dat:284
msgid "Evil Eye Galaxy"
msgstr ""

#: nebulae/default/names.dat:285
msgid "Sleeping Beauty Galaxy"
msgstr ""

#: nebulae/default/names.dat:286
msgid "Coma B"
msgstr ""

#: nebulae/default/names.dat:287
msgid "Sunflower Galaxy"
msgstr ""

#: nebulae/default/names.dat:288
msgid "Iota's Ghost"
msgstr ""

#: nebulae/default/names.dat:289
msgid "Centaurus A"
msgstr ""

#: nebulae/default/names.dat:290
msgid "ω Cen Cluster"
msgstr ""

#: nebulae/default/names.dat:291
msgid "Spiral planetary nebula"
msgstr ""

#: nebulae/default/names.dat:292
msgid "Whirlpool Galaxy"
msgstr ""

#: nebulae/default/names.dat:293
msgid "Question Mark Galaxy"
msgstr ""

#: nebulae/default/names.dat:294
msgid "Rosse's Galaxy"
msgstr ""

#: nebulae/default/names.dat:295 nebulae/default/names.dat:296
msgid "Keenan's System"
msgstr ""

#: nebulae/default/names.dat:297
msgid "Southern Pinwheel Galaxy"
msgstr ""

#: nebulae/default/names.dat:298 nebulae/default/names.dat:482
msgid "Seashell Galaxy"
msgstr ""

#: nebulae/default/names.dat:299 nebulae/default/names.dat:300
msgid "The Heron Galaxy"
msgstr ""

#: nebulae/default/names.dat:301
msgid "Pinwheel Galaxy"
msgstr ""

#: nebulae/default/names.dat:302
msgid "Dragon Nebula"
msgstr ""

#: nebulae/default/names.dat:303
msgid "Blade and Pearl Galaxy"
msgstr ""

#: nebulae/default/names.dat:304
msgid "The Mini Sombrero Galaxy"
msgstr ""

#: nebulae/default/names.dat:306
msgid "Fool's Gold Galaxy"
msgstr ""

#: nebulae/default/names.dat:307
msgid "Fath 703"
msgstr ""

#: nebulae/default/names.dat:308
msgid "Ghost Globular Cluster"
msgstr ""

#: nebulae/default/names.dat:309
msgid "Rose Cluster"
msgstr ""

#: nebulae/default/names.dat:310
msgid "Splinter Galaxy"
msgstr ""

#: nebulae/default/names.dat:311
msgid "Cat Scratch Galaxy"
msgstr ""

#: nebulae/default/names.dat:312
msgid "Knife Edge Galaxy"
msgstr ""

#: nebulae/default/names.dat:313
msgid "Seyfert's Sextet"
msgstr ""

#: nebulae/default/names.dat:314
msgid "Serpens Sextet"
msgstr ""

#: nebulae/default/names.dat:315
msgid "S Normae Cluster"
msgstr ""

#: nebulae/default/names.dat:316
msgid "Crab Globular Cluster"
msgstr ""

#: nebulae/default/names.dat:317
msgid "Spider Globular Cluster"
msgstr ""

#: nebulae/default/names.dat:318
msgid "The Crucifix Cluster"
msgstr ""

#: nebulae/default/names.dat:319
msgid "Rim Nebula"
msgstr ""

#: nebulae/default/names.dat:320
msgid "μ Normae Cluster"
msgstr ""

#: nebulae/default/names.dat:321
msgid "Great Cluster in Hercules"
msgstr "ഹെര്‍ക്കുലീസിലെ ഗ്രേറ്റ് ക്ലസ്റ്റര്‍"

#: nebulae/default/names.dat:322
msgid "Hercules Globular Cluster"
msgstr ""

#: nebulae/default/names.dat:323
msgid "Turtle planetary nebula"
msgstr ""

#: nebulae/default/names.dat:324
msgid "Northern Jewel Box Cluster"
msgstr ""

#: nebulae/default/names.dat:325
msgid "Table of Scorpius Cluster"
msgstr ""

#: nebulae/default/names.dat:326
msgid "Flickering Globular Cluster"
msgstr ""

#: nebulae/default/names.dat:327
msgid "Moth Wing Cluster"
msgstr ""

#: nebulae/default/names.dat:328
msgid "Bug Nebula"
msgstr ""

#: nebulae/default/names.dat:330
msgid "Box Nebula"
msgstr ""

#: nebulae/default/names.dat:331
msgid "Cat's Paw Nebula"
msgstr ""

#: nebulae/default/names.dat:332
msgid "Cheerio Nebula"
msgstr ""

#: nebulae/default/names.dat:333 nebulae/default/names.dat:361
msgid "Lobster Nebula"
msgstr ""

#: nebulae/default/names.dat:334
msgid "War and Peace Nebula"
msgstr ""

#: nebulae/default/names.dat:335
msgid "Little Ghost Nebula"
msgstr ""

#: nebulae/default/names.dat:336
msgid "Phantom Cluster"
msgstr ""

#: nebulae/default/names.dat:338
msgid "Splendors of the Heavens"
msgstr ""

#: nebulae/default/names.dat:339
msgid "Silver Nugget Cluster"
msgstr ""

#: nebulae/default/names.dat:340 nebulae/default/names.dat:381
msgid "Little Gem Nebula"
msgstr ""

#: nebulae/default/names.dat:341
msgid "Tom Thumb Cluster"
msgstr ""

#: nebulae/default/names.dat:342
msgid "Ptolemy's Cluster"
msgstr ""

#: nebulae/default/names.dat:343
msgid "Lost in Space Galaxy"
msgstr ""

#: nebulae/default/names.dat:344
msgid "Trifid Nebula"
msgstr ""

#: nebulae/default/names.dat:345
msgid "Dead Man's Chest Cluster"
msgstr ""

#: nebulae/default/names.dat:346
msgid "Herschel 36"
msgstr ""

#: nebulae/default/names.dat:347
msgid "Hourglass Cluster"
msgstr ""

#: nebulae/default/names.dat:348
msgid "Red spider Nebula"
msgstr ""

#: nebulae/default/names.dat:349
msgid "Cat's Eye Nebula"
msgstr ""

#: nebulae/default/names.dat:352
msgid "Blue Racquetball Nebula"
msgstr ""

#: nebulae/default/names.dat:353
msgid "Emerald Eye Planetary Nebula"
msgstr ""

#: nebulae/default/names.dat:354
msgid "Eagle Nebula"
msgstr ""

#: nebulae/default/names.dat:355
msgid "Star Queen"
msgstr ""

#: nebulae/default/names.dat:356
msgid "Black Swan Cluster"
msgstr ""

#: nebulae/default/names.dat:357
msgid "Omega Nebula"
msgstr ""

#: nebulae/default/names.dat:358
msgid "Swan Nebula"
msgstr ""

#: nebulae/default/names.dat:359
msgid "Horseshoe Nebula"
msgstr ""

#: nebulae/default/names.dat:360
msgid "Checkmark Nebula"
msgstr ""

#: nebulae/default/names.dat:362 nebulae/default/names.dat:363
msgid "Edward's Galaxy"
msgstr ""

#: nebulae/default/names.dat:364
msgid "Great Sagittarius Cluster"
msgstr ""

#: nebulae/default/names.dat:365
msgid "Santa's Sleigh Cluster"
msgstr ""

#: nebulae/default/names.dat:366
msgid "Wild Duck Cluster"
msgstr ""

#: nebulae/default/names.dat:367
msgid "July Salt-and-Pepper Cluster"
msgstr ""

#: nebulae/default/names.dat:368
msgid "Scutum Salt-and-Pepper Cluster"
msgstr ""

#: nebulae/default/names.dat:369
msgid "Ring Nebula"
msgstr ""

#: nebulae/default/names.dat:370
msgid "Chandelier Cluster"
msgstr ""

#: nebulae/default/names.dat:371
msgid "R CrA Nebula"
msgstr ""

#: nebulae/default/names.dat:372
msgid "Phantom Streak Nebula"
msgstr ""

#: nebulae/default/names.dat:373
msgid "Bird's Head"
msgstr ""

#: nebulae/default/names.dat:374
msgid "Dandelion Puffball Nebula"
msgstr ""

#: nebulae/default/names.dat:375
msgid "Pavo Globular Cluster"
msgstr ""

#: nebulae/default/names.dat:376
msgid "Ruprecht 147"
msgstr ""

#: nebulae/default/names.dat:377
msgid "Snowball Nebula"
msgstr ""

#: nebulae/default/names.dat:378
msgid "Specter Cluster"
msgstr ""

#: nebulae/default/names.dat:379
msgid "Hole in a Cluster"
msgstr ""

#: nebulae/default/names.dat:380
msgid "Smoke Ring Cluster"
msgstr ""

#: nebulae/default/names.dat:382
msgid "The Foxhead Cluster"
msgstr ""

#: nebulae/default/names.dat:383
msgid "Barnard's Galaxy"
msgstr ""

#: nebulae/default/names.dat:384
msgid "Blinking planetary"
msgstr ""

#: nebulae/default/names.dat:385
msgid "Poodle Cluster"
msgstr ""

#: nebulae/default/names.dat:386
msgid "Angelfish Cluster"
msgstr ""

#: nebulae/default/names.dat:387
msgid "Arrowhead Cluster"
msgstr ""

#: nebulae/default/names.dat:388
msgid "Dumbbell Nebula"
msgstr ""

#: nebulae/default/names.dat:389
msgid "Diabolo Nebula"
msgstr ""

#: nebulae/default/names.dat:390
msgid "Apple Core Nebula"
msgstr ""

#: nebulae/default/names.dat:391
msgid "Kite Cluster"
msgstr ""

#: nebulae/default/names.dat:392
msgid "Condor Galaxy"
msgstr ""

#: nebulae/default/names.dat:393
msgid "20 Vulpeculae Cluster"
msgstr ""

#: nebulae/default/names.dat:394
msgid "Crescent Nebula"
msgstr ""

#: nebulae/default/names.dat:395
msgid "Ear Nebula"
msgstr ""

#: nebulae/default/names.dat:396
msgid "Little Ring Nebula"
msgstr ""

#: nebulae/default/names.dat:397
msgid "Blue Flash Nebula"
msgstr ""

#: nebulae/default/names.dat:398
msgid "Giant Behemoth Galaxy"
msgstr ""

#: nebulae/default/names.dat:399
msgid "The Inchworm Cluster"
msgstr ""

#: nebulae/default/names.dat:400
msgid "Cooling Tower"
msgstr ""

#: nebulae/default/names.dat:401
msgid "Ghost Bush Cluster"
msgstr ""

#: nebulae/default/names.dat:402
msgid "Flying Geese Cluster"
msgstr ""

#: nebulae/default/names.dat:403
msgid "Mothra Cluster"
msgstr ""

#: nebulae/default/names.dat:404
msgid "Fireworks Galaxy"
msgstr ""

#: nebulae/default/names.dat:405
msgid "Filamentary Nebula"
msgstr ""

#: nebulae/default/names.dat:406
msgid "West Veil Nebula"
msgstr ""

#: nebulae/default/names.dat:407
msgid "Witches Broom Nebula"
msgstr ""

#: nebulae/default/names.dat:408
msgid "East Veil Nebula"
msgstr ""

#: nebulae/default/names.dat:409
msgid "Network Nebula"
msgstr ""

#: nebulae/default/names.dat:410
msgid "North America Nebula"
msgstr ""

#: nebulae/default/names.dat:411
msgid "Fetus Nebula"
msgstr ""

#: nebulae/default/names.dat:412
msgid "Coat Button Nebula"
msgstr ""

#: nebulae/default/names.dat:413
msgid "Saturn Nebula"
msgstr ""

#: nebulae/default/names.dat:414
msgid "Iris Nebula"
msgstr ""

#: nebulae/default/names.dat:415
msgid "Cheeseburger Nebula"
msgstr ""

#: nebulae/default/names.dat:416
msgid "Pink Pillow Nebula"
msgstr ""

#: nebulae/default/names.dat:417
msgid "Magic Carpet Nebula"
msgstr ""

#: nebulae/default/names.dat:418
msgid "Green Rectangle Nebula"
msgstr ""

#: nebulae/default/names.dat:419
msgid "Pegasus Cluster"
msgstr ""

#: nebulae/default/names.dat:420
msgid "Jellyfish Cluster"
msgstr ""

#: nebulae/default/names.dat:421
msgid "Small Cluster Nebula"
msgstr ""

#: nebulae/default/names.dat:422
msgid "Star Lizard Cluster"
msgstr ""

#: nebulae/default/names.dat:423
msgid "Drunken Lizard Cluster"
msgstr ""

#: nebulae/default/names.dat:424
msgid "Atoms for Peace Galaxy"
msgstr ""

#: nebulae/default/names.dat:425
msgid "Helix Nebula"
msgstr ""

#: nebulae/default/names.dat:426
msgid "Sunflower Nebula"
msgstr ""

#: nebulae/default/names.dat:427 nebulae/default/names.dat:428
#: nebulae/default/names.dat:429 nebulae/default/names.dat:430
msgid "Stephan's Quintet"
msgstr ""

#: nebulae/default/names.dat:431
msgid "Deer Lick Group"
msgstr ""

#: nebulae/default/names.dat:432
msgid "The Wizard Nebula"
msgstr ""

#: nebulae/default/names.dat:433
msgid "Grand Design Galaxy"
msgstr ""

#: nebulae/default/names.dat:434
msgid "Superman Galaxy"
msgstr ""

#: nebulae/default/names.dat:435
msgid "The Dormouse Cluster"
msgstr ""

#: nebulae/default/names.dat:436
msgid "The Arrowhead Cluster"
msgstr ""

#: nebulae/default/names.dat:437 nebulae/default/names.dat:438
#: nebulae/default/names.dat:439 nebulae/default/names.dat:440
msgid "Grus Quartet"
msgstr ""

#: nebulae/default/names.dat:441
msgid "Cassiopeia Salt-and-Pepper Cluster"
msgstr ""

#: nebulae/default/names.dat:442
msgid "October Salt-and-Pepper Cluster"
msgstr ""

#: nebulae/default/names.dat:443
msgid "Blue Snowball"
msgstr ""

#: nebulae/default/names.dat:444
msgid "Bubble Nebula"
msgstr ""

#: nebulae/default/names.dat:445
msgid "Fried-egg Galaxy"
msgstr ""

#: nebulae/default/names.dat:446
msgid "Caroline's Rose Cluster"
msgstr ""

#: nebulae/default/names.dat:447
msgid "Ghost Cluster"
msgstr ""

#: nebulae/default/names.dat:448
msgid "Star Mist Cluster"
msgstr ""

#: nebulae/default/names.dat:449
msgid "The Widow's Web Cluster"
msgstr ""

#: nebulae/default/names.dat:450
msgid "The Little Sombrero Galaxy"
msgstr ""

#: nebulae/default/names.dat:451
msgid "Electric Arc Galaxy"
msgstr ""

#: nebulae/default/names.dat:452
msgid "Starburst Galaxy"
msgstr ""

#: nebulae/default/names.dat:453 nebulae/default/names.dat:454
msgid "γ Cas Nebula"
msgstr ""

#: nebulae/default/names.dat:455
msgid "Maffei Group"
msgstr ""

#: nebulae/default/names.dat:456
msgid "Flaming Star Nebula"
msgstr ""

#: nebulae/default/names.dat:457
msgid "The Tadpoles"
msgstr ""

#: nebulae/default/names.dat:458
msgid "Spider Nebula"
msgstr ""

#: nebulae/default/names.dat:459
msgid "Spirograph Nebula"
msgstr ""

#: nebulae/default/names.dat:460
msgid "Raspberry Nebula"
msgstr ""

#: nebulae/default/names.dat:461
msgid "Jellyfish Nebula"
msgstr ""

#: nebulae/default/names.dat:462
msgid "Papillon"
msgstr "പാപ്പിലോണ്‍"

#: nebulae/default/names.dat:463
msgid "Elephant's Trunk Nebula"
msgstr ""

#: nebulae/default/names.dat:464
msgid "Fish Head Nebula"
msgstr ""

#: nebulae/default/names.dat:465
msgid "Heart Nebula"
msgstr ""

#: nebulae/default/names.dat:466
msgid "The Running Dog Nebula"
msgstr ""

#: nebulae/default/names.dat:467
msgid "Valentine Nebula"
msgstr ""

#: nebulae/default/names.dat:468
msgid "Soul Nebula"
msgstr ""

#: nebulae/default/names.dat:469
msgid "Witch Head Nebula"
msgstr ""

#: nebulae/default/names.dat:471
msgid "Toby Jug Nebula"
msgstr ""

#: nebulae/default/names.dat:472
msgid "ο Vel Cluster"
msgstr ""

#: nebulae/default/names.dat:473
msgid "Coddington's Nebula"
msgstr ""

#: nebulae/default/names.dat:474
msgid "Southern Pleiades"
msgstr "തെക്കന്‍ കാര്‍ത്തിക"

#: nebulae/default/names.dat:475
msgid "θ Carinae Cluster"
msgstr ""

#: nebulae/default/names.dat:476
msgid "Running Chicken Nebula"
msgstr ""

#: nebulae/default/names.dat:477
msgid "λ Cen Nebula"
msgstr ""

#: nebulae/default/names.dat:478
msgid "Thackeray's Globules"
msgstr ""

#: nebulae/default/names.dat:479
msgid "Lemon slice Nebula"
msgstr ""

#: nebulae/default/names.dat:480
msgid "Theoretician's Nebula"
msgstr ""

#: nebulae/default/names.dat:481
msgid "Baby Eskimo Nebula"
msgstr ""

#: nebulae/default/names.dat:483
msgid "Retina Nebula"
msgstr ""

#: nebulae/default/names.dat:484
msgid "White Eyed Pea Nebula"
msgstr ""

#: nebulae/default/names.dat:485
msgid "ρ Oph Nebula"
msgstr ""

#: nebulae/default/names.dat:486
msgid "Prawn Nebula"
msgstr ""

#: nebulae/default/names.dat:487
msgid "False Comet Nebula"
msgstr ""

#: nebulae/default/names.dat:488
msgid "Summer Beehive Cluster"
msgstr ""

#: nebulae/default/names.dat:489
msgid "Poseidon's Trident Cluster"
msgstr ""

#: nebulae/default/names.dat:490
msgid "Graff's Cluster"
msgstr ""

#: nebulae/default/names.dat:491
msgid "Shapley-Ames 5"
msgstr ""

#: nebulae/default/names.dat:492
msgid "Pelican Nebula"
msgstr ""

#: nebulae/default/names.dat:493
msgid "Southern Integral Sign"
msgstr ""

#: nebulae/default/names.dat:494
msgid "Cocoon Nebula"
msgstr ""

#: nebulae/default/names.dat:495
msgid "Lagoon Nebula"
msgstr ""

#: nebulae/default/names.dat:496
msgid "Small Sagittarius Star Cloud"
msgstr ""

#: nebulae/default/names.dat:497
msgid "Delle Caustiche"
msgstr ""

#: nebulae/default/names.dat:498
msgid "Winnecke 4"
msgstr ""

#: nebulae/default/names.dat:499 skycultures/western_rey/star_names.fab:26
msgid "Pleiades"
msgstr "കാര്‍ത്തിക കൂട്ടം"

#: nebulae/default/names.dat:500
msgid "Seven Sisters"
msgstr ""

#: nebulae/default/names.dat:501
msgid "Subaru"
msgstr ""

#: nebulae/default/names.dat:502
msgid "α Per Cluster"
msgstr ""

#: nebulae/default/names.dat:503
msgid "Coma Berenices Cluster"
msgstr ""

#: nebulae/default/names.dat:504
msgid "Taurus Poniatovii Cluster"
msgstr ""

#: nebulae/default/names.dat:505
msgid "Taurus Dark Cloud Nebula"
msgstr ""

#: nebulae/default/names.dat:506
msgid "Horsehead Nebula"
msgstr ""

#: nebulae/default/names.dat:507 nebulae/default/names.dat:508
#: nebulae/default/names.dat:509 nebulae/default/names.dat:510
msgid "Pipe (stem)"
msgstr ""

#: nebulae/default/names.dat:511 nebulae/default/names.dat:515
msgid "Ink Spot Nebula"
msgstr ""

#: nebulae/default/names.dat:512
msgid "Snake Nebula"
msgstr ""

#: nebulae/default/names.dat:513
msgid "The S Nebula"
msgstr ""

#: nebulae/default/names.dat:514
msgid "Pipe (bowl)"
msgstr ""

#: nebulae/default/names.dat:516
msgid "Parrot's Head Nebula"
msgstr ""

#: nebulae/default/names.dat:517 nebulae/default/names.dat:518
msgid "E Nebula"
msgstr ""

#: nebulae/default/names.dat:519
msgid "Fish on the platter nebula"
msgstr ""

#: nebulae/default/names.dat:520
msgid "Hyades"
msgstr ""

#: nebulae/default/names.dat:521
msgid "Coalsack Nebula"
msgstr ""

#: nebulae/default/names.dat:522
msgid "Orion Cluster"
msgstr ""

#: nebulae/default/names.dat:523
msgid "Orion Belt Cluster"
msgstr ""

#: nebulae/default/names.dat:524
msgid "Tuft in the Tail of the Dog Cluster"
msgstr ""

#: nebulae/default/names.dat:525
msgid "Markarian 18 Cluster"
msgstr ""

#: nebulae/default/names.dat:526
msgid "η Car Cluster"
msgstr ""

#: nebulae/default/names.dat:527
msgid "Ursa Major Cluster"
msgstr ""

#: nebulae/default/names.dat:528
msgid "Antares Cluster"
msgstr ""

#: nebulae/default/names.dat:529
msgid "Coathanger"
msgstr ""

#: nebulae/default/names.dat:530
msgid "Al Sufi's Cluster"
msgstr ""

#: nebulae/default/names.dat:531
msgid "Brocchi's Cluster"
msgstr ""

#: nebulae/default/names.dat:532
msgid "Burnham's Nebula"
msgstr ""

#: nebulae/default/names.dat:533
msgid "T Tauri Nebula"
msgstr ""

#: nebulae/default/names.dat:534
msgid "Orion Loop Nebula"
msgstr ""

#: nebulae/default/names.dat:535
msgid "Green Ring Nebula"
msgstr ""

#: nebulae/default/names.dat:536
msgid "Bear Claw Nebula"
msgstr ""

#: nebulae/default/names.dat:537
msgid "Little Cocoon Nebula"
msgstr ""

#: nebulae/default/names.dat:538
msgid "Cygnus Star Cloud"
msgstr ""

#: nebulae/default/names.dat:539
msgid "Tulip Nebula"
msgstr ""

#: nebulae/default/names.dat:540
msgid "Cygnus Loop"
msgstr ""

#: nebulae/default/names.dat:541
msgid "Veil Nebula"
msgstr ""

#: nebulae/default/names.dat:542
msgid "Sadr Region"
msgstr ""

#: nebulae/default/names.dat:543
msgid "Abell 71"
msgstr ""

#: nebulae/default/names.dat:544
msgid "Flying Bat Nebula"
msgstr ""

#: nebulae/default/names.dat:545 nebulae/default/names.dat:567
msgid "Cave Nebula"
msgstr ""

#: nebulae/default/names.dat:546
msgid "Dreyer's Object"
msgstr ""

#: nebulae/default/names.dat:547
msgid "Pacman Nebula"
msgstr ""

#: nebulae/default/names.dat:548
msgid "Dolphin Nebula"
msgstr ""

#: nebulae/default/names.dat:549
msgid "Second Closest Planetary"
msgstr ""

#: nebulae/default/names.dat:550
msgid "Northern Trifid"
msgstr ""

#: nebulae/default/names.dat:551
msgid "Spaghetti Nebula"
msgstr ""

#: nebulae/default/names.dat:552
msgid "Simeis 147"
msgstr ""

#: nebulae/default/names.dat:553
msgid "Lower's Nebula"
msgstr ""

#: nebulae/default/names.dat:554
msgid "Angelfish Nebula"
msgstr ""

#: nebulae/default/names.dat:555
msgid "Orion's Head Nebula"
msgstr ""

#: nebulae/default/names.dat:556
msgid "North Orion Bubble"
msgstr ""

#: nebulae/default/names.dat:557
msgid "Medusa Nebula"
msgstr ""

#: nebulae/default/names.dat:559
msgid "Barnard's Loop"
msgstr ""

#: nebulae/default/names.dat:560
msgid "Seagull Nebula"
msgstr ""

#: nebulae/default/names.dat:561
msgid "Snowman Nebula"
msgstr ""

#: nebulae/default/names.dat:562
msgid "Abell 35"
msgstr ""

#: nebulae/default/names.dat:563
msgid "Etched Hourglass Nebula"
msgstr ""

#: nebulae/default/names.dat:564
msgid "Engraved Hourglass Nebula"
msgstr ""

#: nebulae/default/names.dat:565
msgid "Antares Nebula"
msgstr ""

#: nebulae/default/names.dat:566
msgid "Ghost Nebula"
msgstr ""

#: nebulae/default/names.dat:568
msgid "Vulture Head Nebula"
msgstr ""

#: nebulae/default/names.dat:569
msgid "Baby Eagle Nebula"
msgstr ""

#: nebulae/default/names.dat:570
msgid "Orion B"
msgstr ""

#: nebulae/default/names.dat:571
msgid "Northern Coalsack Nebula"
msgstr ""

#: nebulae/default/names.dat:572
msgid "Gulf of Mexico Nebula"
msgstr ""

#: nebulae/default/names.dat:573 nebulae/default/names.dat:575
msgid "Taffy Galaxies"
msgstr ""

#: nebulae/default/names.dat:574 nebulae/default/names.dat:576
msgid "Taffy System"
msgstr ""

#: nebulae/default/names.dat:577
msgid "Wolf-Lundmark-Melotte Object (WLM)"
msgstr ""

#: nebulae/default/names.dat:578
msgid "Sculptor Dwarf Irregular Galaxy"
msgstr ""

#: nebulae/default/names.dat:579
msgid "Andromeda III Dwarf Galaxy"
msgstr ""

#: nebulae/default/names.dat:580
msgid "Cartwheel Galaxy"
msgstr ""

#: nebulae/default/names.dat:581
msgid "Zwicky's Ellipse"
msgstr ""

#: nebulae/default/names.dat:582
msgid "Andromeda I Dwarf Galaxy"
msgstr ""

#: nebulae/default/names.dat:584
msgid "Baade's Galaxy A"
msgstr ""

#: nebulae/default/names.dat:585
msgid "Baade's Galaxy B"
msgstr ""

#: nebulae/default/names.dat:586
msgid "Sculptor Dwarf Galaxy"
msgstr ""

#: nebulae/default/names.dat:587
msgid "Pisces Dwarf Galaxy"
msgstr ""

#: nebulae/default/names.dat:588
msgid "Pisces I"
msgstr ""

#: nebulae/default/names.dat:589
msgid "Shapley-Ames 1"
msgstr ""

#: nebulae/default/names.dat:590
msgid "Andromeda II Dwarf Galaxy"
msgstr ""

#: nebulae/default/names.dat:591
msgid "White Rose Galaxy"
msgstr ""

#: nebulae/default/names.dat:592
msgid "Phoenix Dwarf Galaxy"
msgstr ""

#: nebulae/default/names.dat:593
msgid "Maffei 1"
msgstr ""

#: nebulae/default/names.dat:594
msgid "Holmberg VI"
msgstr ""

#: nebulae/default/names.dat:595
msgid "Fornax Dwarf Galaxy"
msgstr ""

#: nebulae/default/names.dat:596
msgid "Maffei 2"
msgstr ""

#: nebulae/default/names.dat:597
msgid "Horologium Dwarf Galaxy"
msgstr ""

#: nebulae/default/names.dat:598
msgid "Schuster's Spiral Galaxy"
msgstr ""

#: nebulae/default/names.dat:599
msgid "Carafe Galaxy"
msgstr ""

#: nebulae/default/names.dat:600
msgid "Large Magellanic Cloud"
msgstr ""

#: nebulae/default/names.dat:601
msgid "Orion Dwarf Galaxy"
msgstr ""

#: nebulae/default/names.dat:602
msgid "Carina Dwarf Galaxy"
msgstr ""

#: nebulae/default/names.dat:603
msgid "Southern Ellipse"
msgstr ""

#: nebulae/default/names.dat:604
msgid "Lindsay-Shapley Ring"
msgstr ""

#: nebulae/default/names.dat:605
msgid "Graham A"
msgstr ""

#: nebulae/default/names.dat:606
msgid "Argo Dwarf Irregular Galaxy"
msgstr ""

#: nebulae/default/names.dat:607
msgid "Integral Sign Galaxy"
msgstr ""

#: nebulae/default/names.dat:608
msgid "Phoenix Galaxy"
msgstr ""

#: nebulae/default/names.dat:609
msgid "Holmberg II"
msgstr ""

#: nebulae/default/names.dat:610
msgid "Holmberg III"
msgstr ""

#: nebulae/default/names.dat:611
msgid "Hydra A"
msgstr ""

#: nebulae/default/names.dat:612
msgid "Holmberg I"
msgstr ""

#: nebulae/default/names.dat:613
msgid "Holmberg IX"
msgstr ""

#: nebulae/default/names.dat:614
msgid "Sextans B"
msgstr ""

#: nebulae/default/names.dat:616
msgid "Antlia Dwarf Galaxy"
msgstr ""

#: nebulae/default/names.dat:617
msgid "Sextans A"
msgstr ""

#: nebulae/default/names.dat:618
msgid "Haro II"
msgstr ""

#: nebulae/default/names.dat:619
msgid "Mayall's Object"
msgstr ""

#: nebulae/default/names.dat:620
msgid "Leo II Dwarf Galaxy"
msgstr ""

#: nebulae/default/names.dat:621
msgid "Leo B"
msgstr ""

#: nebulae/default/names.dat:622
msgid "Harrington-Wilson #2"
msgstr ""

#: nebulae/default/names.dat:623
msgid "Arp's Galaxy"
msgstr ""

#: nebulae/default/names.dat:624 nebulae/default/names.dat:625
#: nebulae/default/names.dat:626
msgid "Wild's Triplet"
msgstr ""

#: nebulae/default/names.dat:627
msgid "Holmberg VII"
msgstr ""

#: nebulae/default/names.dat:628
msgid "Malin 1"
msgstr ""

#: nebulae/default/names.dat:629
msgid "Shapley-Ames 3"
msgstr ""

#: nebulae/default/names.dat:630
msgid "Shapley-Ames 4"
msgstr ""

#: nebulae/default/names.dat:631
msgid "Imprint of a Foot Galaxy"
msgstr ""

#: nebulae/default/names.dat:632
msgid "Hardcastle's Galaxy"
msgstr ""

#: nebulae/default/names.dat:633
msgid "Holmberg VIII"
msgstr ""

#: nebulae/default/names.dat:634
msgid "Fourcade-Figueroa Object"
msgstr ""

#: nebulae/default/names.dat:635
msgid "Fourcade-Figueroa Galaxy"
msgstr ""

#: nebulae/default/names.dat:636
msgid "Holmberg V"
msgstr ""

#: nebulae/default/names.dat:637
msgid "Holmberg IV"
msgstr ""

#: nebulae/default/names.dat:638
msgid "Circinus Galaxy"
msgstr ""

#: nebulae/default/names.dat:639
msgid "Ursa Minor Dwarf Galaxy"
msgstr ""

#: nebulae/default/names.dat:640
msgid "Hooked Galaxy"
msgstr ""

#: nebulae/default/names.dat:641 nebulae/default/names.dat:642
#: nebulae/default/names.dat:643
msgid "Zwicky's Triplet"
msgstr ""

#: nebulae/default/names.dat:644
msgid "Hercules A"
msgstr ""

#: nebulae/default/names.dat:645
msgid "Draco Dwarf Galaxy"
msgstr ""

#: nebulae/default/names.dat:646
msgid "Sagittarius Dwarf Galaxy"
msgstr ""

#: nebulae/default/names.dat:647
msgid "Kowal's Object"
msgstr ""

#: nebulae/default/names.dat:648
msgid "Aquarius Dwarf Galaxy"
msgstr ""

#: nebulae/default/names.dat:649
msgid "Cygnus A"
msgstr ""

#: nebulae/default/names.dat:650
msgid "McLeish's Object"
msgstr ""

#: nebulae/default/names.dat:651
msgid "Shapley-Ames 6"
msgstr ""

#: nebulae/default/names.dat:652
msgid "Tucana Dwarf Galaxy"
msgstr ""

#: nebulae/default/names.dat:653 nebulae/default/names.dat:664
msgid "Pegasus Dwarf Galaxy"
msgstr ""

#: nebulae/default/names.dat:654
msgid "Barbon's Galaxy"
msgstr ""

#: nebulae/default/names.dat:655
msgid "Minkowski's Object"
msgstr ""

#: nebulae/default/names.dat:656
msgid "Superantennae Galaxy"
msgstr ""

#: nebulae/default/names.dat:657
msgid "Malin II"
msgstr ""

#: nebulae/default/names.dat:658
msgid "Sextans Dwarf Spheroidal Galaxy"
msgstr ""

#: nebulae/default/names.dat:659
msgid "Sextans Ring"
msgstr ""

#: nebulae/default/names.dat:660
msgid "Ring Galaxy in Sextans"
msgstr ""

#: nebulae/default/names.dat:661
msgid "Camelopardalis A"
msgstr ""

#: nebulae/default/names.dat:662
msgid "Cassiopeia Dwarf Spheroidal Galaxy"
msgstr ""

#: nebulae/default/names.dat:663
msgid "Andromeda VII"
msgstr ""

#: nebulae/default/names.dat:665
msgid "Pegasus II"
msgstr ""

#: nebulae/default/names.dat:666
msgid "Andromeda VI"
msgstr ""

#: nebulae/default/names.dat:667
msgid "Boomerang Nebula"
msgstr ""

#: nebulae/default/names.dat:668
msgid "Cepheus I"
msgstr ""

#: nebulae/default/names.dat:669
msgid "Cetus Dwarf Galaxy"
msgstr ""

#: nebulae/default/names.dat:670
msgid "BW Tauri"
msgstr ""

#: nebulae/default/names.dat:671
msgid "The Grasshopper Galaxy"
msgstr ""

#: nebulae/default/names.dat:672
msgid "Leo A"
msgstr ""

#: nebulae/default/names.dat:673
msgid "Leo III"
msgstr ""

#: nebulae/default/names.dat:674
msgid "Sextans C"
msgstr ""

#: nebulae/default/names.dat:675
msgid "Regulus Dwarf Galaxy"
msgstr ""

#: nebulae/default/names.dat:676
msgid "Leo I"
msgstr ""

#: nebulae/default/names.dat:677
msgid "Harrington-Wilson #1"
msgstr ""

#: nebulae/default/names.dat:678
msgid "Markarian 421"
msgstr ""

#: nebulae/default/names.dat:679
msgid "Zwicky #2"
msgstr ""

#: nebulae/default/names.dat:680
msgid "Markarian 231"
msgstr ""

#: nebulae/default/names.dat:681
msgid "Exclamation Point Galaxy"
msgstr ""

#: nebulae/default/names.dat:682
msgid "Serpens Dwarf Galaxy"
msgstr ""

#: nebulae/default/names.dat:683
msgid "Tadpole Galaxy"
msgstr ""

#: nebulae/default/names.dat:684
msgid "Egg Nebula"
msgstr ""

#: nebulae/default/names.dat:685
msgid "Pegasus Dwarf Irregular Galaxy"
msgstr ""

#: nebulae/default/names.dat:686
msgid "Minkowski's Butterfly"
msgstr ""

#: nebulae/default/names.dat:687
msgid "Twin Jet Nebula"
msgstr ""

#: nebulae/default/names.dat:688
msgid "M2-9"
msgstr ""

#: nebulae/default/names.dat:689
msgid "Westbrook Nebula"
msgstr ""

#: nebulae/default/names.dat:690
msgid "Water Lily Nebula"
msgstr ""

#: nebulae/default/names.dat:691
msgid "Calabash Nebula"
msgstr ""

#: nebulae/default/names.dat:692
msgid "Rotten Egg Nebula"
msgstr ""

#: nebulae/default/names.dat:693
msgid "Frosty Leo Nebula"
msgstr ""

#: nebulae/default/names.dat:694
msgid "Gomez's Hamburger"
msgstr ""

#: nebulae/default/names.dat:695
msgid "Cotton Candy Nebula"
msgstr ""

#: nebulae/default/names.dat:696
msgid "Footprint Nebula"
msgstr ""

#: nebulae/default/names.dat:697
msgid "Minkowski's Footprint"
msgstr ""

#: nebulae/default/names.dat:698
msgid "M1-92"
msgstr ""

#: nebulae/default/names.dat:699
msgid "Sagittarius A East"
msgstr ""

#: nebulae/default/names.dat:700
msgid "Sagittarius A West"
msgstr ""

#: nebulae/default/names.dat:701
msgid "Dark Doodad Nebula"
msgstr ""

#: skycultures/arabic/constellation_names.eng.fab:1
msgid "The Shackled Woman"
msgstr ""

#: skycultures/arabic/constellation_names.eng.fab:2
msgid "The Well-bucket"
msgstr ""

#: skycultures/arabic/constellation_names.eng.fab:3
msgid "The Eagle"
msgstr ""

#: skycultures/arabic/constellation_names.eng.fab:4
msgid "The Censer"
msgstr ""

#: skycultures/arabic/constellation_names.eng.fab:5
#: skycultures/belarusian/constellation_names.eng.fab:13
#: skycultures/romanian/constellation_names.eng.fab:22
msgid "The Ram"
msgstr ""

#: skycultures/arabic/constellation_names.eng.fab:6
msgid "The Reins-holder"
msgstr ""

#: skycultures/arabic/constellation_names.eng.fab:7
msgid "The Howler"
msgstr ""

#: skycultures/arabic/constellation_names.eng.fab:8
msgid "The Crab"
msgstr ""

#: skycultures/arabic/constellation_names.eng.fab:9
msgid "The Greater Dog"
msgstr ""

#: skycultures/arabic/constellation_names.eng.fab:10
msgid "The Lesser Dog"
msgstr ""

#: skycultures/arabic/constellation_names.eng.fab:11
msgid "The Young Goat"
msgstr ""

#: skycultures/arabic/constellation_names.eng.fab:12
msgid "Who (Lady) Has Chair"
msgstr ""

#: skycultures/arabic/constellation_names.eng.fab:13
msgid "Centaur"
msgstr ""

#: skycultures/arabic/constellation_names.eng.fab:14
msgid "Inflammatus"
msgstr ""

#: skycultures/arabic/constellation_names.eng.fab:15
#: skycultures/western/constellation_names.eng.fab:6
#: skycultures/western_rey/constellation_names.eng.fab:140
msgid "Cetus"
msgstr ""

#: skycultures/arabic/constellation_names.eng.fab:16
msgid "Bristle"
msgstr ""

#: skycultures/arabic/constellation_names.eng.fab:17
msgid "The Southern Crown"
msgstr ""

#: skycultures/arabic/constellation_names.eng.fab:18
msgid "The Northern Crown"
msgstr ""

#: skycultures/arabic/constellation_names.eng.fab:19
#: skycultures/romanian/constellation_names.eng.fab:18
msgid "The Raven"
msgstr ""

#: skycultures/arabic/constellation_names.eng.fab:20
msgid "The Great Cup"
msgstr ""

#: skycultures/arabic/constellation_names.eng.fab:21
msgid "The Hen"
msgstr ""

#: skycultures/arabic/constellation_names.eng.fab:22
msgid "The Dolphin"
msgstr ""

#: skycultures/arabic/constellation_names.eng.fab:23
#: skycultures/romanian/constellation_names.eng.fab:17
msgid "The Dragon"
msgstr ""

#: skycultures/arabic/constellation_names.eng.fab:24
msgid "Part of the Horse"
msgstr ""

#: skycultures/arabic/constellation_names.eng.fab:25
msgid "The River"
msgstr ""

#: skycultures/arabic/constellation_names.eng.fab:26
#: skycultures/belarusian/constellation_names.eng.fab:18
msgid "The Twins"
msgstr ""

#: skycultures/arabic/constellation_names.eng.fab:27
msgid "The Kneeling (Man)"
msgstr ""

#: skycultures/arabic/constellation_names.eng.fab:28
msgid "The Brave"
msgstr ""

#: skycultures/arabic/constellation_names.eng.fab:29
msgid "The Lion"
msgstr ""

#: skycultures/arabic/constellation_names.eng.fab:30
msgid "The Hare"
msgstr ""

#: skycultures/arabic/constellation_names.eng.fab:31
msgid "The Balance"
msgstr ""

#: skycultures/arabic/constellation_names.eng.fab:32
msgid "The Turtle"
msgstr ""

#: skycultures/arabic/constellation_names.eng.fab:33
msgid "The Snake Charmer"
msgstr ""

#: skycultures/arabic/constellation_names.eng.fab:34
msgid "The Giant"
msgstr ""

#: skycultures/arabic/constellation_names.eng.fab:35
msgid "The Great Horse"
msgstr ""

#: skycultures/arabic/constellation_names.eng.fab:36
msgid "Bearer of the Demon's Head"
msgstr ""

#: skycultures/arabic/constellation_names.eng.fab:37
#: skycultures/romanian/constellation_names.eng.fab:28
msgid "The Whale"
msgstr ""

#: skycultures/arabic/constellation_names.eng.fab:38
msgid "The Southern Whale"
msgstr ""

#: skycultures/arabic/constellation_names.eng.fab:39
msgid "The Arrow"
msgstr ""

#: skycultures/arabic/constellation_names.eng.fab:40
#: skycultures/romanian/constellation_names.eng.fab:37
msgid "The Archer"
msgstr ""

#: skycultures/arabic/constellation_names.eng.fab:41
#: skycultures/romanian/constellation_names.eng.fab:35
msgid "The Scorpion"
msgstr ""

#: skycultures/arabic/constellation_names.eng.fab:42
#: skycultures/romanian/constellation_names.eng.fab:32
msgid "The Bull"
msgstr ""

#: skycultures/arabic/constellation_names.eng.fab:43
msgid "The Triangle"
msgstr ""

#: skycultures/arabic/constellation_names.eng.fab:44
msgid "The Greater Bear"
msgstr ""

#: skycultures/arabic/constellation_names.eng.fab:45
msgid "The Lesser Bear"
msgstr ""

#: skycultures/arabic/constellation_names.eng.fab:46
msgid "The Ship"
msgstr ""

#: skycultures/arabic/constellation_names.eng.fab:47
msgid "The Maiden"
msgstr ""

#: skycultures/arabic/constellation_names.eng.fab:48
msgid "The Snake"
msgstr ""

#: skycultures/arabic/constellation_names.eng.fab:49
msgid "The Beast of Prey"
msgstr ""

#: skycultures/arabic/star_names.fab:1
msgid "Horse navel"
msgstr ""

#: skycultures/arabic/star_names.fab:2
msgid "Tinted palm"
msgstr ""

#: skycultures/arabic/star_names.fab:3
msgid "Horse flank"
msgstr ""

#: skycultures/arabic/star_names.fab:4
msgid "The breast"
msgstr ""

#: skycultures/arabic/star_names.fab:5
msgid "The second frog"
msgstr ""

#: skycultures/arabic/star_names.fab:6
msgid "The rope"
msgstr ""

#: skycultures/arabic/star_names.fab:7
msgid "The knee"
msgstr ""

#: skycultures/arabic/star_names.fab:8
msgid "End of the river"
msgstr ""

#: skycultures/arabic/star_names.fab:9
msgid "Belly of Cetus"
msgstr ""

#: skycultures/arabic/star_names.fab:10
msgid "The triangle - The first companionable"
msgstr ""

#: skycultures/arabic/star_names.fab:11
msgid "The second sign"
msgstr ""

#: skycultures/arabic/star_names.fab:12
msgid "The first sign"
msgstr ""

#: skycultures/arabic/star_names.fab:13
msgid "The rope knot"
msgstr ""

#: skycultures/arabic/star_names.fab:14
msgid "Earthkid"
msgstr ""

#: skycultures/arabic/star_names.fab:15
msgid "A butter"
msgstr ""

#: skycultures/arabic/star_names.fab:16
msgid "The goat"
msgstr ""

#: skycultures/arabic/star_names.fab:17
msgid "The hatching-place"
msgstr ""

#: skycultures/arabic/star_names.fab:18
msgid "The aggrieved-end of the river"
msgstr ""

#: skycultures/arabic/star_names.fab:19
msgid "The nostril"
msgstr ""

#: skycultures/arabic/star_names.fab:20
msgid "The ghoul"
msgstr ""

#: skycultures/arabic/star_names.fab:21
msgid "The little belly"
msgstr ""

#: skycultures/arabic/star_names.fab:22
msgid "The elbow of the Pleiades"
msgstr ""

#: skycultures/arabic/star_names.fab:23 skycultures/arabic/star_names.fab:25
msgid "Shoulder of the Pleiades"
msgstr ""

#: skycultures/arabic/star_names.fab:24
msgid "The Pleiades"
msgstr ""

#: skycultures/arabic/star_names.fab:26
msgid "One of the eggs"
msgstr ""

#: skycultures/arabic/star_names.fab:27
msgid "One of the eggs shells"
msgstr ""

#: skycultures/arabic/star_names.fab:28
msgid "Eye of the Bull"
msgstr ""

#: skycultures/arabic/star_names.fab:29
msgid "Follower of the Pleiades"
msgstr ""

#: skycultures/arabic/star_names.fab:30
msgid "Footstool of the giant"
msgstr ""

#: skycultures/arabic/star_names.fab:31
msgid "The giant foot"
msgstr ""

#: skycultures/arabic/star_names.fab:32
msgid "The Pleiades watcher"
msgstr ""

#: skycultures/arabic/star_names.fab:33
msgid "The molar"
msgstr ""

#: skycultures/arabic/star_names.fab:34
msgid "Heel of the Reins holder"
msgstr ""

#: skycultures/arabic/star_names.fab:35
msgid "The camels quenching their thirst"
msgstr ""

#: skycultures/arabic/star_names.fab:36
msgid "The zone"
msgstr ""

#: skycultures/arabic/star_names.fab:37
msgid "The hare"
msgstr ""

#: skycultures/arabic/star_names.fab:38
msgid "White spot"
msgstr ""

#: skycultures/arabic/star_names.fab:39
msgid "The string of pearls"
msgstr ""

#: skycultures/arabic/star_names.fab:40
msgid "The dove"
msgstr ""

#: skycultures/arabic/star_names.fab:41
msgid "The belt"
msgstr ""

#: skycultures/arabic/star_names.fab:42
msgid "The sword"
msgstr ""

#: skycultures/arabic/star_names.fab:43 skycultures/arabic/star_names.fab:57
msgid "The weight"
msgstr ""

#: skycultures/arabic/star_names.fab:44
msgid "Shoulder of the giant"
msgstr ""

#: skycultures/arabic/star_names.fab:45
msgid "Shoulder of Reins holder"
msgstr ""

#: skycultures/arabic/star_names.fab:46
msgid "Forward foot"
msgstr ""

#: skycultures/arabic/star_names.fab:47
msgid "Individual stars"
msgstr ""

#: skycultures/arabic/star_names.fab:48
msgid "The announcer of the southern Shining one"
msgstr ""

#: skycultures/arabic/star_names.fab:49 skycultures/romanian/star_names.fab:65
#: skycultures/western/star_names.fab:407
msgid "Tejat"
msgstr ""

#: skycultures/arabic/star_names.fab:50
#: skycultures/arabic_moon_stations/star_names.fab:26
msgid "Suhayl"
msgstr ""

#: skycultures/arabic/star_names.fab:51
msgid "First one of the brand-mark"
msgstr ""

#: skycultures/arabic/star_names.fab:52
msgid "The outstretched paw"
msgstr ""

#: skycultures/arabic/star_names.fab:53
msgid "The southern Shining one"
msgstr ""

#: skycultures/arabic/star_names.fab:54
msgid "The maidens"
msgstr ""

#: skycultures/arabic/star_names.fab:55
msgid "The tow juror"
msgstr ""

#: skycultures/arabic/star_names.fab:56
msgid "The pulled-in paw"
msgstr ""

#: skycultures/arabic/star_names.fab:58
msgid "Middle of the sky"
msgstr ""

#: skycultures/arabic/star_names.fab:59
msgid "The maidenhood"
msgstr ""

#: skycultures/arabic/star_names.fab:60
msgid "The announcer of the northern Shining one"
msgstr ""

#: skycultures/arabic/star_names.fab:61
msgid "The twins forward head"
msgstr ""

#: skycultures/arabic/star_names.fab:62
msgid "The northern Shining one"
msgstr ""

#: skycultures/arabic/star_names.fab:63
msgid "The twins posterior head"
msgstr ""

#: skycultures/arabic/star_names.fab:64
msgid "Suhayl hadar"
msgstr ""

#: skycultures/arabic/star_names.fab:65
msgid "Sworn Suhayl"
msgstr ""

#: skycultures/arabic/star_names.fab:66
msgid "One of the antelopes"
msgstr ""

#: skycultures/arabic/star_names.fab:67
msgid "Northern donkey"
msgstr ""

#: skycultures/arabic/star_names.fab:68
msgid "Southern donkey"
msgstr ""

#: skycultures/arabic/star_names.fab:69
msgid "The claw"
msgstr ""

#: skycultures/arabic/star_names.fab:70
msgid "The third leap"
msgstr ""

#: skycultures/arabic/star_names.fab:71
msgid "Suhayl the weight"
msgstr ""

#: skycultures/arabic/star_names.fab:72
msgid "The solitary one"
msgstr ""

#: skycultures/arabic/star_names.fab:73
msgid "The glance of the lion"
msgstr ""

#: skycultures/arabic/star_names.fab:74
msgid "Head of the lion"
msgstr ""

#: skycultures/arabic/star_names.fab:75
msgid "Heart of the lion"
msgstr ""

#: skycultures/arabic/star_names.fab:76
msgid "The northern one of the second leap"
msgstr ""

#: skycultures/arabic/star_names.fab:77
msgid "The forehead of the lion"
msgstr ""

#: skycultures/arabic/star_names.fab:78
msgid "The southern one of the second leap"
msgstr ""

#: skycultures/arabic/star_names.fab:79
msgid "The cup"
msgstr ""

#: skycultures/arabic/star_names.fab:80
msgid "The loins"
msgstr ""

#: skycultures/arabic/star_names.fab:81
msgid "The bear"
msgstr ""

#: skycultures/arabic/star_names.fab:82
msgid "One of Al-zubarah"
msgstr ""

#: skycultures/arabic/star_names.fab:83
msgid "Second Al-zubarah"
msgstr ""

#: skycultures/arabic/star_names.fab:84
msgid "The southern one of the first leap"
msgstr ""

#: skycultures/arabic/star_names.fab:85
msgid "The northern one of the first leap"
msgstr ""

#: skycultures/arabic/star_names.fab:86
msgid "Tail of the lion"
msgstr ""

#: skycultures/arabic/star_names.fab:87
msgid "Corner of the barker"
msgstr ""

#: skycultures/arabic/star_names.fab:88
msgid "The thigh"
msgstr ""

#: skycultures/arabic/star_names.fab:89
msgid "The tent"
msgstr ""

#: skycultures/arabic/star_names.fab:90
msgid "The insertion-point of the Bear's tail"
msgstr ""

#: skycultures/arabic/star_names.fab:91
msgid "The wing"
msgstr ""

#: skycultures/arabic/star_names.fab:92
msgid "The raven"
msgstr ""

#: skycultures/arabic/star_names.fab:93
msgid "The inlet"
msgstr ""

#: skycultures/arabic/star_names.fab:94
msgid "The lion Liver"
msgstr ""

#: skycultures/arabic/star_names.fab:95
msgid "Vine-harvestress"
msgstr ""

#: skycultures/arabic/star_names.fab:96
msgid "Embrace"
msgstr ""

#: skycultures/arabic/star_names.fab:97
msgid "The Undefended one"
msgstr ""

#: skycultures/arabic/star_names.fab:98
msgid "Al-suha"
msgstr ""

#: skycultures/arabic/star_names.fab:99
msgid "Leader-daughter of the bier"
msgstr ""

#: skycultures/arabic/star_names.fab:100
msgid "Single one of the lance-bearer"
msgstr ""

#: skycultures/arabic/star_names.fab:101
#: skycultures/romanian/star_names.fab:132
#: skycultures/western/star_names.fab:194
msgid "Hadar"
msgstr "ഹദര്‍"

#: skycultures/arabic/star_names.fab:102
msgid "shoulder of the centaur"
msgstr ""

#: skycultures/arabic/star_names.fab:103
msgid "The Spear Thrower"
msgstr ""

#: skycultures/arabic/star_names.fab:104
msgid "One of Al-ghofer's"
msgstr ""

#: skycultures/arabic/star_names.fab:105
msgid "The shepherd"
msgstr ""

#: skycultures/arabic/star_names.fab:106
msgid "Centaur foot"
msgstr ""

#: skycultures/arabic/star_names.fab:107
msgid "The loin-cloth"
msgstr ""

#: skycultures/arabic/star_names.fab:108
msgid "The brighter Pherkad"
msgstr ""

#: skycultures/arabic/star_names.fab:109
msgid "The southern claw"
msgstr ""

#: skycultures/arabic/star_names.fab:110
msgid "The cattleman"
msgstr ""

#: skycultures/arabic/star_names.fab:111
msgid "The northern claw"
msgstr ""

#: skycultures/arabic/star_names.fab:112
msgid "The dimmer Pherkad"
msgstr ""

#: skycultures/arabic/star_names.fab:113
msgid "Shepherd's crook"
msgstr ""

#: skycultures/arabic/star_names.fab:114
msgid "The hyena"
msgstr ""

#: skycultures/arabic/star_names.fab:115
msgid "The two series"
msgstr ""

#: skycultures/arabic/star_names.fab:116
msgid "The broken ring of stars"
msgstr ""

#: skycultures/arabic/star_names.fab:117
msgid "Neck of the snake"
msgstr ""

#: skycultures/arabic/star_names.fab:118
msgid "Scorpion forehead"
msgstr ""

#: skycultures/arabic/star_names.fab:119
msgid "The scorpion"
msgstr ""

#: skycultures/arabic/star_names.fab:120
msgid "The preceding hand"
msgstr ""

#: skycultures/arabic/star_names.fab:121
msgid "The succeeding hand"
msgstr ""

#: skycultures/arabic/star_names.fab:122
msgid "The arteries"
msgstr ""

#: skycultures/arabic/star_names.fab:123
msgid "The scorpion heart"
msgstr ""

#: skycultures/arabic/star_names.fab:124
msgid "The elbow"
msgstr ""

#: skycultures/arabic/star_names.fab:125
msgid "The dancer"
msgstr ""

#: skycultures/arabic/star_names.fab:126
msgid "The preceding"
msgstr ""

#: skycultures/arabic/star_names.fab:127
msgid "Head of the kneeling one"
msgstr ""

#: skycultures/arabic/star_names.fab:128
msgid "Head of the dragon"
msgstr ""

#: skycultures/arabic/star_names.fab:129
msgid "The wrist of the kneeling one"
msgstr ""

#: skycultures/arabic/star_names.fab:130
msgid "The sting"
msgstr ""

#: skycultures/arabic/star_names.fab:131
msgid "Second one of the bier daughters"
msgstr ""

#: skycultures/arabic/star_names.fab:132
msgid "The raised tail"
msgstr ""

#: skycultures/arabic/star_names.fab:133
msgid "Head of the snake-charmer"
msgstr ""

#: skycultures/arabic/star_names.fab:134
msgid "Dog of the shepherd"
msgstr ""

#: skycultures/arabic/star_names.fab:135
msgid "The third incantation"
msgstr ""

#: skycultures/arabic/star_names.fab:136
msgid "The first incantation"
msgstr ""

#: skycultures/arabic/star_names.fab:137
msgid "Arrowhead"
msgstr ""

#: skycultures/arabic/star_names.fab:138
msgid "The middle one of the bow"
msgstr ""

#: skycultures/arabic/star_names.fab:139
msgid "The southern one of the bow"
msgstr ""

#: skycultures/arabic/star_names.fab:140
msgid "The northern one of the bow"
msgstr ""

#: skycultures/arabic/star_names.fab:141
msgid "The swooping eagle"
msgstr ""

#: skycultures/arabic/star_names.fab:142
msgid "The harp"
msgstr ""

#: skycultures/arabic/star_names.fab:143
msgid "Second outgoing ostriches"
msgstr ""

#: skycultures/arabic/star_names.fab:144
msgid "The fatty tail"
msgstr ""

#: skycultures/arabic/star_names.fab:145
msgid "The tortoise"
msgstr ""

#: skycultures/arabic/star_names.fab:146
msgid "The outgoing ostriches"
msgstr ""

#: skycultures/arabic/star_names.fab:147
msgid "One of the andiron's"
msgstr ""

#: skycultures/arabic/star_names.fab:148
msgid "The heel-tendon"
msgstr ""

#: skycultures/arabic/star_names.fab:149
msgid "The archer knee"
msgstr ""

#: skycultures/arabic/star_names.fab:150
msgid "The hen-bill"
msgstr ""

#: skycultures/arabic/star_names.fab:151
msgid "The arrow"
msgstr ""

#: skycultures/arabic/star_names.fab:152 skycultures/arabic/star_names.fab:154
msgid "One of the balance's"
msgstr ""

#: skycultures/arabic/star_names.fab:153
msgid "The flying eagle"
msgstr ""

#: skycultures/arabic/star_names.fab:155
msgid "First lucky star of the slaughterer"
msgstr ""

#: skycultures/arabic/star_names.fab:156
msgid "Second lucky star of the slaughterer"
msgstr ""

#: skycultures/arabic/star_names.fab:157
msgid "The breast - one of the cavalry's"
msgstr ""

#: skycultures/arabic/star_names.fab:158
msgid "One of the sitting's"
msgstr ""

#: skycultures/arabic/star_names.fab:159
msgid "Second one of the sitting's"
msgstr ""

#: skycultures/arabic/star_names.fab:160
msgid "Tail of the hen"
msgstr ""

#: skycultures/arabic/star_names.fab:161
msgid "The wing- one of the cavalry's"
msgstr ""

#: skycultures/arabic/star_names.fab:162
msgid "One of swallower luck"
msgstr ""

#: skycultures/arabic/star_names.fab:163
msgid "Part of the horse"
msgstr ""

#: skycultures/arabic/star_names.fab:164
msgid "The right forearm"
msgstr ""

#: skycultures/arabic/star_names.fab:165
msgid "Second of the Alfirk's"
msgstr ""

#: skycultures/arabic/star_names.fab:166
msgid "One of the Luck of lucks"
msgstr ""

#: skycultures/arabic/star_names.fab:167
msgid "One of the Nashira luck"
msgstr ""

#: skycultures/arabic/star_names.fab:168
msgid "The horse nose"
msgstr ""

#: skycultures/arabic/star_names.fab:169
msgid "Tail of the goat - Second Nashira luck"
msgstr ""

#: skycultures/arabic/star_names.fab:170
msgid "The blaze on a horse's brow"
msgstr ""

#: skycultures/arabic/star_names.fab:171
msgid "First lucky star of the king"
msgstr ""

#: skycultures/arabic/star_names.fab:172
msgid "Second lucky star of the livestock"
msgstr ""

#: skycultures/arabic/star_names.fab:173
msgid "First lucky star of the livestock"
msgstr ""

#: skycultures/arabic/star_names.fab:174
msgid "The hip"
msgstr ""

#: skycultures/arabic/star_names.fab:175
msgid "First lucky star of the tents"
msgstr ""

#: skycultures/arabic/star_names.fab:176
msgid "First lucky star of the high-minded man"
msgstr ""

#: skycultures/arabic/star_names.fab:177
msgid "First lucky star of the rain"
msgstr ""

#: skycultures/arabic/star_names.fab:178
msgid "First lucky star of the excellent one"
msgstr ""

#: skycultures/arabic/star_names.fab:179
msgid "The shin"
msgstr ""

#: skycultures/arabic/star_names.fab:180
msgid "Mouth of the fish"
msgstr ""

#: skycultures/arabic/star_names.fab:181
msgid "The great horse shoulder"
msgstr ""

#: skycultures/arabic/star_names.fab:182
msgid "The great horse back"
msgstr ""

#: skycultures/arabic/star_names.fab:183
msgid "Fourth one of Alkalaes"
msgstr ""

#: skycultures/arabic/star_names.fab:184
msgid "Third one of Alkalaes"
msgstr ""

#: skycultures/arabic/star_names.fab:185
msgid "Second one of Alkalaes"
msgstr ""

#: skycultures/arabic/star_names.fab:186
msgid "One of Alkalaes"
msgstr ""

#: skycultures/arabic/star_names.fab:187
msgid "The Scattered stars"
msgstr ""

#: skycultures/arabic/star_names.fab:188
msgid "The quarter"
msgstr ""

#: skycultures/arabic/star_names.fab:189
msgid "The wronged"
msgstr ""

#: skycultures/arabic/star_names.fab:190
msgid "Incoming ostriches"
msgstr ""

#: skycultures/arabic/star_names.fab:191
msgid "First outgoing ostriches"
msgstr ""

#: skycultures/arabic/star_names.fab:192
msgid "Third outgoing ostriches"
msgstr ""

#: skycultures/arabic/star_names.fab:193
msgid "Fourth one of the cavalry's"
msgstr ""

#: skycultures/arabic/star_names.fab:194
msgid "First shrike"
msgstr ""

#: skycultures/arabic/star_names.fab:195
msgid "Second shrike"
msgstr ""

#: skycultures/arabic/star_names.fab:196
msgid "Fourth one of the sitting's"
msgstr ""

#: skycultures/arabic/star_names.fab:197
msgid "Third one of the sitting's"
msgstr ""

#: skycultures/arabic/star_names.fab:198
msgid "Second one of the cavalry's"
msgstr ""

#: skycultures/arabic/star_names.fab:199
msgid "The shining"
msgstr ""

#: skycultures/arabic/star_names.fab:200
msgid "Second lucky star of the rain"
msgstr ""

#: skycultures/arabic/star_names.fab:201
msgid "Lucky star of the excellent one"
msgstr ""

#: skycultures/arabic/star_names.fab:202
msgid "Second lucky star of the high-minded man"
msgstr ""

#: skycultures/arabic/star_names.fab:203
msgid "Second one of the anguish"
msgstr ""

#: skycultures/arabic/star_names.fab:204
msgid "First one of the anguish"
msgstr ""

#: skycultures/arabic/star_names.fab:205
msgid "First wolf"
msgstr ""

#: skycultures/arabic/star_names.fab:206
msgid "Second wolf"
msgstr ""

#: skycultures/arabic/star_names.fab:207
msgid "First wolf paw"
msgstr ""

#: skycultures/arabic/star_names.fab:208
msgid "Second wolf paw"
msgstr ""

#: skycultures/arabic/star_names.fab:209
msgid "Second one of the andiron's"
msgstr ""

#: skycultures/arabic/star_names.fab:210
msgid "Third one of the andiron's"
msgstr ""

#: skycultures/arabic/star_names.fab:211
msgid "The forth incantation"
msgstr ""

#: skycultures/arabic/star_names.fab:212
msgid "The second companionable"
msgstr ""

#: skycultures/arabic/star_names.fab:213
msgid "Second one of the brand-mark"
msgstr ""

#: skycultures/arabic/star_names.fab:214
msgid "The second Al-ghofer"
msgstr ""

#: skycultures/arabic/star_names.fab:215
msgid "The third Al-ghofer"
msgstr ""

#: skycultures/arabic/star_names.fab:216
msgid "Second One of swallower luck"
msgstr ""

#: skycultures/arabic/star_names.fab:217
msgid "Third One of swallower luck"
msgstr ""

#: skycultures/arabic/star_names.fab:218
msgid "Second one of the Luck of lucks"
msgstr ""

#: skycultures/arabic/star_names.fab:219
msgid "Third one of the Luck of lucks"
msgstr ""

#: skycultures/arabic/star_names.fab:220
msgid "Second lucky star of the king"
msgstr ""

#: skycultures/arabic/star_names.fab:221
msgid "Second lucky star of the tents"
msgstr ""

#: skycultures/arabic/star_names.fab:222
msgid "Third lucky star of the tents"
msgstr ""

#: skycultures/arabic/star_names.fab:223
msgid "Fourth lucky star of the tents"
msgstr ""

#: skycultures/arabic/star_names.fab:224
msgid "Third one of the bier daughters"
msgstr ""

#: skycultures/arabic_moon_stations/constellation_names.eng.fab:1
msgid "The Two signs"
msgstr ""

#: skycultures/arabic_moon_stations/constellation_names.eng.fab:2
msgid "The Little belly"
msgstr ""

#: skycultures/arabic_moon_stations/constellation_names.eng.fab:3
msgid "Al-Thurayya"
msgstr ""

#: skycultures/arabic_moon_stations/constellation_names.eng.fab:4
#: skycultures/arabic_moon_stations/star_names.fab:14
msgid "The Follower"
msgstr ""

#: skycultures/arabic_moon_stations/constellation_names.eng.fab:5
msgid "The Side Mark"
msgstr ""

#: skycultures/arabic_moon_stations/constellation_names.eng.fab:6
msgid "The Neck bend"
msgstr ""

#: skycultures/arabic_moon_stations/constellation_names.eng.fab:7
msgid "The Arm"
msgstr ""

#: skycultures/arabic_moon_stations/constellation_names.eng.fab:8
msgid "The Lion nose"
msgstr ""

#: skycultures/arabic_moon_stations/constellation_names.eng.fab:9
msgid "The Lion eyes"
msgstr ""

#: skycultures/arabic_moon_stations/constellation_names.eng.fab:10
msgid "The Lion Forehead"
msgstr ""

#: skycultures/arabic_moon_stations/constellation_names.eng.fab:11
msgid "The Lion mane"
msgstr ""

#: skycultures/arabic_moon_stations/constellation_names.eng.fab:12
#: skycultures/arabic_moon_stations/star_names.fab:43
msgid "The Star of weather change"
msgstr ""

#: skycultures/arabic_moon_stations/constellation_names.eng.fab:13
msgid "The Bend"
msgstr ""

#: skycultures/arabic_moon_stations/constellation_names.eng.fab:14
msgid "The High one"
msgstr ""

#: skycultures/arabic_moon_stations/constellation_names.eng.fab:15
msgid "The tail tuft"
msgstr ""

#: skycultures/arabic_moon_stations/constellation_names.eng.fab:16
msgid "The Scorpion Claws"
msgstr ""

#: skycultures/arabic_moon_stations/constellation_names.eng.fab:17
msgid "The ornamented headband"
msgstr ""

#: skycultures/arabic_moon_stations/constellation_names.eng.fab:18
#: skycultures/arabic_moon_stations/star_names.fab:71
msgid "The Heart"
msgstr ""

#: skycultures/arabic_moon_stations/constellation_names.eng.fab:19
#: skycultures/arabic_moon_stations/star_names.fab:78
msgid "The Scorpion sting"
msgstr ""

#: skycultures/arabic_moon_stations/constellation_names.eng.fab:20
msgid "The Ostriches"
msgstr ""

#: skycultures/arabic_moon_stations/constellation_names.eng.fab:21
msgid "The Empty place"
msgstr ""

#: skycultures/arabic_moon_stations/constellation_names.eng.fab:22
msgid "The Lucky stars of the slaughterer"
msgstr ""

#: skycultures/arabic_moon_stations/constellation_names.eng.fab:23
msgid "The Lucky stars of the swallower"
msgstr ""

#: skycultures/arabic_moon_stations/constellation_names.eng.fab:24
msgid "The Lucky stars of the Luckiest ones"
msgstr ""

#: skycultures/arabic_moon_stations/constellation_names.eng.fab:25
msgid "The Lucky stars of the tents"
msgstr ""

#: skycultures/arabic_moon_stations/constellation_names.eng.fab:26
msgid "The Front mouth of the bucket"
msgstr ""

#: skycultures/arabic_moon_stations/constellation_names.eng.fab:27
msgid "The Rear mouth of the bucket"
msgstr ""

#: skycultures/arabic_moon_stations/constellation_names.eng.fab:28
#: skycultures/arabic_moon_stations/star_names.fab:4
msgid "The Bucket cord"
msgstr ""

#: skycultures/arabic_moon_stations/star_names.fab:1
msgid "The Hand dyed with Henna"
msgstr ""

#: skycultures/arabic_moon_stations/star_names.fab:2
msgid "The First Frog"
msgstr ""

#: skycultures/arabic_moon_stations/star_names.fab:3
msgid "The Second Frog"
msgstr ""

#: skycultures/arabic_moon_stations/star_names.fab:5
msgid "The Oath star"
msgstr ""

#: skycultures/arabic_moon_stations/star_names.fab:6
msgid "The Caracal"
msgstr ""

#: skycultures/arabic_moon_stations/star_names.fab:7
msgid "The Two signs 1"
msgstr ""

#: skycultures/arabic_moon_stations/star_names.fab:8
msgid "The Two signs 2"
msgstr ""

#: skycultures/arabic_moon_stations/star_names.fab:9
msgid "The Two friendly ones 1"
msgstr ""

#: skycultures/arabic_moon_stations/star_names.fab:10
msgid "The Two friendly ones 2"
msgstr ""

#: skycultures/arabic_moon_stations/star_names.fab:11
msgid "The Kid"
msgstr ""

#: skycultures/arabic_moon_stations/star_names.fab:12
msgid "The Elbow"
msgstr ""

#: skycultures/arabic_moon_stations/star_names.fab:13
msgid "The Shoulder side"
msgstr ""

#: skycultures/arabic_moon_stations/star_names.fab:15
msgid "The Foot of Al-Jawza"
msgstr ""

#: skycultures/arabic_moon_stations/star_names.fab:16
msgid "The Obstructor"
msgstr ""

#: skycultures/arabic_moon_stations/star_names.fab:17
msgid "AlNajith"
msgstr ""

#: skycultures/arabic_moon_stations/star_names.fab:18
msgid "The String of beads 1"
msgstr ""

#: skycultures/arabic_moon_stations/star_names.fab:19
msgid "The String of beads 2"
msgstr ""

#: skycultures/arabic_moon_stations/star_names.fab:20
msgid "The String of beads 3"
msgstr ""

#: skycultures/arabic_moon_stations/star_names.fab:21
msgid "The gazelles 1"
msgstr ""

#: skycultures/arabic_moon_stations/star_names.fab:22
msgid "The gazelles 2"
msgstr ""

#: skycultures/arabic_moon_stations/star_names.fab:23
msgid "The gazelles 3"
msgstr ""

#: skycultures/arabic_moon_stations/star_names.fab:24
msgid "The Shoulder side of Al-Jawza"
msgstr ""

#: skycultures/arabic_moon_stations/star_names.fab:25
msgid "The Precedent of Southern Shi'ra"
msgstr ""

#: skycultures/arabic_moon_stations/star_names.fab:27
msgid "The Neck bend 1"
msgstr ""

#: skycultures/arabic_moon_stations/star_names.fab:28
msgid "The Neck bend 2"
msgstr ""

#: skycultures/arabic_moon_stations/star_names.fab:29
msgid "The Southern Shi'ra"
msgstr ""

#: skycultures/arabic_moon_stations/star_names.fab:30
msgid "The Precedent of the Northern Shi'ra"
msgstr ""

#: skycultures/arabic_moon_stations/star_names.fab:31
msgid "The Arm 1"
msgstr ""

#: skycultures/arabic_moon_stations/star_names.fab:32
msgid "The Arm 2"
msgstr ""

#: skycultures/arabic_moon_stations/star_names.fab:33
msgid "The Northern Shi'ra"
msgstr ""

#: skycultures/arabic_moon_stations/star_names.fab:34
msgid "The Lone one"
msgstr ""

#: skycultures/arabic_moon_stations/star_names.fab:35
msgid "The Forehead 1"
msgstr ""

#: skycultures/arabic_moon_stations/star_names.fab:36
msgid "The Forehead 2"
msgstr ""

#: skycultures/arabic_moon_stations/star_names.fab:37
msgid "The Forehead 3"
msgstr ""

#: skycultures/arabic_moon_stations/star_names.fab:38
msgid "The Forehead 4"
msgstr ""

#: skycultures/arabic_moon_stations/star_names.fab:39
msgid "The Two first ones 1"
msgstr ""

#: skycultures/arabic_moon_stations/star_names.fab:40
msgid "The Two first ones 2"
msgstr ""

#: skycultures/arabic_moon_stations/star_names.fab:41
msgid "The Mane 1"
msgstr ""

#: skycultures/arabic_moon_stations/star_names.fab:42
msgid "The Mane 2"
msgstr ""

#: skycultures/arabic_moon_stations/star_names.fab:44
msgid "The Bend 1"
msgstr ""

#: skycultures/arabic_moon_stations/star_names.fab:45
msgid "The Bend 2"
msgstr ""

#: skycultures/arabic_moon_stations/star_names.fab:46
msgid "The Bend 3"
msgstr ""

#: skycultures/arabic_moon_stations/star_names.fab:47
msgid "The Bend 4"
msgstr ""

#: skycultures/arabic_moon_stations/star_names.fab:48
msgid "The Bend 5"
msgstr ""

#: skycultures/arabic_moon_stations/star_names.fab:49
msgid "The Obscure one"
msgstr ""

#: skycultures/arabic_moon_stations/star_names.fab:50
msgid "The Wild donkey"
msgstr ""

#: skycultures/arabic_moon_stations/star_names.fab:51
msgid "The Lion liver"
msgstr ""

#: skycultures/arabic_moon_stations/star_names.fab:52
msgid "The Young she-goat"
msgstr ""

#: skycultures/arabic_moon_stations/star_names.fab:53
msgid "The Unarmed high one"
msgstr ""

#: skycultures/arabic_moon_stations/star_names.fab:54
msgid "The neglected one"
msgstr ""

#: skycultures/arabic_moon_stations/star_names.fab:55
msgid "The Tail tuft 1"
msgstr ""

#: skycultures/arabic_moon_stations/star_names.fab:56
msgid "The Tail tuft 2"
msgstr ""

#: skycultures/arabic_moon_stations/star_names.fab:57
msgid "The Tail tuft 3"
msgstr ""

#: skycultures/arabic_moon_stations/star_names.fab:58
msgid "The Bright one of the fractured bowl"
msgstr ""

#: skycultures/arabic_moon_stations/star_names.fab:59
msgid "The Leader"
msgstr ""

#: skycultures/arabic_moon_stations/star_names.fab:60
msgid "The Spear"
msgstr ""

#: skycultures/arabic_moon_stations/star_names.fab:61
msgid "The Armed High one"
msgstr ""

#: skycultures/arabic_moon_stations/star_names.fab:62
msgid "The Brighter of the two calves"
msgstr ""

#: skycultures/arabic_moon_stations/star_names.fab:63
msgid "The Scorpion claws 1"
msgstr ""

#: skycultures/arabic_moon_stations/star_names.fab:64
msgid "The Scorpion claws 2"
msgstr ""

#: skycultures/arabic_moon_stations/star_names.fab:65
msgid "The Dimmer of the two calves"
msgstr ""

#: skycultures/arabic_moon_stations/star_names.fab:66
msgid "The Male Hyena"
msgstr ""

#: skycultures/arabic_moon_stations/star_names.fab:67
msgid "The headband 1"
msgstr ""

#: skycultures/arabic_moon_stations/star_names.fab:68
msgid "The headband 2"
msgstr ""

#: skycultures/arabic_moon_stations/star_names.fab:69
msgid "The headband 3"
msgstr ""

#: skycultures/arabic_moon_stations/star_names.fab:70
msgid "The Veins of the heart 1"
msgstr ""

#: skycultures/arabic_moon_stations/star_names.fab:72
msgid "The Veins of the heart 2"
msgstr ""

#: skycultures/arabic_moon_stations/star_names.fab:73
msgid "The Trotting Camel"
msgstr ""

#: skycultures/arabic_moon_stations/star_names.fab:74
msgid "The Mother camels 1"
msgstr ""

#: skycultures/arabic_moon_stations/star_names.fab:75
msgid "The Mother camels 2"
msgstr ""

#: skycultures/arabic_moon_stations/star_names.fab:76
msgid "The Mother camels 3"
msgstr ""

#: skycultures/arabic_moon_stations/star_names.fab:77
msgid "The Mother camels 4"
msgstr ""

#: skycultures/arabic_moon_stations/star_names.fab:79
msgid "The Shepherd"
msgstr ""

#: skycultures/arabic_moon_stations/star_names.fab:80
msgid "The dog of the shepherd"
msgstr ""

#: skycultures/arabic_moon_stations/star_names.fab:81
msgid "The Baby camel"
msgstr ""

#: skycultures/arabic_moon_stations/star_names.fab:82
msgid "The ostriches coming to the river 1"
msgstr ""

#: skycultures/arabic_moon_stations/star_names.fab:83
msgid "The ostriches coming to the river 2"
msgstr ""

#: skycultures/arabic_moon_stations/star_names.fab:84
msgid "The ostriches coming to the river 3"
msgstr ""

#: skycultures/arabic_moon_stations/star_names.fab:85
msgid "The ostriches coming to the river 4"
msgstr ""

#: skycultures/arabic_moon_stations/star_names.fab:86
msgid "The Shepherd of the Ostriches"
msgstr ""

#: skycultures/arabic_moon_stations/star_names.fab:87
msgid "The Swooping Eagle"
msgstr ""

#: skycultures/arabic_moon_stations/star_names.fab:88
msgid "The ostriches leaving the river 1"
msgstr ""

#: skycultures/arabic_moon_stations/star_names.fab:89
msgid "The ostriches leaving the river 2"
msgstr ""

#: skycultures/arabic_moon_stations/star_names.fab:90
msgid "The ostriches leaving the river 3"
msgstr ""

#: skycultures/arabic_moon_stations/star_names.fab:91
msgid "The ostriches leaving the river 4"
msgstr ""

#: skycultures/arabic_moon_stations/star_names.fab:92
msgid "The Knights 1"
msgstr ""

#: skycultures/arabic_moon_stations/star_names.fab:93
msgid "The Knights 2"
msgstr ""

#: skycultures/arabic_moon_stations/star_names.fab:94
msgid "The Knights 3"
msgstr ""

#: skycultures/arabic_moon_stations/star_names.fab:95
msgid "The Knights 4"
msgstr ""

#: skycultures/arabic_moon_stations/star_names.fab:96
msgid "The Knights 5"
msgstr ""

#: skycultures/arabic_moon_stations/star_names.fab:97
msgid "The Flying eagle"
msgstr ""

#: skycultures/arabic_moon_stations/star_names.fab:98
msgid "The Rear knight"
msgstr ""

#: skycultures/arabic_moon_stations/star_names.fab:99
msgid "The Lucky star of Nashirah 1"
msgstr ""

#: skycultures/arabic_moon_stations/star_names.fab:100
msgid "The Lucky star of Nashirah 2"
msgstr ""

#: skycultures/arabic_moon_stations/star_names.fab:101
msgid "The Lucky star of the king 1"
msgstr ""

#: skycultures/arabic_moon_stations/star_names.fab:102
msgid "The Lucky star of the king 2"
msgstr ""

#: skycultures/arabic_moon_stations/star_names.fab:103
msgid "The Lucky star of the young sheep 1"
msgstr ""

#: skycultures/arabic_moon_stations/star_names.fab:104
msgid "The Lucky star of the young sheep 2"
msgstr ""

#: skycultures/arabic_moon_stations/star_names.fab:105
msgid "The Lucky star of the hero 1"
msgstr ""

#: skycultures/arabic_moon_stations/star_names.fab:106
msgid "The Lucky star of the hero 2"
msgstr ""

#: skycultures/arabic_moon_stations/star_names.fab:107
msgid "The Lucky star of the rain 1"
msgstr ""

#: skycultures/arabic_moon_stations/star_names.fab:108
msgid "The Lucky star of the rain 2"
msgstr ""

#: skycultures/arabic_moon_stations/star_names.fab:109
msgid "The Lucky star of the excellent 1"
msgstr ""

#: skycultures/arabic_moon_stations/star_names.fab:110
msgid "The Lucky star of the excellent 2"
msgstr ""

#: skycultures/arabic_moon_stations/star_names.fab:111
msgid "The Front mouth of the bucket 1"
msgstr ""

#: skycultures/arabic_moon_stations/star_names.fab:112
msgid "The Front mouth of the bucket 2"
msgstr ""

#: skycultures/arabic_moon_stations/star_names.fab:113
msgid "The Rear mouth of the bucket 1"
msgstr ""

#: skycultures/arabic_moon_stations/star_names.fab:114
msgid "The Rear mouth of the bucket 2"
msgstr ""

#: skycultures/arabic_moon_stations/star_names.fab:115
msgid "The Bucket knot 1"
msgstr ""

#: skycultures/arabic_moon_stations/star_names.fab:116
msgid "The Bucket knot 2"
msgstr ""

#: skycultures/aztec/constellation_names.eng.fab:1
msgid "Mamalhuaztli (The New fire)"
msgstr ""

#: skycultures/aztec/constellation_names.eng.fab:2
msgid "Tianquiztli  (The Market)"
msgstr ""

#: skycultures/aztec/constellation_names.eng.fab:3
msgid "Citlaltlachtli (The ball game of the stars)"
msgstr ""

#: skycultures/aztec/constellation_names.eng.fab:4
msgid "Xonecuilli (Twisted foot)"
msgstr ""

#: skycultures/aztec/constellation_names.eng.fab:5
msgid "Colotl Ixayac (Scorpion face)"
msgstr ""

#: skycultures/belarusian/constellation_names.eng.fab:1
msgid "Elias's Cart"
msgstr ""

#: skycultures/belarusian/constellation_names.eng.fab:2
msgid "The Bride"
msgstr ""

#: skycultures/belarusian/constellation_names.eng.fab:3
msgid "The Chicks"
msgstr ""

#: skycultures/belarusian/constellation_names.eng.fab:4
msgid "The Cross"
msgstr ""

#: skycultures/belarusian/constellation_names.eng.fab:5
msgid "The Crown"
msgstr ""

#: skycultures/belarusian/constellation_names.eng.fab:6
msgid "The Goat"
msgstr ""

#: skycultures/belarusian/constellation_names.eng.fab:7
msgid "The Grass Snakes"
msgstr ""

#: skycultures/belarusian/constellation_names.eng.fab:8
msgid "Poland and Lithuania"
msgstr ""

#: skycultures/belarusian/constellation_names.eng.fab:9
msgid "The Mowers"
msgstr ""

#: skycultures/belarusian/constellation_names.eng.fab:10
#: skycultures/belarusian/star_names.fab:1
msgid "The Nail"
msgstr ""

#: skycultures/belarusian/constellation_names.eng.fab:11
msgid "The Ploughman"
msgstr ""

#: skycultures/belarusian/constellation_names.eng.fab:12
msgid "The Rake"
msgstr ""

#: skycultures/belarusian/constellation_names.eng.fab:14
#: skycultures/romanian/constellation_names.eng.fab:34
msgid "The Serpent"
msgstr ""

#: skycultures/belarusian/constellation_names.eng.fab:15
msgid "The Sieve"
msgstr ""

#: skycultures/belarusian/constellation_names.eng.fab:16
msgid "The Small Cart"
msgstr ""

#: skycultures/belarusian/constellation_names.eng.fab:17
#: skycultures/sardinian/constellation_names.eng.fab:10
msgid "The Throne"
msgstr ""

#: skycultures/belarusian/constellation_names.eng.fab:19
msgid "The Wild Goat"
msgstr ""

#: skycultures/belarusian/constellation_names.eng.fab:20
msgid "The Goose's Way"
msgstr ""

#: skycultures/belarusian/star_names.fab:2
msgid "Kaza"
msgstr ""

#: skycultures/boorong/constellation_names.eng.fab:1
msgid "Long-necked tortoise"
msgstr ""

#: skycultures/boorong/constellation_names.eng.fab:2
msgid "Fan-tailed cockatoo"
msgstr ""

#: skycultures/boorong/constellation_names.eng.fab:3
msgid "Two teenage boys"
msgstr ""

#: skycultures/boorong/constellation_names.eng.fab:4
msgid "Girls"
msgstr ""

#: skycultures/boorong/constellation_names.eng.fab:5
msgid "Red kangaroo"
msgstr ""

#: skycultures/boorong/constellation_names.eng.fab:6
msgid "Ring-tail possum"
msgstr ""

#: skycultures/boorong/constellation_names.eng.fab:7
msgid "Red-rumped parrot"
msgstr ""

#: skycultures/boorong/constellation_names.eng.fab:8
msgid "Crow"
msgstr ""

#: skycultures/boorong/constellation_names.eng.fab:9
msgid "Female crow, wife of War"
msgstr ""

#: skycultures/boorong/constellation_names.eng.fab:10
msgid "Owlet nightjar"
msgstr ""

#: skycultures/boorong/constellation_names.eng.fab:11
msgid "Needlewood hakea and willie wagtails"
msgstr ""

#: skycultures/boorong/constellation_names.eng.fab:12
msgid "Red-kneed dotterel"
msgstr ""

#: skycultures/boorong/constellation_names.eng.fab:13
msgid "Australian kestrel"
msgstr ""

#: skycultures/boorong/constellation_names.eng.fab:14
msgid "Mallee fowl"
msgstr ""

#: skycultures/boorong/constellation_names.eng.fab:15
msgid "Jacky lizard"
msgstr ""

#: skycultures/boorong/constellation_names.eng.fab:16
msgid "Male and female brolga"
msgstr ""

#: skycultures/boorong/constellation_names.eng.fab:17
msgid "Great fish"
msgstr ""

#: skycultures/boorong/constellation_names.eng.fab:18
msgid "Wedge tailed eagle"
msgstr ""

#: skycultures/boorong/constellation_names.eng.fab:19
msgid "Female eagle, wife of Warepil"
msgstr ""

#: skycultures/boorong/constellation_names.eng.fab:20
msgid "Emu"
msgstr ""

#: skycultures/boorong/constellation_names.eng.fab:21
msgid "Purple crowned lorikeet"
msgstr ""

#: skycultures/boorong/constellation_names.eng.fab:22
msgid "Meat ant"
msgstr ""

#: skycultures/boorong/constellation_names.eng.fab:23
msgid "Galaxy"
msgstr ""

#: skycultures/boorong/constellation_names.eng.fab:24
msgid "Singing bushlark"
msgstr ""

#: skycultures/boorong/constellation_names.eng.fab:25
msgid "Pink cockatoo"
msgstr ""

#: skycultures/boorong/constellation_names.eng.fab:26
msgid "Species of ant"
msgstr ""

#: skycultures/boorong/constellation_names.eng.fab:27
msgid "Boomerang"
msgstr ""

#: skycultures/boorong/constellation_names.eng.fab:28
msgid "The maned snake"
msgstr ""

#: skycultures/boorong/star_names.fab:1
msgid "Marpeankurrk"
msgstr ""

#: skycultures/boorong/star_names.fab:2
msgid "Djuit"
msgstr ""

#: skycultures/boorong/star_names.fab:3
msgid "Neilloan"
msgstr ""

#: skycultures/boorong/star_names.fab:4
msgid "Totyarguil"
msgstr ""

#: skycultures/boorong/star_names.fab:5
msgid "Karik Karik"
msgstr ""

#: skycultures/boorong/star_names.fab:6 skycultures/boorong/star_names.fab:7
msgid "Berm-berm-gle"
msgstr ""

#: skycultures/boorong/star_names.fab:8
msgid "Bunya"
msgstr ""

#: skycultures/boorong/star_names.fab:9
msgid "Tourchingboiongerra"
msgstr ""

#: skycultures/boorong/star_names.fab:10
msgid "Kourt-chin"
msgstr ""

#: skycultures/boorong/star_names.fab:11
msgid "Warring"
msgstr ""

#: skycultures/boorong/star_names.fab:12
msgid "Kulkanbulla"
msgstr ""

#: skycultures/boorong/star_names.fab:13
msgid "Lamankurrk"
msgstr ""

#: skycultures/boorong/star_names.fab:14
msgid "Gellarlec"
msgstr ""

#: skycultures/boorong/star_names.fab:15
msgid "Warepil"
msgstr ""

#: skycultures/boorong/star_names.fab:16
msgid "Colowgulloric Warepil"
msgstr ""

#: skycultures/boorong/star_names.fab:17
msgid "Won"
msgstr ""

#: skycultures/boorong/star_names.fab:18
msgid "Weetkurrk"
msgstr ""

#: skycultures/boorong/star_names.fab:19
msgid "War"
msgstr ""

#: skycultures/boorong/star_names.fab:20
msgid "Collowgulloric War"
msgstr ""

#: skycultures/boorong/star_names.fab:21
msgid "Yerredetkurrk"
msgstr ""

#: skycultures/boorong/star_names.fab:22
msgid "Otchocut"
msgstr ""

#: skycultures/boorong/star_names.fab:23
msgid "Collenbitchick"
msgstr ""

#: skycultures/boorong/star_names.fab:24
msgid "Yurree"
msgstr ""

#: skycultures/boorong/star_names.fab:25
msgid "Wanjel"
msgstr ""

#: skycultures/boorong/star_names.fab:26
msgid "Purra"
msgstr ""

#: skycultures/boorong/star_names.fab:27
msgid "Unurgunite"
msgstr ""

#. TRANSLATORS: Native name of the Sun in Boorong culture (English: Day)
#: skycultures/boorong/planet_names.fab:2
msgid "Gnowee"
msgstr ""

#. TRANSLATORS: Native name of the Moon in Boorong culture
#: skycultures/boorong/planet_names.fab:4
msgid "Mityan"
msgstr ""

#. TRANSLATORS: Native name of Venus in Boorong culture (English: Elder sister)
#: skycultures/boorong/planet_names.fab:6
msgid "Chargee Gnowee"
msgstr ""

#. TRANSLATORS: Native name of Jupiter in Boorong culture (English: Sulphur-crested white cockatoo)
#: skycultures/boorong/planet_names.fab:8
msgid "Ginabongbearp"
msgstr ""

#: skycultures/chinese/constellation_names.eng.fab:1
#: skycultures/korean/constellation_names.eng.fab:219
msgid "Northern Dipper"
msgstr ""

#: skycultures/chinese/constellation_names.eng.fab:2
msgid "Curved Array"
msgstr ""

#: skycultures/chinese/constellation_names.eng.fab:3
msgid "Coiled Thong"
msgstr ""

#: skycultures/chinese/constellation_names.eng.fab:4
#: skycultures/japanese_moon_stations/constellation_names.eng.fab:31
msgid "Wings"
msgstr ""

#: skycultures/chinese/constellation_names.eng.fab:5
msgid "Chariot"
msgstr ""

#: skycultures/chinese/constellation_names.eng.fab:6
#: skycultures/japanese_moon_stations/constellation_names.eng.fab:7
msgid "Tail"
msgstr ""

#: skycultures/chinese/constellation_names.eng.fab:7
msgid "Winnowing Basket"
msgstr ""

#: skycultures/chinese/constellation_names.eng.fab:8
#: skycultures/japanese_moon_stations/constellation_names.eng.fab:10
msgid "Dipper"
msgstr ""

#: skycultures/chinese/constellation_names.eng.fab:9
msgid "Drum"
msgstr ""

#: skycultures/chinese/constellation_names.eng.fab:10
#: skycultures/korean/constellation_names.eng.fab:197
msgid "Three Steps"
msgstr ""

#: skycultures/chinese/constellation_names.eng.fab:11
msgid "Imperial Guards"
msgstr ""

#: skycultures/chinese/constellation_names.eng.fab:12
#: skycultures/japanese_moon_stations/constellation_names.eng.fab:2
msgid "Horn"
msgstr ""

#: skycultures/chinese/constellation_names.eng.fab:13
#: skycultures/japanese_moon_stations/constellation_names.eng.fab:28
msgid "Willow"
msgstr ""

#: skycultures/chinese/constellation_names.eng.fab:14
msgid "Imperial Passageway"
msgstr ""

#: skycultures/chinese/constellation_names.eng.fab:15
msgid "Kitchen"
msgstr ""

#: skycultures/chinese/constellation_names.eng.fab:16
msgid "River Turtle"
msgstr ""

#: skycultures/chinese/constellation_names.eng.fab:17
#: skycultures/japanese_moon_stations/constellation_names.eng.fab:20
msgid "Stomach"
msgstr ""

#: skycultures/chinese/constellation_names.eng.fab:18
msgid "Great General"
msgstr ""

#: skycultures/chinese/constellation_names.eng.fab:19
#: skycultures/japanese_moon_stations/constellation_names.eng.fab:16
msgid "Wall"
msgstr ""

#: skycultures/chinese/constellation_names.eng.fab:20
msgid "Legs"
msgstr ""

#: skycultures/chinese/constellation_names.eng.fab:21
#: skycultures/japanese_moon_stations/constellation_names.eng.fab:4
msgid "Root"
msgstr ""

#: skycultures/chinese/constellation_names.eng.fab:22
msgid "Ramparts"
msgstr ""

#: skycultures/chinese/constellation_names.eng.fab:23
msgid "Flying Corridor"
msgstr ""

#: skycultures/chinese/constellation_names.eng.fab:24
msgid "Outer Fence"
msgstr ""

#: skycultures/chinese/constellation_names.eng.fab:25
msgid "Ford"
msgstr ""

#: skycultures/chinese/constellation_names.eng.fab:26
msgid "Seven Excellencies"
msgstr ""

#: skycultures/chinese/constellation_names.eng.fab:27
msgid "Market"
msgstr ""

#: skycultures/chinese/constellation_names.eng.fab:28
msgid "Five Chariots"
msgstr ""

#: skycultures/chinese/constellation_names.eng.fab:29
#: skycultures/korean/constellation_names.eng.fab:122
msgid "Rolled Tongue"
msgstr ""

#: skycultures/chinese/constellation_names.eng.fab:30
#: skycultures/egyptian/constellation_names.eng.fab:21
#: skycultures/japanese_moon_stations/constellation_names.eng.fab:22
msgid "Net"
msgstr ""

#: skycultures/chinese/constellation_names.eng.fab:31
#: skycultures/korean/constellation_names.eng.fab:154
msgid "Toilet"
msgstr ""

#: skycultures/chinese/constellation_names.eng.fab:32
msgid "Screen"
msgstr ""

#: skycultures/chinese/constellation_names.eng.fab:33
msgid "Soldiers Market"
msgstr ""

#: skycultures/chinese/constellation_names.eng.fab:34
msgid "Square Granary"
msgstr ""

#: skycultures/chinese/constellation_names.eng.fab:35
msgid "Three Stars"
msgstr ""

#: skycultures/chinese/constellation_names.eng.fab:36
msgid "Four Channels"
msgstr ""

#: skycultures/chinese/constellation_names.eng.fab:37
#: skycultures/japanese_moon_stations/constellation_names.eng.fab:26
msgid "Well"
msgstr ""

#: skycultures/chinese/constellation_names.eng.fab:38
msgid "South River"
msgstr ""

#: skycultures/chinese/constellation_names.eng.fab:39
msgid "North River"
msgstr ""

#: skycultures/chinese/constellation_names.eng.fab:40
msgid "Five Feudal Kings "
msgstr "അഞ്ച് ഫ്യൂഡല്‍ രാജാക്കന്മാര്‍ "

#: skycultures/chinese/constellation_names.eng.fab:41
msgid "Orchard"
msgstr ""

#: skycultures/chinese/constellation_names.eng.fab:42
msgid "Meadows"
msgstr ""

#: skycultures/chinese/constellation_names.eng.fab:43
msgid "Circular Granary"
msgstr ""

#: skycultures/chinese/constellation_names.eng.fab:44
msgid "Purple Palace"
msgstr ""

#: skycultures/chinese/constellation_names.eng.fab:45
msgid "Extended Net"
msgstr ""

#: skycultures/chinese/constellation_names.eng.fab:46
msgid "Arsenal"
msgstr ""

#: skycultures/chinese/constellation_names.eng.fab:47
msgid "Hook"
msgstr ""

#: skycultures/chinese/constellation_names.eng.fab:48
msgid "Supreme Palace"
msgstr ""

#: skycultures/chinese/constellation_names.eng.fab:49
msgid "Jade Well"
msgstr ""

#: skycultures/chinese/constellation_names.eng.fab:50
msgid "Lance"
msgstr ""

#: skycultures/chinese/constellation_names.eng.fab:51
#: skycultures/egyptian/constellation_names.eng.fab:10
msgid "Boat"
msgstr ""

#: skycultures/chinese/constellation_names.eng.fab:52
#: skycultures/korean/constellation_names.eng.fab:116
msgid "Mausoleum"
msgstr ""

#: skycultures/chinese/constellation_names.eng.fab:53
#: skycultures/korean/constellation_names.eng.fab:47
msgid "Dog"
msgstr ""

#: skycultures/chinese/constellation_names.eng.fab:54
msgid "Earth God's Temple "
msgstr "ഭൂമിദേവന്റെ ക്ഷേത്രം "

#: skycultures/chinese/constellation_names.eng.fab:55
msgid "Bow and Arrow "
msgstr "അമ്പും വില്ലും "

#: skycultures/chinese/constellation_names.eng.fab:56
msgid "Pestle"
msgstr ""

#: skycultures/chinese/constellation_names.eng.fab:57
#: skycultures/korean/constellation_names.eng.fab:80
msgid "Mortar"
msgstr ""

#: skycultures/chinese/constellation_names.eng.fab:58
msgid "Rooftop"
msgstr ""

#: skycultures/chinese/constellation_names.eng.fab:59
msgid "Thunderbolt"
msgstr ""

#: skycultures/chinese/constellation_names.eng.fab:60
msgid "Chariot Yard"
msgstr ""

#: skycultures/chinese/constellation_names.eng.fab:61
msgid "Good Gourd"
msgstr ""

#: skycultures/chinese/constellation_names.eng.fab:62
msgid "Rotten gourd"
msgstr "മോശം ചുരയ്ക്ക"

#: skycultures/chinese/constellation_names.eng.fab:63
msgid "Encampment"
msgstr ""

#: skycultures/chinese/constellation_names.eng.fab:64
msgid "Thunder and Lightning "
msgstr "ഇടിയും മിന്നലും "

#: skycultures/chinese/constellation_names.eng.fab:65
msgid "Palace Gate"
msgstr ""

#: skycultures/chinese/constellation_names.eng.fab:66
#: skycultures/japanese_moon_stations/constellation_names.eng.fab:13
msgid "Emptiness"
msgstr ""

#: skycultures/chinese/constellation_names.eng.fab:67
msgid "Weaving Girl"
msgstr ""

#: skycultures/chinese/constellation_names.eng.fab:68
msgid "Girl"
msgstr ""

#: skycultures/chinese/constellation_names.eng.fab:69
msgid "Ox"
msgstr ""

#: skycultures/chinese/constellation_names.eng.fab:70
#: skycultures/japanese_moon_stations/constellation_names.eng.fab:6
msgid "Heart"
msgstr ""

#: skycultures/chinese/constellation_names.eng.fab:71
#: skycultures/japanese_moon_stations/constellation_names.eng.fab:15
msgid "Room"
msgstr ""

#: skycultures/chinese/constellation_names.eng.fab:72
msgid "Spring"
msgstr ""

#: skycultures/chinese/constellation_names.eng.fab:73
msgid "Establishment"
msgstr ""

#: skycultures/chinese/constellation_names.eng.fab:74
msgid "Flail"
msgstr ""

#: skycultures/chinese/constellation_names.eng.fab:75
msgid "Spear"
msgstr ""

#: skycultures/chinese/constellation_names.eng.fab:76
#: skycultures/korean/constellation_names.eng.fab:57
msgid "Right Flag"
msgstr ""

#: skycultures/chinese/constellation_names.eng.fab:77
#: skycultures/korean/constellation_names.eng.fab:54
msgid "Left Flag"
msgstr ""

#: skycultures/chinese/constellation_names.eng.fab:78
msgid "Drumstick"
msgstr ""

#: skycultures/chinese/constellation_names.eng.fab:79
msgid "Bond"
msgstr ""

#: skycultures/chinese/constellation_names.eng.fab:80
msgid "Woman's Bed"
msgstr ""

#: skycultures/chinese/constellation_names.eng.fab:81
msgid "Western Door"
msgstr ""

#: skycultures/chinese/constellation_names.eng.fab:82
msgid "Eastern Door"
msgstr ""

#: skycultures/chinese/constellation_names.eng.fab:83
msgid "Farmland"
msgstr ""

#: skycultures/chinese/constellation_names.eng.fab:84
msgid "Star"
msgstr ""

#: skycultures/chinese/constellation_names.eng.fab:85
msgid "Ghosts"
msgstr ""

#: skycultures/chinese/constellation_names.eng.fab:86
msgid "Xuanyuan"
msgstr ""

#: skycultures/chinese/constellation_names.eng.fab:87
msgid "Tripod"
msgstr ""

#: skycultures/chinese/constellation_names.eng.fab:88
#: skycultures/japanese_moon_stations/constellation_names.eng.fab:3
msgid "Neck"
msgstr ""

#: skycultures/chinese/constellation_names.eng.fab:89
msgid "Zaofu"
msgstr ""

#: skycultures/chinese/constellation_names.eng.fab:90
msgid "Market Officer"
msgstr ""

#: skycultures/chinese/constellation_names.eng.fab:91
msgid "Banner of Three Stars"
msgstr ""

#: skycultures/chinese/constellation_names.eng.fab:92
msgid "Flat Road"
msgstr ""

#: skycultures/chinese/star_names.fab:1
msgid "Softshell Turtle I"
msgstr ""

#: skycultures/chinese/star_names.fab:2
msgid "Flying Fish I"
msgstr ""

#: skycultures/chinese/star_names.fab:3
msgid "Flying Fish II"
msgstr ""

#: skycultures/chinese/star_names.fab:4
msgid "Flying Fish III"
msgstr ""

#: skycultures/chinese/star_names.fab:5
msgid "Flying Fish IV"
msgstr ""

#: skycultures/chinese/star_names.fab:6
msgid "Flying Fish V"
msgstr ""

#: skycultures/chinese/star_names.fab:7
msgid "Flying Fish VI"
msgstr ""

#: skycultures/chinese/star_names.fab:8
msgid "West Gouqian Star"
msgstr ""

#: skycultures/chinese/star_names.fab:9
msgid "Crane V"
msgstr ""

#: skycultures/chinese/star_names.fab:10
msgid "Six Jias VI"
msgstr ""

#: skycultures/chinese/star_names.fab:11
msgid "Tianhunxinanxing"
msgstr ""

#: skycultures/chinese/star_names.fab:12
msgid "Inner Steps I"
msgstr ""

#: skycultures/chinese/star_names.fab:13
msgid "Inner Steps II"
msgstr ""

#: skycultures/chinese/star_names.fab:14
msgid "Inner Steps III"
msgstr ""

#: skycultures/chinese/star_names.fab:15
msgid "Inner Steps IV"
msgstr ""

#: skycultures/chinese/star_names.fab:16
msgid "Inner Steps V"
msgstr ""

#: skycultures/chinese/star_names.fab:17
msgid "Inner Steps VI"
msgstr ""

#: skycultures/chinese/star_names.fab:18
msgid "Beak I"
msgstr ""

#: skycultures/chinese/star_names.fab:19
msgid "Beak II"
msgstr ""

#: skycultures/chinese/star_names.fab:20
msgid "Beak III"
msgstr ""

#: skycultures/chinese/star_names.fab:21
msgid "Beak IV"
msgstr ""

#: skycultures/chinese/star_names.fab:22
msgid "Beak V"
msgstr ""

#: skycultures/chinese/star_names.fab:23
msgid "Beak VI"
msgstr ""

#: skycultures/chinese/star_names.fab:24
msgid "Beak VII"
msgstr ""

#: skycultures/chinese/star_names.fab:25
msgid "Triangle I"
msgstr ""

#: skycultures/chinese/star_names.fab:26
msgid "Triangle II"
msgstr ""

#: skycultures/chinese/star_names.fab:27
msgid "Shaofu"
msgstr ""

#: skycultures/chinese/star_names.fab:28
msgid "Great Southern Star"
msgstr ""

#: skycultures/chinese/star_names.fab:29
msgid "Celestial General X"
msgstr ""

#: skycultures/chinese/star_names.fab:30
msgid "Celestial General XI"
msgstr ""

#: skycultures/chinese/star_names.fab:31
msgid "Celestial Prison I"
msgstr ""

#: skycultures/chinese/star_names.fab:32
msgid "Celestial Prison II"
msgstr ""

#: skycultures/chinese/star_names.fab:33
msgid "Celestial Prison III"
msgstr ""

#: skycultures/chinese/star_names.fab:34
msgid "Celestial Prison IV"
msgstr ""

#: skycultures/chinese/star_names.fab:35
msgid "Celestial Prison V"
msgstr ""

#: skycultures/chinese/star_names.fab:36
msgid "Celestial Prison VI"
msgstr ""

#: skycultures/chinese/star_names.fab:37
msgid "Tail I"
msgstr ""

#: skycultures/chinese/star_names.fab:38
msgid "Tail II"
msgstr ""

#: skycultures/chinese/star_names.fab:39 skycultures/chinese/star_names.fab:40
msgid "Tail III"
msgstr ""

#: skycultures/chinese/star_names.fab:41
msgid "Tail IV"
msgstr ""

#: skycultures/chinese/star_names.fab:42
msgid "Tail V"
msgstr ""

#: skycultures/chinese/star_names.fab:43
msgid "Tail VI"
msgstr ""

#: skycultures/chinese/star_names.fab:44
msgid "Tail VII"
msgstr ""

#: skycultures/chinese/star_names.fab:45
msgid "Tail VIII"
msgstr ""

#: skycultures/chinese/star_names.fab:46
msgid "Tail IX"
msgstr ""

#: skycultures/chinese/star_names.fab:47
msgid "Flat Road I"
msgstr ""

#: skycultures/chinese/star_names.fab:48
msgid "Flat Road II"
msgstr ""

#: skycultures/chinese/star_names.fab:49
msgid "Horn I"
msgstr ""

#: skycultures/chinese/star_names.fab:50
msgid "Horn II"
msgstr ""

#: skycultures/dakota/constellation_names.eng.fab:1
msgid "Oceti (Fireplace)"
msgstr ""

#: skycultures/dakota/constellation_names.eng.fab:2
msgid "Nape (Hand)"
msgstr ""

#: skycultures/dakota/constellation_names.eng.fab:3
msgid "Mato Tipila (Bear’s Lodge)"
msgstr ""

#: skycultures/dakota/constellation_names.eng.fab:4
msgid "To/Tun Win (Blue/Birth Woman)"
msgstr ""

#: skycultures/dakota/constellation_names.eng.fab:5
msgid "Keya (Turtle)"
msgstr ""

#: skycultures/dakota/constellation_names.eng.fab:6
msgid "Ahdeska/Agleska (Salamander)"
msgstr ""

#: skycultures/dakota/constellation_names.eng.fab:7
msgid "Hehaka (Elk)"
msgstr ""

#: skycultures/dakota/constellation_names.eng.fab:8
msgid "Cansasa Pusyapi (Dried Red Willow)"
msgstr ""

#: skycultures/dakota/constellation_names.eng.fab:9
msgid "Zuzeca (Snake)"
msgstr ""

#: skycultures/dakota/constellation_names.eng.fab:10
msgid "Wicincala Sakowin (Seven Girls)"
msgstr ""

#: skycultures/dakota/constellation_names.eng.fab:11
msgid "Tayamni (Buffalo embryo)"
msgstr ""

#: skycultures/dakota/constellation_names.eng.fab:12
msgid "Can Hd/Gleska Wakan (Sacred Hoop)"
msgstr ""

#: skycultures/dakota/constellation_names.eng.fab:13
msgid "Wakinyan (Thunderbird)"
msgstr ""

#: skycultures/dakota/star_names.fab:1
msgid "Anpo Wicanhpi Sunkaku (Younger Brother of Morning Star)"
msgstr ""

#: skycultures/dakota/star_names.fab:2
msgid "Wicanhpi Owanjila (Star Which Stands in One Place)"
msgstr ""

#: skycultures/dakota/planet_names.fab:1
msgid "Morning Star(Venus)"
msgstr ""

#: skycultures/egyptian/constellation_names.eng.fab:1
msgid "Bull's Foreleg"
msgstr ""

#: skycultures/egyptian/constellation_names.eng.fab:2
msgid "Two Poles"
msgstr ""

#: skycultures/egyptian/constellation_names.eng.fab:3
msgid "Lion"
msgstr ""

#: skycultures/egyptian/constellation_names.eng.fab:4
msgid "Two Jaws"
msgstr ""

#: skycultures/egyptian/constellation_names.eng.fab:5
msgid "Sah"
msgstr ""

#: skycultures/egyptian/constellation_names.eng.fab:6
msgid "Bird"
msgstr ""

#: skycultures/egyptian/constellation_names.eng.fab:7
msgid "Sek"
msgstr ""

#: skycultures/egyptian/constellation_names.eng.fab:8
msgid "Triangle"
msgstr ""

#: skycultures/egyptian/constellation_names.eng.fab:9
msgid "Ferry Boat"
msgstr ""

#: skycultures/egyptian/constellation_names.eng.fab:11
msgid "Crocodile"
msgstr ""

#: skycultures/egyptian/constellation_names.eng.fab:12
msgid "Selkis"
msgstr ""

#: skycultures/egyptian/constellation_names.eng.fab:13
msgid "Prow"
msgstr ""

#: skycultures/egyptian/constellation_names.eng.fab:14
msgid "Horus"
msgstr ""

#: skycultures/egyptian/constellation_names.eng.fab:15
msgid "Sheepfold"
msgstr ""

#: skycultures/egyptian/constellation_names.eng.fab:16
msgid "Giant"
msgstr ""

#: skycultures/egyptian/constellation_names.eng.fab:17
msgid "Hippopotamus"
msgstr ""

#: skycultures/egyptian/constellation_names.eng.fab:18
msgid "Flock"
msgstr ""

#: skycultures/egyptian/constellation_names.eng.fab:19
msgid "Pair of Stars"
msgstr ""

#: skycultures/egyptian/constellation_names.eng.fab:20
msgid "Khanuwy Fish"
msgstr ""

#: skycultures/egyptian/constellation_names.eng.fab:22
msgid "Jaw"
msgstr ""

#: skycultures/egyptian/constellation_names.eng.fab:23
msgid "Mooring Post"
msgstr ""

#: skycultures/egyptian/constellation_names.eng.fab:24
msgid "Kenemet"
msgstr ""

#: skycultures/egyptian/constellation_names.eng.fab:25
msgid "Chematy"
msgstr ""

#: skycultures/egyptian/constellation_names.eng.fab:26
msgid "Waty Bekety"
msgstr ""

#: skycultures/egyptian/constellation_names.eng.fab:27
msgid "Sheep"
msgstr ""

#: skycultures/egyptian/constellation_names.eng.fab:28
msgid "Stars of Water"
msgstr ""

#: skycultures/egyptian/star_names.fab:1 skycultures/romanian/star_names.fab:80
#: skycultures/western/star_names.fab:147
#: skycultures/western_rey/star_names.fab:32
msgid "Procyon"
msgstr "പ്രോസിയോണ്‍"

#: skycultures/egyptian/star_names.fab:2 skycultures/western/star_names.fab:131
#: skycultures/western_rey/star_names.fab:36
msgid "Sirius"
msgstr "സിറിയസ്"

#. TRANSLATORS: Native name of the Sun in Egyptian culture (English: God of Sun)
#: skycultures/egyptian/planet_names.fab:2
msgid "Amon-Ra (Sun)"
msgstr ""

#. TRANSLATORS: Native name of the Moon in Egyptian culture (English: The Traveler)
#: skycultures/egyptian/planet_names.fab:4
msgid "Traveler (Moon)"
msgstr ""

#. TRANSLATORS: Native name of Mercury in Egyptian culture (English: Unknown)
#: skycultures/egyptian/planet_names.fab:6
msgid "Sebeg (Mercury)"
msgstr ""

#. TRANSLATORS: Native name of Venus in Egyptian culture (English: Star that Crosses / The God of the Morning)
#: skycultures/egyptian/planet_names.fab:8
msgid "Star that Crosses (Venus)"
msgstr ""

#. TRANSLATORS: Native name of Mars in Egyptian culture (English: Red Horus)
#: skycultures/egyptian/planet_names.fab:10
msgid "Red Horus (Mars)"
msgstr ""

#. TRANSLATORS: Native name of Jupiter in Egyptian culture (English: Horus Who Binds the Two Lands)
#: skycultures/egyptian/planet_names.fab:12
msgid "Horus Who Binds the Two Lands (Jupiter)"
msgstr ""

#. TRANSLATORS: Native name of Saturn in Egyptian culture (English: Horus, the Bull of Heaven)
#: skycultures/egyptian/planet_names.fab:14
msgid "Horus, the Bull of Heaven (Saturn)"
msgstr ""

#: skycultures/hawaiian_starlines/constellation_names.eng.fab:1
msgid "The Canoe Bailer of Makali`i"
msgstr ""

#: skycultures/hawaiian_starlines/constellation_names.eng.fab:2
msgid "The Cat's Cradle"
msgstr ""

#: skycultures/hawaiian_starlines/constellation_names.eng.fab:3
msgid "The Backbone"
msgstr ""

#: skycultures/hawaiian_starlines/constellation_names.eng.fab:4
#: skycultures/western/constellation_names.eng.fab:49
#: skycultures/western_rey/constellation_names.eng.fab:23
msgid "Leo"
msgstr "ചിങ്ങം"

#: skycultures/hawaiian_starlines/constellation_names.eng.fab:5
msgid "The Chief's Fishline"
msgstr ""

#: skycultures/hawaiian_starlines/constellation_names.eng.fab:6
msgid "The Chief's Eyes"
msgstr ""

#: skycultures/hawaiian_starlines/constellation_names.eng.fab:7
<<<<<<< HEAD
#: skycultures/polynesian/constellation_names.eng.fab:8
=======
>>>>>>> be714f29
msgid "Kite of Kawelo"
msgstr ""

#: skycultures/hawaiian_starlines/constellation_names.eng.fab:8
<<<<<<< HEAD
#: skycultures/polynesian/constellation_names.eng.fab:5
=======
>>>>>>> be714f29
msgid "The Seven"
msgstr ""

#: skycultures/hawaiian_starlines/constellation_names.eng.fab:9
<<<<<<< HEAD
#: skycultures/polynesian/constellation_names.eng.fab:4
=======
>>>>>>> be714f29
msgid "Voice of Joy"
msgstr ""

#: skycultures/hawaiian_starlines/constellation_names.eng.fab:10
msgid "Chief Frigate Bird"
msgstr ""

#: skycultures/hawaiian_starlines/constellation_names.eng.fab:11
<<<<<<< HEAD
#: skycultures/polynesian/constellation_names.eng.fab:10
=======
>>>>>>> be714f29
msgid "Cared for by Moon"
msgstr ""

#: skycultures/hawaiian_starlines/constellation_names.eng.fab:12
msgid "The Pointers"
msgstr ""

#: skycultures/hawaiian_starlines/constellation_names.eng.fab:13
<<<<<<< HEAD
#: skycultures/polynesian/constellation_names.eng.fab:7
=======
>>>>>>> be714f29
msgid "Navigator's Triangle"
msgstr ""

#: skycultures/hawaiian_starlines/star_names.fab:1
<<<<<<< HEAD
#: skycultures/polynesian/star_names.fab:1
=======
>>>>>>> be714f29
msgid "Hokulei"
msgstr ""

#: skycultures/hawaiian_starlines/star_names.fab:2
<<<<<<< HEAD
#: skycultures/polynesian/star_names.fab:2
=======
>>>>>>> be714f29
msgid "Nana-mua"
msgstr ""

#: skycultures/hawaiian_starlines/star_names.fab:3
<<<<<<< HEAD
#: skycultures/polynesian/star_names.fab:3
=======
>>>>>>> be714f29
msgid "Nana-hope"
msgstr ""

#: skycultures/hawaiian_starlines/star_names.fab:4
<<<<<<< HEAD
#: skycultures/polynesian/star_names.fab:4
=======
>>>>>>> be714f29
msgid "Puana"
msgstr ""

#: skycultures/hawaiian_starlines/star_names.fab:5
msgid "A‘a"
msgstr ""

#: skycultures/hawaiian_starlines/star_names.fab:6
<<<<<<< HEAD
#: skycultures/polynesian/star_names.fab:6
=======
>>>>>>> be714f29
msgid "Puana-kau"
msgstr ""

#: skycultures/hawaiian_starlines/star_names.fab:7
<<<<<<< HEAD
#: skycultures/polynesian/star_names.fab:7
#: skycultures/polynesian/star_names.fab:19
=======
>>>>>>> be714f29
msgid "Pu'uhonua"
msgstr ""

#: skycultures/hawaiian_starlines/star_names.fab:8
<<<<<<< HEAD
#: skycultures/polynesian/star_names.fab:8
=======
>>>>>>> be714f29
msgid "Kaulua-koko"
msgstr ""

#: skycultures/hawaiian_starlines/star_names.fab:9
msgid "Hokupa‘a"
msgstr ""

#: skycultures/hawaiian_starlines/star_names.fab:10
msgid "Hokule‘a"
msgstr ""

#: skycultures/hawaiian_starlines/star_names.fab:11
<<<<<<< HEAD
#: skycultures/polynesian/star_names.fab:11
=======
>>>>>>> be714f29
msgid "Hiki-analia"
msgstr ""

#: skycultures/hawaiian_starlines/star_names.fab:12
<<<<<<< HEAD
#: skycultures/polynesian/star_names.fab:12
=======
>>>>>>> be714f29
msgid "Holopuni"
msgstr ""

#: skycultures/hawaiian_starlines/star_names.fab:13
<<<<<<< HEAD
#: skycultures/polynesian/star_names.fab:13
=======
>>>>>>> be714f29
msgid "Hawaiki"
msgstr ""

#: skycultures/hawaiian_starlines/star_names.fab:14
<<<<<<< HEAD
#: skycultures/polynesian/star_names.fab:14
=======
>>>>>>> be714f29
msgid "Humu"
msgstr ""

#: skycultures/hawaiian_starlines/star_names.fab:15
<<<<<<< HEAD
#: skycultures/polynesian/star_names.fab:15
=======
>>>>>>> be714f29
msgid "Keoe"
msgstr ""

#: skycultures/hawaiian_starlines/star_names.fab:16
msgid "Hoku‘ula"
msgstr ""

#: skycultures/hawaiian_starlines/star_names.fab:17
<<<<<<< HEAD
#: skycultures/polynesian/star_names.fab:17
=======
>>>>>>> be714f29
msgid "Lehua-Kona"
msgstr ""

#: skycultures/hawaiian_starlines/star_names.fab:18
<<<<<<< HEAD
#: skycultures/polynesian/star_names.fab:18
=======
>>>>>>> be714f29
msgid "Ke ali'i o kona i ka lewa"
msgstr ""

#: skycultures/hawaiian_starlines/star_names.fab:19
msgid "Pu‘uhonua"
msgstr ""

#: skycultures/hawaiian_starlines/star_names.fab:20
<<<<<<< HEAD
#: skycultures/polynesian/star_names.fab:20
=======
>>>>>>> be714f29
msgid "Hiku-kahi"
msgstr ""

#: skycultures/hawaiian_starlines/star_names.fab:21
<<<<<<< HEAD
#: skycultures/polynesian/star_names.fab:21
=======
>>>>>>> be714f29
msgid "Hiku-lua"
msgstr ""

#: skycultures/hawaiian_starlines/star_names.fab:22
<<<<<<< HEAD
#: skycultures/polynesian/star_names.fab:22
=======
>>>>>>> be714f29
msgid "Hiku-kolu"
msgstr ""

#: skycultures/hawaiian_starlines/star_names.fab:23
<<<<<<< HEAD
#: skycultures/polynesian/star_names.fab:23
=======
>>>>>>> be714f29
msgid "Hiku-ha"
msgstr ""

#: skycultures/hawaiian_starlines/star_names.fab:24
<<<<<<< HEAD
#: skycultures/polynesian/star_names.fab:24
=======
>>>>>>> be714f29
msgid "Hiku-lima"
msgstr ""

#: skycultures/hawaiian_starlines/star_names.fab:25
#: skycultures/hawaiian_starlines/star_names.fab:55
<<<<<<< HEAD
#: skycultures/polynesian/star_names.fab:25
=======
>>>>>>> be714f29
msgid "Hiku-ono"
msgstr ""

#: skycultures/hawaiian_starlines/star_names.fab:26
<<<<<<< HEAD
#: skycultures/polynesian/star_names.fab:26
=======
>>>>>>> be714f29
msgid "Hiku-pau"
msgstr ""

#: skycultures/hawaiian_starlines/star_names.fab:27
<<<<<<< HEAD
#: skycultures/polynesian/star_names.fab:27
=======
>>>>>>> be714f29
msgid "Kaulia"
msgstr ""

#: skycultures/hawaiian_starlines/star_names.fab:28
msgid "Ka Mole Honua"
msgstr ""

#: skycultures/hawaiian_starlines/star_names.fab:29
<<<<<<< HEAD
#: skycultures/polynesian/star_names.fab:29
=======
>>>>>>> be714f29
msgid "Ka-maile-mua"
msgstr ""

#: skycultures/hawaiian_starlines/star_names.fab:30
<<<<<<< HEAD
#: skycultures/polynesian/star_names.fab:30
=======
>>>>>>> be714f29
msgid "Ka-maile-hope"
msgstr ""

#: skycultures/hawaiian_starlines/star_names.fab:31
<<<<<<< HEAD
#: skycultures/polynesian/star_names.fab:31
=======
>>>>>>> be714f29
msgid "Ka Maka"
msgstr ""

#: skycultures/hawaiian_starlines/star_names.fab:32
msgid "Kapuahi"
msgstr ""

#: skycultures/hawaiian_starlines/star_names.fab:33
msgid "Keawe"
msgstr ""

#: skycultures/hawaiian_starlines/star_names.fab:34
msgid "Manokalanipo"
msgstr ""

#: skycultures/hawaiian_starlines/star_names.fab:35
msgid "Pi‘ilani"
msgstr ""

#: skycultures/hawaiian_starlines/star_names.fab:36
msgid "Kakuhihewa"
msgstr ""

#: skycultures/hawaiian_starlines/star_names.fab:37
msgid "Pi‘ikea"
msgstr ""

#: skycultures/hawaiian_starlines/star_names.fab:38
msgid "Kaikilani"
msgstr ""

#: skycultures/hawaiian_starlines/star_names.fab:39
#: skycultures/hawaiian_starlines/star_names.fab:46
msgid "Kukaniloko"
msgstr ""

#: skycultures/hawaiian_starlines/star_names.fab:40
msgid "Kealohalani-po-keao"
msgstr ""

#: skycultures/hawaiian_starlines/star_names.fab:41
msgid "Kamoanalipoli-po-keao"
msgstr ""

#: skycultures/hawaiian_starlines/star_names.fab:42
msgid "Kaheihiwahiwa-o-keao"
msgstr ""

#: skycultures/hawaiian_starlines/star_names.fab:43
msgid "Kapalinihinihi-o-keao"
msgstr ""

#: skycultures/hawaiian_starlines/star_names.fab:45
msgid "Mirzim"
msgstr ""

#: skycultures/hawaiian_starlines/star_names.fab:47
msgid "‘Ekekeu’ena’ena"
msgstr ""

#: skycultures/hawaiian_starlines/star_names.fab:48
msgid "‘Ekekeuehuehu"
msgstr ""

#: skycultures/hawaiian_starlines/star_names.fab:49
msgid "‘Ekekeuhe’ehe’e"
msgstr ""

#: skycultures/hawaiian_starlines/star_names.fab:50
msgid "‘Ekekeukolokolo"
msgstr ""

#: skycultures/hawaiian_starlines/star_names.fab:51
#: skycultures/romanian/star_names.fab:48
#: skycultures/western/star_names.fab:542
msgid "Bellatrix"
msgstr "ബെല്ലാട്രിക്സ്"

#: skycultures/hawaiian_starlines/star_names.fab:52
#: skycultures/romanian/star_names.fab:56
#: skycultures/western/star_names.fab:545
msgid "Alnitak"
msgstr "അല്‍നിറ്റാക്ക്"

#: skycultures/hawaiian_starlines/star_names.fab:53
#: skycultures/romanian/star_names.fab:54
#: skycultures/western/star_names.fab:544
msgid "Alnilam"
msgstr "അല്‍നിലം"

#: skycultures/hawaiian_starlines/star_names.fab:54
#: skycultures/romanian/star_names.fab:51
#: skycultures/western/star_names.fab:543
msgid "Mintaka"
msgstr "മിന്‍റ്റാക്ക"

#: skycultures/hawaiian_starlines/star_names.fab:56
msgid "Pua‘i"
msgstr ""

#: skycultures/hawaiian_starlines/star_names.fab:57
msgid "Mili’opu"
msgstr ""

#: skycultures/hawaiian_starlines/star_names.fab:58
msgid "Kahe"
msgstr ""

#: skycultures/hawaiian_starlines/star_names.fab:59
msgid "Hihiwai"
msgstr ""

#: skycultures/hawaiian_starlines/star_names.fab:60
msgid "Kawelaokapo"
msgstr ""

#: skycultures/hawaiian_starlines/star_names.fab:61
msgid "‘Ohelokulu"
msgstr ""

#: skycultures/hawaiian_starlines/star_names.fab:62
msgid "‘Ohelokoko"
msgstr ""

#: skycultures/hawaiian_starlines/star_names.fab:63
msgid "‘Ohelouli"
msgstr ""

#: skycultures/hawaiian_starlines/star_names.fab:64
msgid "‘Oheloawa"
msgstr ""

#: skycultures/hawaiian_starlines/star_names.fab:65
msgid "‘Ohelowaha"
msgstr ""

#: skycultures/hawaiian_starlines/star_names.fab:66
msgid "Kawilikolokio"
msgstr ""

#: skycultures/hawaiian_starlines/star_names.fab:67
msgid "Ka‘ielawei‘a"
msgstr ""

#: skycultures/hawaiian_starlines/star_names.fab:68
msgid "Lele"
msgstr ""

#: skycultures/hawaiian_starlines/star_names.fab:69
msgid "Kalipo‘eu‘eu"
msgstr ""

#: skycultures/hawaiian_starlines/star_names.fab:70
msgid "Momonapikowalu"
msgstr ""

#: skycultures/hawaiian_starlines/star_names.fab:71
msgid "Mokopapa‘i"
msgstr ""

#: skycultures/hawaiian_starlines/star_names.fab:72
msgid "Wainielela"
msgstr ""

#: skycultures/inuit/constellation_names.eng.fab:1
msgid "Two Sunbeams"
msgstr ""

#: skycultures/inuit/constellation_names.eng.fab:2
msgid "Two Placed Far Apart"
msgstr "രണ്ടും വളരെ അകലെ ആയ നിലയില്‍"

#: skycultures/inuit/constellation_names.eng.fab:3
msgid "Dogs"
msgstr "നായ്ക്കള്‍"

#: skycultures/inuit/constellation_names.eng.fab:4
msgid "Collarbones"
msgstr ""

#: skycultures/inuit/constellation_names.eng.fab:5
msgid "Lamp Stand"
msgstr "വിളക്കുതലം"

#: skycultures/inuit/constellation_names.eng.fab:6
msgid "Caribou"
msgstr "കാരിബു"

#: skycultures/inuit/constellation_names.eng.fab:7
msgid "Two in Front"
msgstr "രണ്ടെണ്ണം മുന്നില്‍"

#: skycultures/inuit/constellation_names.eng.fab:8
msgid "Breastbone"
msgstr "മാറെല്ല്"

#: skycultures/inuit/constellation_names.eng.fab:9
msgid "Runners"
msgstr "റണ്ണറുകള്‍"

#: skycultures/inuit/constellation_names.eng.fab:10
msgid "Blubber Container"
msgstr ""

#: skycultures/inuit/constellation_names.eng.fab:11
msgid "The One Behind"
msgstr "പിന്നിലുള്ള ഒന്ന്"

#: skycultures/inuit/star_names.fab:1
msgid "The Old Woman"
msgstr ""

#: skycultures/inuit/star_names.fab:2
msgid "Spirit of a Polar Bear"
msgstr ""

#: skycultures/inuit/star_names.fab:3
msgid "Never Moves"
msgstr ""

#: skycultures/inuit/star_names.fab:4
msgid "Name of a Murdered Man"
msgstr ""

#: skycultures/inuit/star_names.fab:5
msgid "Flickering"
msgstr ""

#: skycultures/inuit/star_names.fab:6
msgid "Nephews"
msgstr ""

#: skycultures/inuit/star_names.fab:7
msgid "The Old Man"
msgstr ""

#: skycultures/inuit/star_names.fab:8
msgid "The Little Orphan Boy"
msgstr ""

#: skycultures/indian/constellation_names.eng.fab:1
msgid "(Tulaa)"
msgstr ""

#: skycultures/indian/constellation_names.eng.fab:2
msgid "(Mesh)"
msgstr ""

#: skycultures/indian/constellation_names.eng.fab:3
msgid "(Karkat)"
msgstr ""

#: skycultures/indian/constellation_names.eng.fab:4
msgid "(Makar)"
msgstr ""

#: skycultures/indian/constellation_names.eng.fab:5
msgid "(Mithun)"
msgstr ""

#: skycultures/indian/constellation_names.eng.fab:6
msgid "(Simha)"
msgstr ""

#: skycultures/indian/constellation_names.eng.fab:7
msgid "(Meen)"
msgstr ""

#: skycultures/indian/constellation_names.eng.fab:8
msgid "(Dhanus)"
msgstr ""

#: skycultures/indian/constellation_names.eng.fab:9
msgid "(Brischik)"
msgstr ""

#: skycultures/indian/constellation_names.eng.fab:10
msgid "(Brisha)"
msgstr ""

#: skycultures/indian/constellation_names.eng.fab:11
msgid "(Kumbha)"
msgstr ""

#: skycultures/indian/constellation_names.eng.fab:12
msgid "(Kanya)"
msgstr ""

#: skycultures/indian/constellation_names.eng.fab:13
msgid "Kalpurush"
msgstr ""

#: skycultures/indian/constellation_names.eng.fab:14
msgid "Brihaat Swaan"
msgstr ""

#: skycultures/indian/constellation_names.eng.fab:15
msgid "Saptrshi"
msgstr ""

#: skycultures/indian/constellation_names.eng.fab:16
msgid "[Aswini]"
msgstr ""

#: skycultures/indian/constellation_names.eng.fab:17
msgid "[Bharani]"
msgstr ""

#: skycultures/indian/constellation_names.eng.fab:18
msgid "[Krithika]"
msgstr ""

#: skycultures/indian/constellation_names.eng.fab:19
msgid "[Rohini]"
msgstr ""

#: skycultures/indian/constellation_names.eng.fab:20
msgid "[Mrigasira]"
msgstr ""

#: skycultures/indian/constellation_names.eng.fab:21
msgid "[Ardhra]"
msgstr ""

#: skycultures/indian/constellation_names.eng.fab:22
msgid "[Punarvasu]"
msgstr ""

#: skycultures/indian/constellation_names.eng.fab:23
msgid "[Pushya]"
msgstr ""

#: skycultures/indian/constellation_names.eng.fab:24
msgid "[Aslesha]"
msgstr ""

#: skycultures/indian/constellation_names.eng.fab:25
msgid "[Magha]"
msgstr ""

#: skycultures/indian/constellation_names.eng.fab:26
msgid "[Purva Phalguni]"
msgstr ""

#: skycultures/indian/constellation_names.eng.fab:27
msgid "[Uttara Phalguni]"
msgstr ""

#: skycultures/indian/constellation_names.eng.fab:28
msgid "[Hasta]"
msgstr ""

#: skycultures/indian/constellation_names.eng.fab:29
msgid "[Chitra]"
msgstr ""

#: skycultures/indian/constellation_names.eng.fab:30
msgid "[Swati]"
msgstr ""

#: skycultures/indian/constellation_names.eng.fab:31
msgid "[Visakha]"
msgstr ""

#: skycultures/indian/constellation_names.eng.fab:32
msgid "[Anuradha]"
msgstr ""

#: skycultures/indian/constellation_names.eng.fab:33
msgid "[Jyeshta]"
msgstr ""

#: skycultures/indian/constellation_names.eng.fab:34
msgid "[Moola]"
msgstr ""

#: skycultures/indian/constellation_names.eng.fab:35
msgid "[Purva AshaRa]"
msgstr ""

#: skycultures/indian/constellation_names.eng.fab:36
msgid "[Uttara AshaRa]"
msgstr ""

#: skycultures/indian/constellation_names.eng.fab:37
msgid "[Shravana]"
msgstr ""

#: skycultures/indian/constellation_names.eng.fab:38
msgid "[Dhanista]"
msgstr ""

#: skycultures/indian/constellation_names.eng.fab:39
msgid "[Shatabhisha]"
msgstr ""

#: skycultures/indian/constellation_names.eng.fab:40
msgid "[Purva Bhadrapada]"
msgstr ""

#: skycultures/indian/constellation_names.eng.fab:41
msgid "[Uttara Bhadrapada]"
msgstr ""

#: skycultures/indian/constellation_names.eng.fab:42
msgid "[Revathi]"
msgstr ""

#: skycultures/indian/constellation_names.eng.fab:43
#, python-brace-format
msgid "{Abhijit}"
msgstr ""

#: skycultures/indian/star_names.fab:1
msgid "Dhrub Tara"
msgstr ""

#: skycultures/indian/star_names.fab:2
msgid "Rohini"
msgstr ""

#: skycultures/indian/star_names.fab:3
msgid "Ardhra"
msgstr ""

#: skycultures/indian/star_names.fab:4
msgid "Magha"
msgstr ""

#: skycultures/indian/star_names.fab:5
msgid "Chitra"
msgstr ""

#: skycultures/indian/star_names.fab:6
msgid "Swati"
msgstr ""

#: skycultures/indian/star_names.fab:7
msgid "Shravana"
msgstr ""

#: skycultures/indian/star_names.fab:8
msgid "Bramha Hridya"
msgstr ""

#: skycultures/indian/star_names.fab:9
msgid "Lubdhak"
msgstr ""

#: skycultures/indian/star_names.fab:10
msgid "Vaanraja"
msgstr ""

#: skycultures/indian/star_names.fab:11
msgid "Kratu"
msgstr ""

#: skycultures/indian/star_names.fab:12
msgid "Pulaha"
msgstr ""

#: skycultures/indian/star_names.fab:13
msgid "Pulasta"
msgstr ""

#: skycultures/indian/star_names.fab:14
msgid "Atri"
msgstr ""

#: skycultures/indian/star_names.fab:15
msgid "Angirah"
msgstr ""

#: skycultures/indian/star_names.fab:16
msgid "Bashistha"
msgstr ""

#: skycultures/indian/star_names.fab:17
msgid "Marichi"
msgstr ""

#: skycultures/indian/star_names.fab:18
msgid "Arundhati"
msgstr ""

#: skycultures/indian/star_names.fab:19
msgid "Abhijit"
msgstr ""

#: skycultures/indian/star_names.fab:20
msgid "Jyeshta"
msgstr ""

#: skycultures/indian/star_names.fab:21
msgid "Auggashta"
msgstr ""

#. TRANSLATORS: Native name of the Sun in Indian culture (in English words)
#: skycultures/indian/planet_names.fab:2
msgid "Surya Deva"
msgstr ""

#. TRANSLATORS: Native name of the Moon in Indian culture (in English words)
#: skycultures/indian/planet_names.fab:4
msgid "Chandra"
msgstr ""

#. TRANSLATORS: Native name of Mercury in Indian culture (in English words)
#: skycultures/indian/planet_names.fab:6
msgid "Budha"
msgstr ""

#. TRANSLATORS: Native name of Venus in Indian culture (in English words)
#: skycultures/indian/planet_names.fab:8
msgid "Shukr"
msgstr ""

#. TRANSLATORS: Native name of Mars in Indian culture (in English words)
#: skycultures/indian/planet_names.fab:10
msgid "Mangala"
msgstr ""

#. TRANSLATORS: Native name of Jupiter in Indian culture (in English words)
#: skycultures/indian/planet_names.fab:12
msgid "Guru"
msgstr ""

#. TRANSLATORS: Native name of Saturn in Indian culture (in English words)
#: skycultures/indian/planet_names.fab:14
msgid "Shani"
msgstr ""

#: skycultures/japanese_moon_stations/constellation_names.eng.fab:5
msgid "Chamber"
msgstr ""

#: skycultures/japanese_moon_stations/constellation_names.eng.fab:8
msgid "Basket"
msgstr ""

#: skycultures/japanese_moon_stations/constellation_names.eng.fab:11
msgid "Cow"
msgstr ""

#: skycultures/japanese_moon_stations/constellation_names.eng.fab:12
msgid "Woman"
msgstr ""

#: skycultures/japanese_moon_stations/constellation_names.eng.fab:14
msgid "Roof Top"
msgstr ""

#: skycultures/japanese_moon_stations/constellation_names.eng.fab:18
msgid "Stride"
msgstr ""

#: skycultures/japanese_moon_stations/constellation_names.eng.fab:19
msgid "Hill"
msgstr ""

#: skycultures/japanese_moon_stations/constellation_names.eng.fab:21
msgid "Stopping Place"
msgstr ""

#: skycultures/japanese_moon_stations/constellation_names.eng.fab:23
msgid "Turtle Snout"
msgstr ""

#: skycultures/japanese_moon_stations/constellation_names.eng.fab:24
msgid "Investigator"
msgstr ""

#: skycultures/japanese_moon_stations/constellation_names.eng.fab:27
msgid "Ogre"
msgstr ""

#: skycultures/japanese_moon_stations/constellation_names.eng.fab:29
msgid "Stars"
msgstr ""

#: skycultures/japanese_moon_stations/constellation_names.eng.fab:30
msgid "Stretched Net"
msgstr ""

#: skycultures/japanese_moon_stations/constellation_names.eng.fab:32
msgid "Chariot Cross-Board"
msgstr ""

#: skycultures/kamilaroi/constellation_names.eng.fab:1
#: skycultures/kamilaroi/constellation_names.eng.fab:2
msgid "Gawaargay"
msgstr ""

#: skycultures/kamilaroi/constellation_names.eng.fab:3
msgid "Birraybirray"
msgstr ""

#: skycultures/kamilaroi/constellation_names.eng.fab:4
msgid "Birringoloo"
msgstr ""

#: skycultures/kamilaroi/constellation_names.eng.fab:5
msgid "Yarran"
msgstr ""

#: skycultures/kamilaroi/constellation_names.eng.fab:6
msgid "Old Wiringin"
msgstr ""

#: skycultures/kamilaroi/constellation_names.eng.fab:7
msgid "Old Dthillar and gunya"
msgstr ""

#: skycultures/kamilaroi/constellation_names.eng.fab:8
msgid "Wamba Wamba"
msgstr ""

#: skycultures/kamilaroi/constellation_names.eng.fab:9
msgid "Miyaymiyay"
msgstr ""

#: skycultures/kamilaroi/constellation_names.eng.fab:10
msgid "Wadhaagudjaaylwan"
msgstr ""

#: skycultures/kamilaroi/constellation_names.eng.fab:11
msgid "Bandaarr"
msgstr ""

#: skycultures/kamilaroi/constellation_names.eng.fab:12
msgid "MuraayMuyaay"
msgstr ""

#: skycultures/kamilaroi/constellation_names.eng.fab:13
msgid "Warrawilbaarru"
msgstr ""

#: skycultures/korean/constellation_names.eng.fab:1
msgid "Holy Kettle"
msgstr "പരിശുദ്ധ കെറ്റില്‍"

#: skycultures/korean/constellation_names.eng.fab:2
msgid "Farm of Capital City"
msgstr "തലസ്ഥാനത്തിന്റെ കൃഷിയിടം"

#: skycultures/korean/constellation_names.eng.fab:3
msgid "Dignity of King"
msgstr "രാജാവിന്റെ അന്തസ്സ്"

#: skycultures/korean/constellation_names.eng.fab:4
msgid "Nomination"
msgstr "നാമനിര്‍ദ്ദേശം"

#: skycultures/korean/constellation_names.eng.fab:5
msgid "Gate of Sky"
msgstr "ആകാശത്തിന്റെ കവാടം"

#: skycultures/korean/constellation_names.eng.fab:6
msgid "Equality"
msgstr "സമത്വം"

#: skycultures/korean/constellation_names.eng.fab:7
#: skycultures/korean/constellation_names.eng.fab:8
#: skycultures/korean/constellation_names.eng.fab:220
msgid "Helper"
msgstr "സഹായി"

#: skycultures/korean/constellation_names.eng.fab:9
msgid "Position of Holy King"
msgstr "വിശുദ്ധ രാജാവിന്റെ സ്ഥാനം"

#: skycultures/korean/constellation_names.eng.fab:10
msgid "Neck of Dragon"
msgstr "വ്യാളിയുടെ കഴുത്ത്"

#: skycultures/korean/constellation_names.eng.fab:11
msgid "Beheading"
msgstr "ശിരച്ഛേദം"

#: skycultures/korean/constellation_names.eng.fab:12
msgid "Judge"
msgstr "ന്യായധിപന്‍"

#: skycultures/korean/constellation_names.eng.fab:13
msgid "Flutting Flag"
msgstr "ഫ്ലൂട്ടിങ്ങ് പതാക"

#: skycultures/korean/constellation_names.eng.fab:14
msgid "Javelin of Sky"
msgstr "ആകാശത്തിന്റെ വാരികുന്തം"

#: skycultures/korean/constellation_names.eng.fab:15
msgid "Seat for Longevity"
msgstr "ആയുഷ്യത്തിന്റെ പീഠം"

#: skycultures/korean/constellation_names.eng.fab:16
msgid "Oar for visitor"
msgstr "സന്ദര്‍ശകന്റെ തുഴ"

#: skycultures/korean/constellation_names.eng.fab:17
msgid "Milk of Sky"
msgstr "ആകാശത്തിന്റെ ക്ഷീരം"

#: skycultures/korean/constellation_names.eng.fab:18
msgid "House of Queen"
msgstr "രാജ്ഞിയുടെ വീട്"

#: skycultures/korean/constellation_names.eng.fab:19
msgid "Ancient Chariot"
msgstr "പുരാഥന രഥം"

#: skycultures/korean/constellation_names.eng.fab:20
msgid "Carriage for King"
msgstr "രജാവിന്റെ വാഹിനി"

#: skycultures/korean/constellation_names.eng.fab:21
msgid "General of Cavalry"
msgstr "കുതിരപ്പടയുടെ മേധാവി"

#: skycultures/korean/constellation_names.eng.fab:22
msgid "Cavalry of Emperor"
msgstr "ചക്രവര്‍ത്തിയുടെ കുതിരപ്പട്ടാളം"

#: skycultures/korean/constellation_names.eng.fab:23
msgid "General of Mobile Troops"
msgstr "മുന്നണിപ്പോരാളികളുടെ മേധാവി"

#: skycultures/korean/constellation_names.eng.fab:24
msgid "East Road"
msgstr "കിഴക്കേ പാത"

#: skycultures/korean/constellation_names.eng.fab:25
msgid "Gate Bolt"
msgstr "പ്രവേശന വാതില്‍ സാക്ഷ"

#: skycultures/korean/constellation_names.eng.fab:26
msgid "Door Lock and Key"
msgstr "വാതില്‍പ്പൂട്ടും താക്കോലും"

#: skycultures/korean/constellation_names.eng.fab:27
msgid "Penalty"
msgstr ""

#: skycultures/korean/constellation_names.eng.fab:28
msgid "Royal Hall"
msgstr "രാജകീയ സദസ്സ്"

#: skycultures/korean/constellation_names.eng.fab:29
#: skycultures/korean/constellation_names.eng.fab:206
msgid "Chamberlain"
msgstr "കാര്യസ്ഥന്‍"

#: skycultures/korean/constellation_names.eng.fab:31
msgid "West Road"
msgstr "പടിഞ്ഞാറേ പാത"

#: skycultures/korean/constellation_names.eng.fab:32
msgid "Seat of Emperor"
msgstr "ചക്രവര്‍ത്തിയുടെ പീഠം"

#: skycultures/korean/constellation_names.eng.fab:33
msgid "Five Troops"
msgstr "അഞ്ച് മുന്നണികള്‍"

#: skycultures/korean/constellation_names.eng.fab:34
msgid "River of Sky"
msgstr "ആകാശത്തിന്റെ നദി"

#: skycultures/korean/constellation_names.eng.fab:35
msgid "Prayer for Progeny"
msgstr "പിന്‍‌ഗാമിക്കു വേണ്ടിയുള്ള പ്രാര്‍ത്ഥന"

#: skycultures/korean/constellation_names.eng.fab:36
msgid "Fish"
msgstr "മത്സ്യം"

#: skycultures/korean/constellation_names.eng.fab:37
msgid "Forcast"
msgstr "പ്രവചിക്കുക"

#: skycultures/korean/constellation_names.eng.fab:38
msgid "Yard for Empresses"
msgstr "ചക്രവര്‍ത്തിനിയുടെ അന്തപ്പുര"

#: skycultures/korean/constellation_names.eng.fab:39
msgid "Holy Palace"
msgstr "വിശുദ്ധ കൊട്ടാരം"

#: skycultures/korean/constellation_names.eng.fab:40
msgid "Winnow"
msgstr "പാറിപ്പറക്കുക"

#: skycultures/korean/constellation_names.eng.fab:41
msgid "Outer Pestle"
msgstr "പുറത്തെ ഇടിയന്ത്രം"

#: skycultures/korean/constellation_names.eng.fab:42
msgid "Chaff"
msgstr ""

#: skycultures/korean/constellation_names.eng.fab:43
msgid "Head of Town"
msgstr "പട്ടണത്തിന്റെ അധികാരി"

#: skycultures/korean/constellation_names.eng.fab:44
msgid "Build"
msgstr "നിര്‍മ്മിക്കുക"

#: skycultures/korean/constellation_names.eng.fab:45
msgid "Fowl of Sky"
msgstr "ആകാശത്തിന്റെ പക്ഷി"

#: skycultures/korean/constellation_names.eng.fab:46
msgid "Shrine of Sky"
msgstr ""

#: skycultures/korean/constellation_names.eng.fab:48
msgid "Northeastern Nations"
msgstr "വടക്കുകിഴക്കന്‍ രാജ്യങ്ങള്‍"

#: skycultures/korean/constellation_names.eng.fab:49
msgid "Old Farmer"
msgstr "വൃദ്ധനായ കൃഷിക്കാരന്‍"

#: skycultures/korean/constellation_names.eng.fab:50
msgid "Snapping Turtle"
msgstr "ചുറുചുറുക്കന്‍ ആമ"

#: skycultures/korean/constellation_names.eng.fab:51
msgid "Road for Emperor"
msgstr "ചക്രവര്‍ത്തിക്കുള്ള പാത"

#: skycultures/korean/constellation_names.eng.fab:52
msgid "The Weaver"
msgstr "നെയ്ത്തുകാരന്‍"

#: skycultures/korean/constellation_names.eng.fab:53
msgid "River adjoining Tower"
msgstr "കൊട്ടാരത്തോടു ചേര്‍ന്നുള്ള പുഴ"

#: skycultures/korean/constellation_names.eng.fab:55
msgid "Drum of River"
msgstr "നദിയുടെ ചെണ്ട"

#: skycultures/korean/constellation_names.eng.fab:56
msgid "Drumstick of Sky"
msgstr "ആകാശത്തിന്റെ ചെണ്ടക്കോല്‍"

#: skycultures/korean/constellation_names.eng.fab:58
msgid "Cow leading Man"
msgstr "മനുഷ്യനെ അനുഗമിക്കുന്ന പശു"

#: skycultures/korean/constellation_names.eng.fab:59
msgid "Bank Spread"
msgstr "വിശാലമായ തീരം"

#: skycultures/korean/constellation_names.eng.fab:60
msgid "Basket for Silkworm"
msgstr "പട്ടുനൂല്‍പ്പുഴുവിനുള്ള കുട്ട"

#: skycultures/korean/constellation_names.eng.fab:61
msgid "Officer for Cart"
msgstr "കാളവണ്ടിയുടെ ഉദ്യോഗസ്ഥന്‍"

#: skycultures/korean/constellation_names.eng.fab:62
msgid "Ferry of Sky"
msgstr "ആകാശത്തിന്റെ കടവ്"

#: skycultures/korean/constellation_names.eng.fab:63
msgid "Fruit"
msgstr "പഴം"

#: skycultures/korean/constellation_names.eng.fab:64
msgid "Seed"
msgstr "വിത്ത്"

#: skycultures/korean/constellation_names.eng.fab:65
msgid "Storage for Lady"
msgstr "സ്ത്രീക്കുള്ള സൂക്ഷിപ്പ്"

#: skycultures/korean/constellation_names.eng.fab:66
msgid "Court Lady"
msgstr "കോടതിയിലെ സ്ത്രീ"

#: skycultures/korean/constellation_names.eng.fab:67
msgid "Judge Fault"
msgstr "ന്യായാധിപന്റെ അബദ്ധം"

#: skycultures/korean/constellation_names.eng.fab:68
msgid "Amend Fault"
msgstr "അബദ്ധം തിരുത്തുക"

#: skycultures/korean/constellation_names.eng.fab:69
msgid "Grant Life"
msgstr "ജീവിതം നല്‍കുക"

#: skycultures/korean/constellation_names.eng.fab:70
msgid "Punish"
msgstr "ശിക്ഷിക്കുക"

#: skycultures/korean/constellation_names.eng.fab:71
msgid "Empty House"
msgstr "ശൂന്യമായ വീട്"

#: skycultures/korean/constellation_names.eng.fab:72
msgid "Weep"
msgstr "വിങ്ങുക"

#: skycultures/korean/constellation_names.eng.fab:73
msgid "Sob"
msgstr "ഏങ്ങി കരയുക"

#: skycultures/korean/constellation_names.eng.fab:74
msgid "Castle with Rampart"
msgstr "കൊത്തളമുള്ള കോട്ട"

#: skycultures/korean/constellation_names.eng.fab:75
msgid "Hook for Dress"
msgstr "വസ്ത്രത്തിന്റെ കൊളുത്ത്"

#: skycultures/korean/constellation_names.eng.fab:76
msgid "Groom"
msgstr "വരന്‍"

#: skycultures/korean/constellation_names.eng.fab:77
msgid "Charioteer"
msgstr ""

#: skycultures/korean/constellation_names.eng.fab:78
msgid "Human"
msgstr "മനുഷ്യന്‍"

#: skycultures/korean/constellation_names.eng.fab:79
msgid "Inner Pestle"
msgstr "അകത്തെ ഇടിയന്ത്രം"

#: skycultures/korean/constellation_names.eng.fab:81
msgid "Warehouse of Sky"
msgstr "ആകാശത്തിന്റെ സൂക്ഷിപ്പുപുര"

#: skycultures/korean/constellation_names.eng.fab:82
msgid "Tomb"
msgstr "കുടീരം"

#: skycultures/korean/constellation_names.eng.fab:83
msgid "Cover of House"
msgstr "വീട്ടിന്റെ മറ"

#: skycultures/korean/constellation_names.eng.fab:84
msgid "Broken Mortar"
msgstr "തകര്‍ന്ന പീരങ്കി"

#: skycultures/korean/constellation_names.eng.fab:85
msgid "Climbing Serpent"
msgstr "കയറുന്ന സര്‍പ്പം"

#: skycultures/korean/constellation_names.eng.fab:86
msgid "Palace of Emperor"
msgstr "ചക്രവര്‍ത്തിയുടെ കൊട്ടാ‍രം"

#: skycultures/korean/constellation_names.eng.fab:87
msgid "Detached Palace"
msgstr "ഒഴിവാ‍ക്കിയ കൊട്ടാരം"

#: skycultures/korean/constellation_names.eng.fab:88
msgid "Official for Materials Supply"
msgstr ""

#: skycultures/korean/constellation_names.eng.fab:89
msgid "Lightening"
msgstr "മിന്നല്‍"

#: skycultures/korean/constellation_names.eng.fab:90
msgid "Rampart"
msgstr "കൊത്തളം"

#: skycultures/korean/constellation_names.eng.fab:91
msgid "Troops of Sky"
msgstr "ആകാശത്തിലെ മുന്നണികള്‍"

#: skycultures/korean/constellation_names.eng.fab:92
msgid "Village for Patrol"
msgstr "റോന്തുചുറ്റാനുള്ള ഗ്രാമം"

#: skycultures/korean/constellation_names.eng.fab:93
msgid "Net of Sky"
msgstr "ആകാശാത്തിലെ വല"

#: skycultures/korean/constellation_names.eng.fab:94
msgid "Stable of Sky"
msgstr "ആകാശത്തിലെ കുതിരാലയം"

#: skycultures/korean/constellation_names.eng.fab:95
msgid "Eastern Wall"
msgstr "കിഴക്കേ ഭിത്തി"

#: skycultures/korean/constellation_names.eng.fab:96
#: skycultures/korean/constellation_names.eng.fab:195
msgid "Civil Engineer"
msgstr "സിവില്‍ എന്‍‌ജിനീയര്‍"

#: skycultures/korean/constellation_names.eng.fab:97
msgid "Thunderbolts"
msgstr "മേഘഗര്‍ജ്ജനങ്ങള്‍"

#: skycultures/korean/constellation_names.eng.fab:98
msgid "Clouds and Rain"
msgstr "മേഘങ്ങളും മഴയും"

#: skycultures/korean/constellation_names.eng.fab:99
msgid "Highway"
msgstr "ഉയര്‍ന്ന പാത"

#: skycultures/korean/constellation_names.eng.fab:100
msgid "Whip"
msgstr "ചാട്ടവാര്‍"

#: skycultures/korean/constellation_names.eng.fab:101
msgid "Officer for Chariot of"
msgstr ""

#: skycultures/korean/constellation_names.eng.fab:102
msgid "Side Road"
msgstr "വഴിവക്ക്"

#: skycultures/korean/constellation_names.eng.fab:103
msgid "Armory"
msgstr "ആയുധശാല"

#: skycultures/korean/constellation_names.eng.fab:104
msgid "Southern Gate of Emperator"
msgstr "ചക്രവര്‍ത്തിയുടെ തെക്കേ കവാടം"

#: skycultures/korean/constellation_names.eng.fab:105
msgid "Outer Folding Screen"
msgstr "പുറത്തെ മടക്കും തിരശ്ശീല"

#: skycultures/korean/constellation_names.eng.fab:106
msgid "Toilet of Sky"
msgstr "ആകാശത്തിന്റെ ശൌചാലയം"

#: skycultures/korean/constellation_names.eng.fab:107
msgid "Architect"
msgstr "വാസ്തുശില്പി"

#: skycultures/korean/constellation_names.eng.fab:108
msgid "Emperator"
msgstr "ചക്രവര്‍ത്തി"

#: skycultures/korean/constellation_names.eng.fab:109
msgid "Watchtower"
msgstr "നിരീക്ഷണ ഗോപുരം"

#: skycultures/korean/constellation_names.eng.fab:110
msgid "Left Elm"
msgstr ""

#: skycultures/korean/constellation_names.eng.fab:111
msgid "Right Elm"
msgstr ""

#: skycultures/korean/constellation_names.eng.fab:112
msgid "Storehouse of Sky"
msgstr "ആകാശത്തിലെ സൂക്ഷിപ്പുപുര"

#: skycultures/korean/constellation_names.eng.fab:113
msgid "Stack of Cereals"
msgstr "പുല്‍ക്കെട്ടുകളുടെ അടുക്ക്"

#: skycultures/korean/constellation_names.eng.fab:114
msgid "Ship of Sky"
msgstr "ആകാശത്തിന്റെ യാനം"

#: skycultures/korean/constellation_names.eng.fab:115
#: skycultures/korean/constellation_names.eng.fab:157
msgid "Store of Water"
msgstr "വെള്ളത്തിന്റെ സൂക്ഷിപ്പുപുര"

#: skycultures/korean/constellation_names.eng.fab:117
msgid "Heap of Corpse"
msgstr "മൃതദേഹങ്ങളുടെ കൂമ്പാരം"

#: skycultures/korean/constellation_names.eng.fab:118
msgid "Stomach of Tiger"
msgstr "നരിയുടെ ഉദരം"

#: skycultures/korean/constellation_names.eng.fab:119
msgid "Store of Millet for"
msgstr ""

#: skycultures/korean/constellation_names.eng.fab:120
msgid "Storehouse for Cereals"
msgstr "പുല്‍ക്കെട്ടുകളുടെ സൂക്ഷിപ്പുപുര"

#: skycultures/korean/constellation_names.eng.fab:121
msgid "Whetstone"
msgstr "ശാണി"

#: skycultures/korean/constellation_names.eng.fab:123
msgid "Shaman of Sky"
msgstr "ആകാശത്തിന്റെ ശമാന്‍"

#: skycultures/korean/constellation_names.eng.fab:124
msgid "Ear and Eye of"
msgstr ""

#: skycultures/korean/constellation_names.eng.fab:126
#: skycultures/korean/constellation_names.eng.fab:129
msgid "Hill of Sky"
msgstr "ആകാശത്തിലെ കുന്ന്"

#: skycultures/korean/constellation_names.eng.fab:127
msgid "Conspiracy of Sky"
msgstr "ആകാശത്തിലെ ഗൂഢാലോചന"

#: skycultures/korean/constellation_names.eng.fab:128
msgid "Fodder"
msgstr "അഗ്നിശമനക്കാരന്‍"

#: skycultures/korean/constellation_names.eng.fab:130
msgid "Garage for Chariot"
msgstr "രഥത്തിന്റെ ആലയം"

#: skycultures/korean/constellation_names.eng.fab:131
msgid "Pond for Fish"
msgstr ""

#: skycultures/korean/constellation_names.eng.fab:132
#: skycultures/korean/constellation_names.eng.fab:133
#: skycultures/korean/constellation_names.eng.fab:134
msgid "Pillar"
msgstr "തൂണ്‍"

#: skycultures/korean/constellation_names.eng.fab:135
msgid "Puddle of Sky"
msgstr ""

#: skycultures/korean/constellation_names.eng.fab:136
msgid "Kings"
msgstr "രാജാക്കന്മാര്‍"

#: skycultures/korean/constellation_names.eng.fab:137
msgid "Gateway of Sky"
msgstr "ആകാശത്തിന്റെ പ്രവേശനപഥം"

#: skycultures/korean/constellation_names.eng.fab:138
msgid "Flage of Saam"
msgstr "സാമിന്റെ പതാക"

#: skycultures/korean/constellation_names.eng.fab:139
msgid "Village of Sky"
msgstr "ആകാശത്തിന്റെ ഗ്രാമം"

#: skycultures/korean/constellation_names.eng.fab:140
msgid "Belvedere of Sky"
msgstr ""

#: skycultures/korean/constellation_names.eng.fab:141
msgid "General of Border"
msgstr "അതിര്‍ത്തിയുടെ മേധാവി"

#: skycultures/korean/constellation_names.eng.fab:142
msgid "Celebration of Sky"
msgstr ""

#: skycultures/korean/constellation_names.eng.fab:143
msgid "Flag of Emperor"
msgstr "ചക്രവര്‍ത്തിയുടെ പതാക"

#: skycultures/korean/constellation_names.eng.fab:144
msgid "Nine Territory"
msgstr "ഒന്‍പത് ഭരണപ്രദേശങ്ങള്‍"

#: skycultures/korean/constellation_names.eng.fab:145
msgid "Garden of Sky"
msgstr "ആകാശത്തിന്റെ പൂന്തോട്ടം"

#: skycultures/korean/constellation_names.eng.fab:146
msgid "Settled Flag"
msgstr "സ്ഥാപിക്കപ്പെട്ട പതാക"

#: skycultures/korean/constellation_names.eng.fab:147
msgid "Forcast Calamity"
msgstr "അനിഷ്ടം പ്രവചിക്കുക"

#: skycultures/korean/constellation_names.eng.fab:148
msgid "Scout of Three Troups"
msgstr "മൂന്ന് മുന്നണികളുടെ അകമ്പടിക്കാരന്‍"

#: skycultures/korean/constellation_names.eng.fab:149
msgid "Saam"
msgstr ""

#: skycultures/korean/constellation_names.eng.fab:150
msgid "Expeditionary Force"
msgstr ""

#: skycultures/korean/constellation_names.eng.fab:151
msgid "Well for Millitary"
msgstr "സൈന്യത്തിന്റെ കിണര്‍"

#: skycultures/korean/constellation_names.eng.fab:152
msgid "Well of Jade"
msgstr "ജേഡിന്റെ കിണര്‍"

#: skycultures/korean/constellation_names.eng.fab:153
#: skycultures/korean/constellation_names.eng.fab:208
msgid "Folding Screen"
msgstr "മടങ്ങുന്ന തിരശ്ശീല"

#: skycultures/korean/constellation_names.eng.fab:155
msgid "Arrow"
msgstr "അമ്പ്"

#: skycultures/korean/constellation_names.eng.fab:156
msgid "Piled Brushwood"
msgstr ""

#: skycultures/korean/constellation_names.eng.fab:158
msgid "Northern River"
msgstr "വടക്കേ നദി"

#: skycultures/korean/constellation_names.eng.fab:159
msgid "Five Lords"
msgstr "അഞ്ച പ്രഭുക്കള്‍"

#: skycultures/korean/constellation_names.eng.fab:160
msgid "Wine Glass of Sky"
msgstr "ആകാശത്തിന്റെ വിഞ്ഞ് സ്ഫടിക പാത്രം"

#: skycultures/korean/constellation_names.eng.fab:161
msgid "Eastern Well"
msgstr "കിഴക്കേ ഭിത്തി"

#: skycultures/korean/constellation_names.eng.fab:162
msgid "Flood control"
msgstr ""

#: skycultures/korean/constellation_names.eng.fab:163
msgid "Balance of Water"
msgstr ""

#: skycultures/korean/constellation_names.eng.fab:164
msgid "Four Spirit of River"
msgstr ""

#: skycultures/korean/constellation_names.eng.fab:165
msgid "Southern River"
msgstr "തെക്കേ നദി"

#: skycultures/korean/constellation_names.eng.fab:166
msgid "Twin Gate"
msgstr "ഇരട്ട കവാടം"

#: skycultures/korean/constellation_names.eng.fab:167
msgid "Bow"
msgstr "വില്ല്"

#: skycultures/korean/constellation_names.eng.fab:168
msgid "Star of Wolf"
msgstr "ചെന്നായയുടെ നക്ഷത്രം"

#: skycultures/korean/constellation_names.eng.fab:169
msgid "Wild Fowls"
msgstr "വന്യ പക്ഷികള്‍"

#: skycultures/korean/constellation_names.eng.fab:170
msgid "Market for Army"
msgstr "സൈന്യത്തിനുള്ള ചന്ത"

#: skycultures/korean/constellation_names.eng.fab:171
msgid "Grandchildren"
msgstr "പേരക്കുട്ടികള്‍"

#: skycultures/korean/constellation_names.eng.fab:172
msgid "Son"
msgstr "മകന്‍"

#: skycultures/korean/constellation_names.eng.fab:173
msgid "Grown-up"
msgstr "വളരുക"

#: skycultures/korean/constellation_names.eng.fab:174
msgid "Oldman"
msgstr "വൃദ്ധന്‍"

#: skycultures/korean/constellation_names.eng.fab:175
msgid "Beacon"
msgstr "അഗ്നിസ്തംഭം"

#: skycultures/korean/constellation_names.eng.fab:176
msgid "Eye of Sky"
msgstr "ആകാശത്തിന്റെ കണ്ണ്"

#: skycultures/korean/constellation_names.eng.fab:177
msgid "Pile of Dead"
msgstr ""

#: skycultures/korean/constellation_names.eng.fab:178
msgid "Green Ridge"
msgstr ""

#: skycultures/korean/constellation_names.eng.fab:179
msgid "Outer Kitchen"
msgstr ""

#: skycultures/korean/constellation_names.eng.fab:180
msgid "Dog of Sky"
msgstr ""

#: skycultures/korean/constellation_names.eng.fab:181
msgid "Spirit of GuRyoung"
msgstr ""

#: skycultures/korean/constellation_names.eng.fab:182
msgid "Flag of Wine Officer"
msgstr ""

#: skycultures/korean/constellation_names.eng.fab:183
msgid "Officer of Kitchen"
msgstr ""

#: skycultures/korean/constellation_names.eng.fab:184
msgid "Equality and Fair"
msgstr ""

#: skycultures/korean/constellation_names.eng.fab:185
msgid "Emperor HeonWon"
msgstr ""

#: skycultures/korean/constellation_names.eng.fab:186
msgid "Capital of Sky"
msgstr ""

#: skycultures/korean/constellation_names.eng.fab:187
msgid "Chief of Farming"
msgstr ""

#: skycultures/korean/constellation_names.eng.fab:188
msgid "Officer of Tomb"
msgstr ""

#: skycultures/korean/constellation_names.eng.fab:189
msgid "Tomb of Sky"
msgstr ""

#: skycultures/korean/constellation_names.eng.fab:190
msgid "Wing of Red Bird"
msgstr ""

#: skycultures/korean/constellation_names.eng.fab:191
msgid "Eastern Pottery"
msgstr ""

#: skycultures/korean/constellation_names.eng.fab:192
msgid "Chariot of Emperor"
msgstr ""

#: skycultures/korean/constellation_names.eng.fab:193
msgid "Sand for Life"
msgstr ""

#: skycultures/korean/constellation_names.eng.fab:194
msgid "Gateway for Troops"
msgstr ""

#: skycultures/korean/constellation_names.eng.fab:196
msgid "Guardian Knight"
msgstr ""

#: skycultures/korean/constellation_names.eng.fab:198
msgid "Five Feudal Lords"
msgstr ""

#: skycultures/korean/constellation_names.eng.fab:199
msgid "SangJiin"
msgstr ""

#: skycultures/korean/constellation_names.eng.fab:200
msgid "Low Fence"
msgstr ""

#: skycultures/korean/constellation_names.eng.fab:201
#: skycultures/korean/constellation_names.eng.fab:202
msgid "Tall Fence"
msgstr ""

#: skycultures/korean/constellation_names.eng.fab:203
msgid "Nine Lords"
msgstr ""

#: skycultures/korean/constellation_names.eng.fab:204
msgid "Dung of Tiger"
msgstr ""

#: skycultures/korean/constellation_names.eng.fab:205
msgid "Crown Prince"
msgstr ""

#: skycultures/korean/constellation_names.eng.fab:207
msgid "Five Emperor"
msgstr ""

#: skycultures/korean/constellation_names.eng.fab:209
msgid "Three Minister"
msgstr ""

#: skycultures/korean/constellation_names.eng.fab:210
msgid "Officer for Audience"
msgstr ""

#: skycultures/korean/constellation_names.eng.fab:211
msgid "Grave Front"
msgstr ""

#: skycultures/korean/constellation_names.eng.fab:212
msgid "Observatory"
msgstr ""

#: skycultures/korean/constellation_names.eng.fab:213
msgid "Female Officer"
msgstr ""

#: skycultures/korean/constellation_names.eng.fab:214
msgid "Wide Lodging Area"
msgstr ""

#: skycultures/korean/constellation_names.eng.fab:215
msgid "Eight Cereals"
msgstr ""

#: skycultures/korean/constellation_names.eng.fab:216
msgid "Advance Guard"
msgstr ""

#: skycultures/korean/constellation_names.eng.fab:217
#: skycultures/korean/constellation_names.eng.fab:218
msgid "Three Ministers"
msgstr ""

#: skycultures/korean/constellation_names.eng.fab:221
msgid "Virtue"
msgstr ""

#: skycultures/korean/constellation_names.eng.fab:222
msgid "Emperor's God of War"
msgstr ""

#: skycultures/korean/constellation_names.eng.fab:223
msgid "Emperor's God of Weather"
msgstr ""

#: skycultures/korean/constellation_names.eng.fab:224
msgid "Inner Kitchen"
msgstr ""

#: skycultures/korean/constellation_names.eng.fab:225
msgid "Flap of Flag"
msgstr ""

#: skycultures/korean/constellation_names.eng.fab:226
msgid "Minister"
msgstr ""

#: skycultures/korean/constellation_names.eng.fab:227
msgid "General and Minister"
msgstr ""

#: skycultures/korean/constellation_names.eng.fab:228
msgid "Jail of Sky"
msgstr ""

#: skycultures/korean/constellation_names.eng.fab:229
msgid "Six Department"
msgstr ""

#: skycultures/korean/constellation_names.eng.fab:230
msgid "Inner Stairway"
msgstr ""

#: skycultures/korean/constellation_names.eng.fab:231
msgid "Spear of Sky"
msgstr ""

#: skycultures/korean/constellation_names.eng.fab:232
msgid "Cover for Emperor"
msgstr ""

#: skycultures/korean/constellation_names.eng.fab:233
msgid "Place for Five Emperor"
msgstr ""

#: skycultures/korean/constellation_names.eng.fab:234
msgid "60 Years"
msgstr ""

#: skycultures/korean/constellation_names.eng.fab:235
msgid "Kitchen of Sky"
msgstr ""

#: skycultures/korean/constellation_names.eng.fab:236
msgid "North Pole"
msgstr ""

#: skycultures/korean/constellation_names.eng.fab:237
msgid "Wound Lodge"
msgstr ""

#: skycultures/korean/constellation_names.eng.fab:238
msgid "Single-log Bridge"
msgstr ""

#: skycultures/korean/constellation_names.eng.fab:239
msgid "Great Emperor"
msgstr ""

#: skycultures/korean/constellation_names.eng.fab:240
msgid "Officer for Opinion"
msgstr ""

#: skycultures/korean/constellation_names.eng.fab:241
msgid "Pillar of Sky"
msgstr ""

#: skycultures/korean/constellation_names.eng.fab:242
msgid "Secretary"
msgstr ""

#: skycultures/korean/constellation_names.eng.fab:243
msgid "Maid"
msgstr ""

#: skycultures/korean/constellation_names.eng.fab:244
msgid "Desk of Woman"
msgstr ""

#: skycultures/korean/constellation_names.eng.fab:245
msgid "Judge Prison"
msgstr ""

#: skycultures/korean/constellation_names.eng.fab:246
#: skycultures/korean/constellation_names.eng.fab:247
msgid "Purple Fence"
msgstr ""

#: skycultures/korean/constellation_names.eng.fab:248
msgid "Order of Sky"
msgstr ""

#: skycultures/korean/constellation_names.eng.fab:249
msgid "Seven Minister"
msgstr ""

#: skycultures/korean/constellation_names.eng.fab:250
msgid "Thread Straw"
msgstr ""

#: skycultures/korean/constellation_names.eng.fab:251
#: skycultures/korean/constellation_names.eng.fab:252
msgid "Market Fence"
msgstr ""

#: skycultures/korean/constellation_names.eng.fab:253
msgid "Feudal Lord"
msgstr ""

#: skycultures/korean/constellation_names.eng.fab:254
msgid "Seat for Emperor"
msgstr ""

#: skycultures/korean/constellation_names.eng.fab:255
msgid "Royal Family"
msgstr ""

#: skycultures/korean/constellation_names.eng.fab:256
msgid "Head of Family"
msgstr ""

#: skycultures/korean/constellation_names.eng.fab:257
msgid "Record of Family"
msgstr ""

#: skycultures/korean/constellation_names.eng.fab:258
msgid "Officer for Family"
msgstr ""

#: skycultures/korean/constellation_names.eng.fab:259
msgid "Tower in Market"
msgstr ""

#: skycultures/korean/constellation_names.eng.fab:260
msgid "Measure Cereal"
msgstr ""

#: skycultures/korean/constellation_names.eng.fab:261
msgid "Cereal Measure Regulation"
msgstr ""

#: skycultures/korean/constellation_names.eng.fab:262
msgid "Eunuch"
msgstr ""

#: skycultures/korean/constellation_names.eng.fab:263
msgid "Officer for Chariots"
msgstr ""

#: skycultures/korean/constellation_names.eng.fab:264
msgid "Measure Amount"
msgstr ""

#: skycultures/korean/constellation_names.eng.fab:265
msgid "Butchery"
msgstr ""

#: skycultures/korean/constellation_names.eng.fab:266
msgid "Officer for Jewel"
msgstr ""

#: skycultures/korean/constellation_names.eng.fab:267
msgid "Royal"
msgstr ""

#: skycultures/korean/constellation_names.eng.fab:268
msgid "Lord"
msgstr ""

#: skycultures/korean/constellation_names.eng.fab:269
msgid "Left Executor"
msgstr ""

#: skycultures/korean/constellation_names.eng.fab:270
msgid "Right Executor"
msgstr ""

#: skycultures/korean/constellation_names.eng.fab:271
msgid "Crossbeam for Heo"
msgstr ""

#: skycultures/korean/constellation_names.eng.fab:272
msgid "Threading Coins"
msgstr ""

#: skycultures/korean/star_names.fab:1
msgid "SaangSaang"
msgstr ""

#: skycultures/korean/star_names.fab:2 skycultures/korean/star_names.fab:4
msgid "ChaSaang"
msgstr ""

#: skycultures/korean/star_names.fab:3 skycultures/korean/star_names.fab:50
msgid "ChaJaang"
msgstr ""

#: skycultures/korean/star_names.fab:5
msgid "UJangGuun"
msgstr ""

#: skycultures/korean/star_names.fab:6
msgid "DaeJangGuun"
msgstr ""

#: skycultures/korean/star_names.fab:7
msgid "JwaJangGuun"
msgstr ""

#: skycultures/korean/star_names.fab:8
msgid "WaangRaang"
msgstr ""

#: skycultures/korean/star_names.fab:9 skycultures/korean/star_names.fab:10
#: skycultures/korean/star_names.fab:11 skycultures/korean/star_names.fab:12
msgid "CheonSaa"
msgstr ""

#: skycultures/korean/star_names.fab:13 skycultures/korean/star_names.fab:17
msgid "CheonGou"
msgstr ""

#: skycultures/korean/star_names.fab:14
msgid "SaaGong"
msgstr ""

#: skycultures/korean/star_names.fab:15
msgid "CheonOok"
msgstr ""

#: skycultures/korean/star_names.fab:16
msgid "CheonChaang"
msgstr ""

#: skycultures/korean/star_names.fab:18
msgid "Gyeong"
msgstr ""

#: skycultures/korean/star_names.fab:19
msgid "JwaJaangGuun"
msgstr ""

#: skycultures/korean/star_names.fab:20
msgid "HuuJaangGuun"
msgstr ""

#: skycultures/korean/star_names.fab:21
msgid "UuJaangGuun"
msgstr ""

#: skycultures/korean/star_names.fab:22
msgid "PyeonJaangGuun"
msgstr ""

#: skycultures/korean/star_names.fab:23
msgid "SaamJaangGuun"
msgstr ""

#: skycultures/korean/star_names.fab:24
msgid "TaeSaa"
msgstr ""

#: skycultures/korean/star_names.fab:25 skycultures/korean/star_names.fab:39
msgid "BaakSaa"
msgstr ""

#: skycultures/korean/star_names.fab:26
msgid "SaamGong"
msgstr ""

#: skycultures/korean/star_names.fab:27
msgid "JaeUu"
msgstr ""

#: skycultures/korean/star_names.fab:28
msgid "JaeSaa"
msgstr ""

#: skycultures/korean/star_names.fab:29
msgid "YeoJuu"
msgstr ""

#: skycultures/korean/star_names.fab:30
msgid "YeoEo"
msgstr ""

#: skycultures/korean/star_names.fab:31
msgid "TaeMin"
msgstr ""

#: skycultures/korean/star_names.fab:32
msgid "SouMin"
msgstr ""

#: skycultures/korean/star_names.fab:33 skycultures/korean/star_names.fab:64
#: skycultures/korean/star_names.fab:65 skycultures/korean/star_names.fab:66
msgid "Buuiin"
msgstr ""

#: skycultures/korean/star_names.fab:34
msgid "WaangBii"
msgstr ""

#: skycultures/korean/star_names.fab:35 skycultures/korean/star_names.fab:47
msgid "HuuGuung"
msgstr ""

#: skycultures/korean/star_names.fab:36
msgid "HwangJae"
msgstr ""

#: skycultures/korean/star_names.fab:37
msgid "CheoSaa"
msgstr ""

#: skycultures/korean/star_names.fab:38
msgid "EuiSaa"
msgstr ""

#: skycultures/korean/star_names.fab:40
msgid "DaeBuu"
msgstr ""

#: skycultures/korean/star_names.fab:41
msgid "SaangTae"
msgstr ""

#: skycultures/korean/star_names.fab:42
msgid "JuungTae"
msgstr ""

#: skycultures/korean/star_names.fab:43
msgid "HaaTae"
msgstr ""

#: skycultures/korean/star_names.fab:44 skycultures/korean/star_names.fab:62
msgid "TaeJaa"
msgstr ""

#: skycultures/korean/star_names.fab:45
msgid "JaeWaang"
msgstr ""

#: skycultures/korean/star_names.fab:46 skycultures/korean/star_names.fab:61
msgid "SeoJaa"
msgstr ""

#: skycultures/korean/star_names.fab:48
msgid "CheonChuu"
msgstr ""

#: skycultures/korean/star_names.fab:49
msgid "SaangJaang"
msgstr ""

#: skycultures/korean/star_names.fab:51
msgid "TaeSaang"
msgstr ""

#: skycultures/korean/star_names.fab:52
msgid "SaaJuu.DaeRii"
msgstr ""

#: skycultures/korean/star_names.fab:53
msgid "Jeong"
msgstr ""

#: skycultures/korean/star_names.fab:54
msgid "Beop"
msgstr ""

#: skycultures/korean/star_names.fab:55
msgid "Ryeong"
msgstr ""

#: skycultures/korean/star_names.fab:56
msgid "Beol"
msgstr ""

#: skycultures/korean/star_names.fab:57
msgid "Saal"
msgstr ""

#: skycultures/korean/star_names.fab:58
msgid "Wii"
msgstr ""

#: skycultures/korean/star_names.fab:59
msgid "Eung"
msgstr ""

#: skycultures/korean/star_names.fab:60
msgid "MyeongDaang"
msgstr ""

#: skycultures/korean/star_names.fab:63
msgid "Huu"
msgstr ""

#: skycultures/korean/star_names.fab:67
msgid "Biin"
msgstr ""

#: skycultures/korean/star_names.fab:68 skycultures/korean/star_names.fab:69
msgid "DaeJaang"
msgstr ""

#: skycultures/macedonian/constellation_names.eng.fab:1
msgid "'Aramii' (organized group of thieves)"
msgstr ""

#: skycultures/macedonian/constellation_names.eng.fab:2
msgid "Mother Hen"
msgstr ""

#: skycultures/macedonian/constellation_names.eng.fab:3
msgid "Plough"
msgstr ""

#: skycultures/macedonian/constellation_names.eng.fab:4
msgid "Oxen"
msgstr ""

#: skycultures/macedonian/constellation_names.eng.fab:5
#: skycultures/western/constellation_names.eng.fab:5
#: skycultures/western_rey/constellation_names.eng.fab:91
msgid "Libra"
msgstr "തുലാം"

#: skycultures/macedonian/constellation_names.eng.fab:6
msgid "Yoke"
msgstr ""

#: skycultures/macedonian/constellation_names.eng.fab:7
msgid "Wolves"
msgstr ""

#: skycultures/macedonian/constellation_names.eng.fab:8
msgid "Threshing Floor"
msgstr ""

#: skycultures/macedonian/constellation_names.eng.fab:9
msgid "Hawk"
msgstr ""

#: skycultures/macedonian/constellation_names.eng.fab:10
msgid "Cross"
msgstr ""

#: skycultures/macedonian/constellation_names.eng.fab:11
msgid "Fox"
msgstr ""

#: skycultures/macedonian/constellation_names.eng.fab:12
msgid "Tongs"
msgstr ""

#: skycultures/macedonian/constellation_names.eng.fab:13
msgid "Ploughman"
msgstr ""

#: skycultures/macedonian/constellation_names.eng.fab:14
msgid "Cock"
msgstr ""

#: skycultures/macedonian/constellation_names.eng.fab:15
msgid "Trivet"
msgstr ""

#: skycultures/macedonian/constellation_names.eng.fab:16
msgid "Round Table"
msgstr ""

#: skycultures/macedonian/constellation_names.eng.fab:17
msgid "Pigs"
msgstr ""

#: skycultures/macedonian/constellation_names.eng.fab:18
msgid "Auger"
msgstr ""

#: skycultures/macedonian/constellation_names.eng.fab:19
msgid "Part of Plough 'Ushi'"
msgstr ""

#: skycultures/macedonian/star_names.fab:1
msgid "Mediterranean star"
msgstr ""

#: skycultures/maori/constellation_names.eng.fab:1
msgid "Taki-o-Autahi"
msgstr ""

#: skycultures/maori/constellation_names.eng.fab:2
msgid "Te Taura-o-te-waka-o-tamarereti"
msgstr ""

#: skycultures/maori/constellation_names.eng.fab:3
msgid "Tau-toro"
msgstr ""

#: skycultures/maori/constellation_names.eng.fab:4
msgid "The Great Boat of Tama Rereti"
msgstr ""

#: skycultures/maori/constellation_names.eng.fab:5
msgid "Matakarehu"
msgstr ""

#: skycultures/maori/constellation_names.eng.fab:6
msgid "The Sail of Tainui"
msgstr ""

#: skycultures/maori/star_names.fab:1
msgid "Matariki"
msgstr ""

#: skycultures/maori/star_names.fab:2
msgid "Taumata-kuku"
msgstr ""

#: skycultures/maori/star_names.fab:3
msgid "Puanga"
msgstr ""

#: skycultures/maori/star_names.fab:4
msgid "Atutahi"
msgstr ""

#: skycultures/maori/star_names.fab:5
msgid "Takarua"
msgstr ""

#: skycultures/maori/star_names.fab:6
msgid "Whakaahu"
msgstr ""

#: skycultures/maori/star_names.fab:7
msgid "Puanga Hori"
msgstr ""

#: skycultures/maori/star_names.fab:8
msgid "Mariao"
msgstr ""

#: skycultures/maori/star_names.fab:9
msgid "Ruawahia"
msgstr ""

#: skycultures/maori/star_names.fab:10
msgid "Rehua"
msgstr ""

#: skycultures/maori/star_names.fab:11
msgid "Pekehawani"
msgstr ""

#: skycultures/maori/star_names.fab:12
msgid "Whakaonge-kai"
msgstr ""

#: skycultures/maori/star_names.fab:13
msgid "Whanui"
msgstr ""

#: skycultures/maori/star_names.fab:14
msgid "Poutu-te-Rangi"
msgstr ""

#: skycultures/maori/star_names.fab:15
msgid "Pipiri"
msgstr ""

#: skycultures/maori/star_names.fab:16
msgid "Turu"
msgstr ""

#: skycultures/maori/star_names.fab:17
msgid "Tupua-nuku"
msgstr ""

#: skycultures/maori/star_names.fab:18
msgid "Tupua-rangi"
msgstr ""

#: skycultures/maori/star_names.fab:19
msgid "Ururangi"
msgstr ""

#: skycultures/maori/star_names.fab:20
msgid "Wai-puna-a-rangi"
msgstr ""

#: skycultures/maori/star_names.fab:21
msgid "Waiti"
msgstr ""

#: skycultures/maori/star_names.fab:22
msgid "Waita"
msgstr ""

#. TRANSLATORS: Native name of the Sun in Maori culture
#: skycultures/maori/planet_names.fab:2
msgid "Te Ra"
msgstr ""

#. TRANSLATORS: Native name of the Moon in Maori culture
#: skycultures/maori/planet_names.fab:4
msgid "Te Marama"
msgstr ""

#. TRANSLATORS: Native name of Mercury in Maori culture
#: skycultures/maori/planet_names.fab:6
msgid "Takero"
msgstr ""

#. TRANSLATORS: Native name of Venus in Maori culture
#: skycultures/maori/planet_names.fab:8
msgid "Tawera/Meremere"
msgstr ""

#. TRANSLATORS: Native name of Earth in Maori culture
#: skycultures/maori/planet_names.fab:10
msgid "Papa"
msgstr ""

#. TRANSLATORS: Native name of Mars in Maori culture
#: skycultures/maori/planet_names.fab:12
msgid "Rangiwhenua"
msgstr ""

#. TRANSLATORS: Native name of Jupiter in Maori culture
#: skycultures/maori/planet_names.fab:14
msgid "Perearau"
msgstr ""

#. TRANSLATORS: Native name of Saturn in Maori culture
#: skycultures/maori/planet_names.fab:16
msgid "Perearau*"
msgstr ""

#: skycultures/mongolian/constellation_names.eng.fab:1
msgid "Num Sum (The Bow and the Arrow)"
msgstr ""

#: skycultures/mongolian/constellation_names.eng.fab:2
msgid "Hun Tavan Od (The Five Stars Woman)"
msgstr ""

#: skycultures/mongolian/constellation_names.eng.fab:3
msgid "Doloon Burkhan (The Seven Buddhas)"
msgstr ""

#: skycultures/mongolian/constellation_names.eng.fab:4
msgid "Gurvan Maral Od (The Three Stags)"
msgstr ""

#: skycultures/mongolian/star_names.fab:1
msgid "Altan Hadaas (Golden Stake)"
msgstr ""

#: skycultures/mongolian/star_names.fab:2
msgid "Recovery Star"
msgstr ""

#: skycultures/mongolian/star_names.fab:5
msgid "7.Horse"
msgstr ""

#: skycultures/mongolian/star_names.fab:6
msgid "6.Snake"
msgstr ""

#: skycultures/mongolian/star_names.fab:7
msgid "5.Dragon / 12.Pig"
msgstr ""

#: skycultures/mongolian/star_names.fab:8
msgid "4.Rabbit / 11.Dog"
msgstr ""

#: skycultures/mongolian/star_names.fab:9
msgid "3.Tiger / 10.Rooster"
msgstr ""

#: skycultures/mongolian/star_names.fab:10
msgid "2.Ox / 9.Monkey"
msgstr ""

#: skycultures/mongolian/star_names.fab:11
msgid "1.Rat / 8.Sheep/Goat"
msgstr ""

#. TRANSLATORS: Native name of the Sun in Mongolian culture
#: skycultures/mongolian/planet_names.fab:2
msgid "Nar"
msgstr ""

#. TRANSLATORS: Native name of the Moon in Mongolian culture
#: skycultures/mongolian/planet_names.fab:4
msgid "Sar"
msgstr ""

#. TRANSLATORS: Native name of Mercury in Mongolian culture
#: skycultures/mongolian/planet_names.fab:6
msgid "Bud"
msgstr ""

#. TRANSLATORS: Native name of Venus in Mongolian culture
#: skycultures/mongolian/planet_names.fab:8
msgid "Sugar"
msgstr ""

#. TRANSLATORS: Native name of Earth in Mongolian culture
#: skycultures/mongolian/planet_names.fab:10
msgid "Delkhii"
msgstr ""

#. TRANSLATORS: Native name of Mars in Mongolian culture
#: skycultures/mongolian/planet_names.fab:12
msgid "Angarag"
msgstr ""

#. TRANSLATORS: Native name of Jupiter in Mongolian culture
#: skycultures/mongolian/planet_names.fab:14
msgid "Barhasbadi"
msgstr ""

#. TRANSLATORS: Native name of Saturn in Mongolian culture
#: skycultures/mongolian/planet_names.fab:16
msgid "Sanchir"
msgstr ""

#. TRANSLATORS: Native name of Uranus in Mongolian culture
#: skycultures/mongolian/planet_names.fab:18
msgid "Tengeriin-van"
msgstr ""

#. TRANSLATORS: Native name of Neptune in Mongolian culture
#: skycultures/mongolian/planet_names.fab:20
msgid "Dalai-van"
msgstr ""

#. TRANSLATORS: Native name of Pluto in Mongolian culture
#: skycultures/mongolian/planet_names.fab:22
msgid "Dalkhii-van"
msgstr ""

#: skycultures/navajo/constellation_names.eng.fab:1
msgid "Revolving Male"
msgstr ""

#: skycultures/navajo/constellation_names.eng.fab:2
msgid "Revolving Female"
msgstr ""

#: skycultures/navajo/constellation_names.eng.fab:3
msgid "Man with Feet Apart"
msgstr ""

#: skycultures/navajo/constellation_names.eng.fab:4
msgid "Lizard"
msgstr ""

#: skycultures/navajo/constellation_names.eng.fab:5
msgid "Dilyehe"
msgstr ""

#: skycultures/navajo/constellation_names.eng.fab:6
msgid "First Big One"
msgstr ""

#: skycultures/navajo/constellation_names.eng.fab:7
msgid "Rabbit Tracks"
msgstr ""

#: skycultures/navajo/constellation_names.eng.fab:8
msgid "First Slim One"
msgstr ""

#: skycultures/norse/constellation_names.eng.fab:1
msgid "Aurvandil's Toe"
msgstr ""

#: skycultures/norse/constellation_names.eng.fab:2
msgid "Wolf's Mouth"
msgstr ""

#: skycultures/norse/constellation_names.eng.fab:3
msgid "The Fishermen"
msgstr ""

#: skycultures/norse/constellation_names.eng.fab:4
msgid "Woman's Cart"
msgstr ""

#: skycultures/norse/constellation_names.eng.fab:5
msgid "Man's Cart"
msgstr ""

#: skycultures/norse/constellation_names.eng.fab:6
msgid "The Asar Battlefield"
msgstr ""

#: skycultures/norse/star_names.fab:1
msgid "Guide Star"
msgstr ""

#: skycultures/norse/star_names.fab:2
msgid "Day Star"
msgstr ""

#: skycultures/norse/star_names.fab:3
msgid "South Star"
msgstr ""

#: skycultures/ojibwe/constellation_names.eng.fab:1
msgid "Mishibizhii & Gaadidnaway (Great Panther & Curly Tail)"
msgstr ""

#: skycultures/ojibwe/constellation_names.eng.fab:2
msgid "Biboonkeonini (Wintermaker)"
msgstr ""

#: skycultures/ojibwe/constellation_names.eng.fab:3
msgid "Maang (Loon)"
msgstr ""

#: skycultures/ojibwe/constellation_names.eng.fab:4
msgid "Ojiig (Fisher)"
msgstr ""

#: skycultures/ojibwe/constellation_names.eng.fab:5
msgid "Mooz (Moose)"
msgstr ""

#: skycultures/ojibwe/constellation_names.eng.fab:6
msgid "Ajijaak (Crane)"
msgstr ""

#: skycultures/ojibwe/constellation_names.eng.fab:7
msgid "Nanaboujou (Ojibwe Hero Teacher)"
msgstr ""

#: skycultures/ojibwe/constellation_names.eng.fab:8
msgid "Madoodiswan (Sweat Lodge)"
msgstr ""

#: skycultures/ojibwe/constellation_names.eng.fab:9
msgid "Noondeshin Bemaadizid (Exhausted Bather)"
msgstr ""

#: skycultures/ojibwe/constellation_names.eng.fab:10
msgid "Bugona Giizhig (Hole in the Sky)"
msgstr ""

#: skycultures/ojibwe/star_names.fab:1
msgid "Giwedin’Anung (North Star)"
msgstr ""

#: skycultures/ojibwe/star_names.fab:2
msgid "Madoo’asinik (Sweating Stones)"
msgstr ""

#: skycultures/ojibwe/planet_names.fab:1
msgid "Womens Star (Venus)"
msgstr ""

<<<<<<< HEAD
#: skycultures/polynesian/constellation_names.eng.fab:2
msgid "Bailer"
msgstr ""

#: skycultures/polynesian/constellation_names.eng.fab:3
msgid "Cat's Cradle"
msgstr ""

#: skycultures/polynesian/constellation_names.eng.fab:6
msgid "Maui's Fishhook"
msgstr ""

#: skycultures/polynesian/constellation_names.eng.fab:9
msgid "Frigate Bird"
msgstr ""

#: skycultures/polynesian/constellation_names.eng.fab:11
msgid "Dolphin"
msgstr ""

#: skycultures/polynesian/star_names.fab:5
msgid "A'a"
msgstr ""

#: skycultures/polynesian/star_names.fab:9
msgid "Hokupa'a"
msgstr ""

#: skycultures/polynesian/star_names.fab:10
msgid "Hokule'a"
msgstr ""

#: skycultures/polynesian/star_names.fab:16
msgid "Hoku'ula"
msgstr ""

#: skycultures/polynesian/star_names.fab:28
msgid "Mole Honua"
msgstr ""

=======
>>>>>>> be714f29
#: skycultures/romanian/constellation_names.eng.fab:1
msgid "The Great Chariot"
msgstr ""

#: skycultures/romanian/constellation_names.eng.fab:2
msgid "The She-Goat with Three She-Goat’s Kids"
msgstr ""

#: skycultures/romanian/constellation_names.eng.fab:3
msgid "The Scythe"
msgstr ""

#: skycultures/romanian/constellation_names.eng.fab:4
msgid "God’s Chair"
msgstr ""

#: skycultures/romanian/constellation_names.eng.fab:5
msgid "The Ring Dance"
msgstr ""

#: skycultures/romanian/constellation_names.eng.fab:6
msgid "The Emperor’s Daughter with a Yoke"
msgstr ""

#: skycultures/romanian/constellation_names.eng.fab:7
msgid "The Shepherd with His Sheep"
msgstr ""

#: skycultures/romanian/constellation_names.eng.fab:8
msgid "The Wall with a Drain"
msgstr ""

#: skycultures/romanian/constellation_names.eng.fab:9
msgid "The Hatching Hen with Her Chicks"
msgstr ""

#: skycultures/romanian/constellation_names.eng.fab:10
msgid "The Little Chariot"
msgstr ""

#: skycultures/romanian/constellation_names.eng.fab:11
msgid "The Brothers"
msgstr ""

#: skycultures/romanian/constellation_names.eng.fab:12
msgid "The Great Cross"
msgstr ""

#: skycultures/romanian/constellation_names.eng.fab:13
msgid "The Little Cross"
msgstr ""

#: skycultures/romanian/constellation_names.eng.fab:14
msgid "The He-Goat"
msgstr ""

#: skycultures/romanian/constellation_names.eng.fab:15
msgid "The Crayfish"
msgstr ""

#: skycultures/romanian/constellation_names.eng.fab:16
msgid "The Horse"
msgstr ""

#: skycultures/romanian/constellation_names.eng.fab:19
msgid "The Scales"
msgstr ""

#: skycultures/romanian/constellation_names.eng.fab:20
msgid "The Virgin"
msgstr ""

#: skycultures/romanian/constellation_names.eng.fab:21
msgid "The Carp"
msgstr ""

#: skycultures/romanian/constellation_names.eng.fab:23
msgid "The Mastiff"
msgstr ""

#: skycultures/romanian/constellation_names.eng.fab:24
msgid "The Little Dog"
msgstr ""

#: skycultures/romanian/constellation_names.eng.fab:25
msgid "The Herdsman"
msgstr ""

#: skycultures/romanian/constellation_names.eng.fab:26
msgid "The Turtle Dove"
msgstr ""

#: skycultures/romanian/constellation_names.eng.fab:27
msgid "He Who Pours Out the Water"
msgstr ""

#: skycultures/romanian/constellation_names.eng.fab:29
msgid "The Little Plough"
msgstr ""

#: skycultures/romanian/constellation_names.eng.fab:30
#: skycultures/sardinian/constellation_names.eng.fab:7
msgid "The Sickle"
msgstr ""

#: skycultures/romanian/constellation_names.eng.fab:31
msgid "The Great Auger"
msgstr ""

#: skycultures/romanian/constellation_names.eng.fab:33
msgid "The Man"
msgstr ""

#: skycultures/romanian/constellation_names.eng.fab:36
msgid "The Axe"
msgstr ""

#: skycultures/romanian/constellation_names.eng.fab:38
msgid "The Three Saints"
msgstr ""

#: skycultures/romanian/constellation_names.eng.fab:39
msgid "The Boars"
msgstr ""

#: skycultures/romanian/star_names.fab:1 skycultures/western/star_names.fab:3
msgid "Alpheratz"
msgstr "അല്‍ഫെരാറ്റ്സ്"

#: skycultures/romanian/star_names.fab:2 skycultures/western/star_names.fab:177
msgid "Caph"
msgstr "കാഫ്"

#: skycultures/romanian/star_names.fab:3 skycultures/western/star_names.fab:573
#: skycultures/western/star_names.fab:591
msgid "Algenib"
msgstr "അല്‍ഗെനിബ്"

#: skycultures/romanian/star_names.fab:4 skycultures/western/star_names.fab:607
msgid "Ankaa"
msgstr "അന്‍ക്കാ"

#: skycultures/romanian/star_names.fab:5 skycultures/western/star_names.fab:176
msgid "Shedir"
msgstr ""

#: skycultures/romanian/star_names.fab:6 skycultures/western/star_names.fab:219
msgid "Diphda"
msgstr "ഡിഫ്‌‌ഡാ"

#: skycultures/romanian/star_names.fab:7
msgid "Van Maanen 2"
msgstr ""

#: skycultures/romanian/star_names.fab:8 skycultures/western/star_names.fab:5
msgid "Mirach"
msgstr "മിറാക്"

#: skycultures/romanian/star_names.fab:9 skycultures/western/star_names.fab:8
msgid "Adhil"
msgstr ""

#: skycultures/romanian/star_names.fab:10
#: skycultures/western/star_names.fab:178
msgid "Ruchbah"
msgstr "റുബ്ബാ"

#: skycultures/romanian/star_names.fab:11
#: skycultures/western/star_names.fab:362
#: skycultures/western_rey/star_names.fab:53
msgid "Achernar"
msgstr "ആര്‍ഖെനാര്‍"

#: skycultures/romanian/star_names.fab:12
#: skycultures/western/star_names.fab:221
msgid "Baten Kaitos"
msgstr ""

#: skycultures/romanian/star_names.fab:13
#: skycultures/western/star_names.fab:747
msgid "Mothallah"
msgstr "മൊത്തള്ളാഹ്‌‌"

#: skycultures/romanian/star_names.fab:14 skycultures/western/star_names.fab:54
msgid "Mesarthim"
msgstr "മെഷാര്‍തിം"

#: skycultures/romanian/star_names.fab:15 skycultures/western/star_names.fab:53
msgid "Sheratan"
msgstr "ഷെരാറ്റന്‍"

#: skycultures/romanian/star_names.fab:16
#: skycultures/western/star_names.fab:617
msgid "Alrescha"
msgstr ""

#: skycultures/romanian/star_names.fab:17 skycultures/western/star_names.fab:7
msgid "Almaak"
msgstr ""

#: skycultures/romanian/star_names.fab:18 skycultures/western/star_names.fab:52
msgid "Hamal"
msgstr "ഹമാല്‍"

#: skycultures/romanian/star_names.fab:19
#: skycultures/western/star_names.fab:222
#: skycultures/western_rey/star_names.fab:48
msgid "Mira"
msgstr "മിറാ"

#: skycultures/romanian/star_names.fab:20
msgid "The Sky's Votive Light"
msgstr ""

#: skycultures/romanian/star_names.fab:21
#: skycultures/western/star_names.fab:367
msgid "Azha"
msgstr "അസ്‌‌ഹാ"

#: skycultures/romanian/star_names.fab:22
#: skycultures/western/star_names.fab:368
msgid "Acamar"
msgstr "അകാമര്‍"

#: skycultures/romanian/star_names.fab:23
#: skycultures/western/star_names.fab:218
#: skycultures/western/star_names.fab:231
msgid "Menkar"
msgstr ""

#: skycultures/romanian/star_names.fab:24
#: skycultures/western/star_names.fab:592
#: skycultures/western_rey/star_names.fab:24
msgid "Algol"
msgstr "അല്‍ഗോള്‍"

#: skycultures/romanian/star_names.fab:25 skycultures/western/star_names.fab:55
msgid "Botein"
msgstr "ബോട്ടീന്‍"

#: skycultures/romanian/star_names.fab:26
#: skycultures/western/star_names.fab:366
msgid "Zibal"
msgstr ""

#: skycultures/romanian/star_names.fab:27
msgid "Mirphak"
msgstr "മിര്‍ഫാക്ക്"

#: skycultures/romanian/star_names.fab:28
#: skycultures/western/star_names.fab:596
#: skycultures/western/star_names.fab:599
msgid "Atik"
msgstr "അറ്റിക്"

#: skycultures/romanian/star_names.fab:29
#: skycultures/western/star_names.fab:725
msgid "Celaeno"
msgstr ""

#: skycultures/romanian/star_names.fab:30
#: skycultures/western/star_names.fab:726
msgid "Electra"
msgstr ""

#: skycultures/romanian/star_names.fab:31
#: skycultures/western/star_names.fab:727
msgid "Taygeta"
msgstr ""

#: skycultures/romanian/star_names.fab:32
#: skycultures/western/star_names.fab:728
msgid "Maia"
msgstr ""

#: skycultures/romanian/star_names.fab:33
#: skycultures/western/star_names.fab:729
msgid "Asterope"
msgstr ""

#: skycultures/romanian/star_names.fab:34
#: skycultures/western/star_names.fab:731
msgid "Merope"
msgstr ""

#: skycultures/romanian/star_names.fab:35
#: skycultures/western/star_names.fab:724
msgid "Alcyone"
msgstr "അല്‍സൈയണ്‍"

#: skycultures/romanian/star_names.fab:36
#: skycultures/western/star_names.fab:732
msgid "Atlas"
msgstr "അറ്റ്ലസ്"

#: skycultures/romanian/star_names.fab:37
#: skycultures/western/star_names.fab:733
msgid "Pleione"
msgstr ""

#: skycultures/romanian/star_names.fab:38
#: skycultures/western/star_names.fab:365
msgid "Zaurak"
msgstr "സൗരാക്"

#: skycultures/romanian/star_names.fab:39
#: skycultures/western/star_names.fab:595
msgid "Menkib"
msgstr "മെന്‍കിബ്"

#: skycultures/romanian/star_names.fab:40
#: skycultures/western/star_names.fab:370
msgid "Beid"
msgstr "ബീഡ്"

#: skycultures/romanian/star_names.fab:41
#: skycultures/western/star_names.fab:371
msgid "Keid"
msgstr ""

#: skycultures/romanian/star_names.fab:42
#: skycultures/western/star_names.fab:722
msgid "Ain"
msgstr "ഐന്‍"

#: skycultures/romanian/star_names.fab:43
msgid "The Bright Star of the Pig (The Alarm Clock)"
msgstr ""

#: skycultures/romanian/star_names.fab:44
#: skycultures/western/star_names.fab:363
msgid "Cursa"
msgstr "കര്‍സ"

#: skycultures/romanian/star_names.fab:45
#: skycultures/western/star_names.fab:615
msgid "Kapteyn's Star"
msgstr ""

#: skycultures/romanian/star_names.fab:46
#: skycultures/western/star_names.fab:540
#: skycultures/western_rey/star_names.fab:35
msgid "Rigel"
msgstr "റീഗല്‍"

#: skycultures/romanian/star_names.fab:47 skycultures/western/star_names.fab:66
#: skycultures/western_rey/star_names.fab:31
msgid "Capella"
msgstr "കാപെല്ല"

#: skycultures/romanian/star_names.fab:49
msgid "Alnath"
msgstr "അല്‍നാത്"

#: skycultures/romanian/star_names.fab:50
#: skycultures/western/star_names.fab:483
msgid "Nihal"
msgstr "നിഹാല്‍"

#: skycultures/romanian/star_names.fab:52
#: skycultures/western/star_names.fab:482
msgid "Arneb"
msgstr "അര്‍നെബ്"

#: skycultures/romanian/star_names.fab:53
#: skycultures/western/star_names.fab:547
msgid "Meissa"
msgstr ""

#: skycultures/romanian/star_names.fab:55
#: skycultures/western/star_names.fab:249
msgid "Phact"
msgstr ""

#: skycultures/romanian/star_names.fab:57
#: skycultures/western/star_names.fab:546
msgid "Saiph"
msgstr "സൈഫ്"

#: skycultures/romanian/star_names.fab:58
#: skycultures/western/star_names.fab:250
msgid "Wazn"
msgstr "വസന്‍"

#: skycultures/romanian/star_names.fab:59
#: skycultures/western/star_names.fab:538
#: skycultures/western_rey/star_names.fab:34
msgid "Betelgeuse"
msgstr "തിരുവാതിര"

#: skycultures/romanian/star_names.fab:60 skycultures/western/star_names.fab:68
msgid "Menkalinan"
msgstr "മെന്‍കാലിനാന്‍"

#: skycultures/romanian/star_names.fab:61
#: skycultures/western/star_names.fab:404
msgid "Propus"
msgstr ""

#: skycultures/romanian/star_names.fab:62
#: skycultures/western/star_names.fab:521
msgid "Red Rectangle"
msgstr ""

#: skycultures/romanian/star_names.fab:63
#: skycultures/western/star_names.fab:141
msgid "Furud"
msgstr "ഫുരുഡ്"

#: skycultures/romanian/star_names.fab:64
#: skycultures/western/star_names.fab:134
msgid "Mirzam"
msgstr "മിര്‍സാം"

#: skycultures/romanian/star_names.fab:66
#: skycultures/western/star_names.fab:166
#: skycultures/western_rey/star_names.fab:52
msgid "Canopus"
msgstr "അഗസ്ത്യന്‍"

#: skycultures/romanian/star_names.fab:67
#: skycultures/western/star_names.fab:397
msgid "Alhena"
msgstr "അല്‍ഹെനാ"

#: skycultures/romanian/star_names.fab:68
#: skycultures/western/star_names.fab:400
msgid "Mebsuta"
msgstr "മെബ്‌‌സുറ്റ"

#: skycultures/romanian/star_names.fab:69
#: skycultures/sami/constellation_names.eng.fab:7
msgid "Morning Star"
msgstr ""

#: skycultures/romanian/star_names.fab:70
#: skycultures/western/star_names.fab:140
msgid "Adhara"
msgstr "അദ്ഹര"

#: skycultures/romanian/star_names.fab:71
#: skycultures/western/star_names.fab:135
msgid "Muliphein"
msgstr "മുലിഫീന്‍"

#: skycultures/romanian/star_names.fab:72
#: skycultures/western/star_names.fab:403
msgid "Mekbuda"
msgstr "മെക്‌‌ബുഡ"

#: skycultures/romanian/star_names.fab:73
#: skycultures/western/star_names.fab:138
msgid "Wezen"
msgstr "വെസെന്‍"

#: skycultures/romanian/star_names.fab:74
#: skycultures/western/star_names.fab:639
msgid "Bernes 135"
msgstr ""

#: skycultures/romanian/star_names.fab:75
#: skycultures/western/star_names.fab:399
msgid "Wasat"
msgstr "വസത്ത്"

#: skycultures/romanian/star_names.fab:76
#: skycultures/western/star_names.fab:142
msgid "Aludra"
msgstr "ആലുദ്രാ"

#: skycultures/romanian/star_names.fab:77
#: skycultures/western/star_names.fab:150
msgid "Gomeisa"
msgstr "ഗോമെസിയ"

#: skycultures/romanian/star_names.fab:78
#: skycultures/western/star_names.fab:153
msgid "Luyten's Star"
msgstr ""

#: skycultures/romanian/star_names.fab:79
msgid "Romulus"
msgstr ""

#: skycultures/romanian/star_names.fab:81
msgid "Remus"
msgstr ""

#: skycultures/romanian/star_names.fab:82
#: skycultures/western/star_names.fab:636
msgid "Naos"
msgstr "നാഓസ്"

#: skycultures/romanian/star_names.fab:83
#: skycultures/western/star_names.fab:811
msgid "Regor"
msgstr "റെഗര്‍"

#: skycultures/romanian/star_names.fab:84
#: skycultures/western/star_names.fab:118
msgid "Tegmine"
msgstr ""

#: skycultures/romanian/star_names.fab:85
#: skycultures/western/star_names.fab:169
msgid "Avior"
msgstr "അവിയോര്‍"

#: skycultures/romanian/star_names.fab:86
#: skycultures/western/star_names.fab:770
msgid "Muscida"
msgstr "മുസ്കിഡ"

#: skycultures/romanian/star_names.fab:87
#: skycultures/western/star_names.fab:116
msgid "Asellus Borealis"
msgstr "കിരീടമണ്ഡലം"

#: skycultures/romanian/star_names.fab:88
#: skycultures/western/star_names.fab:117
msgid "Asellus Australis"
msgstr ""

#: skycultures/romanian/star_names.fab:89
#: skycultures/western/star_names.fab:114
msgid "Acubens"
msgstr "അക്കുബെന്‍സ്"

#: skycultures/romanian/star_names.fab:90
#: skycultures/western/star_names.fab:765
msgid "Talitha"
msgstr ""

#: skycultures/romanian/star_names.fab:91
#: skycultures/western/star_names.fab:814
msgid "Suhail"
msgstr ""

#: skycultures/romanian/star_names.fab:92
#: skycultures/western/star_names.fab:168
msgid "Miaplacidus"
msgstr "മിയാപ്ലാസിഡസ്"

#: skycultures/romanian/star_names.fab:93
#: skycultures/western/star_names.fab:170
msgid "Aspidiske"
msgstr "അസ്‌‌ഫി‌‌ഡിസ്കെ"

#: skycultures/romanian/star_names.fab:94
#: skycultures/western/star_names.fab:433
#: skycultures/western_rey/star_names.fab:38
msgid "Alphard"
msgstr "അല്‍പാര്‍ഡ്"

#: skycultures/romanian/star_names.fab:95
#: skycultures/western/star_names.fab:468
msgid "Alterf"
msgstr ""

#: skycultures/romanian/star_names.fab:96
#: skycultures/western/star_names.fab:472
msgid "Subra"
msgstr ""

#: skycultures/romanian/star_names.fab:97
#: skycultures/western/star_names.fab:469
msgid "Rasalas"
msgstr "രസലാസ്"

#: skycultures/romanian/star_names.fab:98
#: skycultures/western/star_names.fab:454
#: skycultures/western_rey/star_names.fab:12
msgid "Regulus"
msgstr "റെഗുലസ്"

#: skycultures/romanian/star_names.fab:99
#: skycultures/western/star_names.fab:464
msgid "Adhafera"
msgstr "അദഫെരാ"

#: skycultures/romanian/star_names.fab:100
#: skycultures/western/star_names.fab:766
msgid "Tania Borealis"
msgstr "ടാനിയ ബൊറെഅലിസ്"

#: skycultures/romanian/star_names.fab:101
#: skycultures/western/star_names.fab:460
msgid "Algieba"
msgstr ""

#: skycultures/romanian/star_names.fab:102
#: skycultures/western/star_names.fab:767
msgid "Tania Australis"
msgstr "ടാനിയ അസ്ട്രാലിസ്"

#: skycultures/romanian/star_names.fab:103
#: skycultures/western/star_names.fab:279
msgid "Alkes"
msgstr "അല്‍കെസ്"

#: skycultures/romanian/star_names.fab:104
#: skycultures/western/star_names.fab:756
msgid "Merak"
msgstr "മെരാക്ക്"

#: skycultures/romanian/star_names.fab:105
#: skycultures/western/star_names.fab:753
msgid "Dubhe"
msgstr "ദുബെ"

#: skycultures/romanian/star_names.fab:106
#: skycultures/western/star_names.fab:461
msgid "Zosma"
msgstr ""

#: skycultures/romanian/star_names.fab:107
#: skycultures/western/star_names.fab:465
msgid "Chertan"
msgstr "ചെര്‍താന്‍"

#: skycultures/romanian/star_names.fab:108
#: skycultures/western/star_names.fab:769
msgid "Alula Australis"
msgstr ""

#: skycultures/romanian/star_names.fab:109
#: skycultures/western/star_names.fab:768
msgid "Alula Borealis"
msgstr "ഔള ബൊറെഅലിസ്"

#: skycultures/romanian/star_names.fab:110
#: skycultures/western/star_names.fab:329
msgid "Giausar"
msgstr ""

#: skycultures/romanian/star_names.fab:111
#: skycultures/western/star_names.fab:458
#: skycultures/western_rey/star_names.fab:13
msgid "Denebola"
msgstr "ദെനെബോള"

#: skycultures/romanian/star_names.fab:112
#: skycultures/western/star_names.fab:819
msgid "Zavijava"
msgstr ""

#: skycultures/romanian/star_names.fab:113
#: skycultures/western/star_names.fab:758
msgid "Phad"
msgstr ""

#: skycultures/romanian/star_names.fab:114
#: skycultures/western/star_names.fab:270
msgid "Alchiba"
msgstr ""

#: skycultures/romanian/star_names.fab:115
#: skycultures/western/star_names.fab:759
msgid "Megrez"
msgstr "മെഗ്‌‌രെസ്"

#: skycultures/romanian/star_names.fab:116
#: skycultures/romanian/star_names.fab:203
#: skycultures/western/star_names.fab:272
msgid "Gienah"
msgstr "ഗിനാഹ്"

#: skycultures/romanian/star_names.fab:117
#: skycultures/western/star_names.fab:825
msgid "Zaniah"
msgstr ""

#: skycultures/romanian/star_names.fab:118
#: skycultures/western/star_names.fab:283
#: skycultures/western_rey/star_names.fab:55
msgid "Acrux"
msgstr "അക്രക്സ്"

#: skycultures/romanian/star_names.fab:119
#: skycultures/western/star_names.fab:275
msgid "Algorab"
msgstr "അല്‍ഗൊരാബ്"

#: skycultures/romanian/star_names.fab:120
#: skycultures/western/star_names.fab:286
msgid "Gacrux"
msgstr "ഗാക്രക്സ്"

#: skycultures/romanian/star_names.fab:121
#: skycultures/western/star_names.fab:128
msgid "Chara"
msgstr "ചാര"

#: skycultures/romanian/star_names.fab:122
#: skycultures/western/star_names.fab:821
msgid "Porrima"
msgstr ""

#: skycultures/romanian/star_names.fab:123
#: skycultures/western/star_names.fab:284
msgid "Mimosa"
msgstr "മിമോസ"

#: skycultures/romanian/star_names.fab:124
#: skycultures/western/star_names.fab:761
msgid "Alioth"
msgstr "അലിയോത്ത്"

#: skycultures/romanian/star_names.fab:125
#: skycultures/western/star_names.fab:127
#: skycultures/western_rey/star_names.fab:14
msgid "Cor Caroli"
msgstr "കോര്‍ കരോലി"

#: skycultures/romanian/star_names.fab:126
#: skycultures/western/star_names.fab:823
msgid "Vindemiatrix"
msgstr "വിന്‍ഡെമിയാട്രിക്സ്"

#: skycultures/romanian/star_names.fab:127
#: skycultures/western/star_names.fab:762
#: skycultures/western_rey/star_names.fab:7
msgid "Mizar"
msgstr "മിസാര്‍"

#: skycultures/romanian/star_names.fab:128
#: skycultures/western/star_names.fab:817
#: skycultures/western_rey/star_names.fab:40
msgid "Spica"
msgstr "ചിത്തിര"

#: skycultures/romanian/star_names.fab:129
msgid "The Little Bitch"
msgstr ""

#: skycultures/romanian/star_names.fab:130
#: skycultures/western/star_names.fab:763
msgid "Alkaid"
msgstr "അല്‍കൈഡ്"

#: skycultures/romanian/star_names.fab:131
#: skycultures/western/star_names.fab:98
msgid "Muphrid"
msgstr "മുര്‍ഫിഡ്"

#: skycultures/romanian/star_names.fab:133
#: skycultures/western/star_names.fab:318
#: skycultures/western_rey/star_names.fab:10
msgid "Thuban"
msgstr "തുംബന്‍"

#: skycultures/romanian/star_names.fab:134
#: skycultures/western/star_names.fab:199
msgid "Menkent"
msgstr "മെന്‍കെന്റ്"

#: skycultures/romanian/star_names.fab:135
#: skycultures/western/star_names.fab:91
#: skycultures/western_rey/star_names.fab:16
msgid "Arcturus"
msgstr "ചോതി"

#: skycultures/romanian/star_names.fab:136
#: skycultures/western/star_names.fab:826
msgid "Syrma"
msgstr "സൈര്‍മ"

#: skycultures/romanian/star_names.fab:137
#: skycultures/western/star_names.fab:192
msgid "Proxima"
msgstr ""

#: skycultures/romanian/star_names.fab:138
#: skycultures/western/star_names.fab:93
msgid "Seginus"
msgstr "സൈഗിനസ്"

#: skycultures/romanian/star_names.fab:139
msgid "Rigil Kent"
msgstr "റീഗല്‍  കെന്റ്"

#: skycultures/romanian/star_names.fab:140
#: skycultures/western/star_names.fab:96
msgid "Izar"
msgstr ""

#: skycultures/romanian/star_names.fab:141
#: skycultures/western/star_names.fab:103
msgid "Merga"
msgstr ""

#: skycultures/romanian/star_names.fab:142
msgid "Kocab"
msgstr "കൊക്കാബ്"

#: skycultures/romanian/star_names.fab:143
#: skycultures/western/star_names.fab:489
#: skycultures/western/star_names.fab:491
msgid "Zubenelgenubi"
msgstr ""

#: skycultures/romanian/star_names.fab:144
#: skycultures/western/star_names.fab:92
msgid "Nekkar"
msgstr "നെക്കാര്‍"

#: skycultures/romanian/star_names.fab:145
#: skycultures/western/star_names.fab:492
msgid "Zubeneschamali"
msgstr ""

#: skycultures/romanian/star_names.fab:146
#: skycultures/western/star_names.fab:802
msgid "Pherkad"
msgstr ""

#: skycultures/romanian/star_names.fab:147
#: skycultures/western/star_names.fab:99
msgid "Alkalurops"
msgstr "അല്‍കല്‍യുറോപ്‌‌സ്"

#: skycultures/romanian/star_names.fab:148
#: skycultures/western/star_names.fab:328
msgid "Edasich"
msgstr "എഡാസിക്"

#: skycultures/romanian/star_names.fab:149
#: skycultures/western/star_names.fab:266
msgid "Nusakan"
msgstr "നുസ്കാന്‍"

#: skycultures/romanian/star_names.fab:150
#: skycultures/western/star_names.fab:263
msgid "Alphekka"
msgstr ""

#: skycultures/romanian/star_names.fab:151
#: skycultures/western/star_names.fab:709
msgid "Unukalhai"
msgstr "ഉനുകല്‍ഹി"

#: skycultures/romanian/star_names.fab:152
#: skycultures/western/star_names.fab:685
msgid "Dschubba"
msgstr "ഷുബ്ബ"

#: skycultures/romanian/star_names.fab:153
#: skycultures/western/star_names.fab:683
msgid "Acrab"
msgstr ""

#: skycultures/romanian/star_names.fab:154
#: skycultures/western/star_names.fab:424
msgid "Marsic"
msgstr ""

#: skycultures/romanian/star_names.fab:155
#: skycultures/western/star_names.fab:527
msgid "Yed Prior"
msgstr "യെഡ് പ്രയര്‍"

#: skycultures/romanian/star_names.fab:156
#: skycultures/western/star_names.fab:529
msgid "Yed Posterior"
msgstr "യെഡ് പോസ്റ്റീരിയര്‍"

#: skycultures/romanian/star_names.fab:157
#: skycultures/western/star_names.fab:692
#: skycultures/western/star_names.fab:694
msgid "Al Niyat"
msgstr "അല്‍ നിയത്"

#: skycultures/romanian/star_names.fab:158
#: skycultures/western/star_names.fab:428
msgid "Cujam"
msgstr "കുജാം"

#: skycultures/romanian/star_names.fab:159
#: skycultures/western/star_names.fab:679
#: skycultures/western_rey/star_names.fab:42
msgid "Antares"
msgstr "തൃക്കേട്ട"

#: skycultures/romanian/star_names.fab:160
#: skycultures/western/star_names.fab:422
msgid "Kornephoros"
msgstr "കൊര്‍നെഫോറസ്"

#: skycultures/romanian/star_names.fab:161
#: skycultures/western/star_names.fab:425
#: skycultures/western/star_names.fab:531
msgid "Marfik"
msgstr "മാര്‍ഫിക്ക്"

#: skycultures/romanian/star_names.fab:162
#: skycultures/western/star_names.fab:751
msgid "Atria"
msgstr "അട്രിയ"

#: skycultures/romanian/star_names.fab:163
#: skycultures/western/star_names.fab:332
msgid "Alrakis"
msgstr ""

#: skycultures/romanian/star_names.fab:164
#: skycultures/western/star_names.fab:530
msgid "Sabik"
msgstr ""

#: skycultures/romanian/star_names.fab:165
#: skycultures/western/star_names.fab:420
msgid "Rasalgethi"
msgstr ""

#: skycultures/romanian/star_names.fab:166
#: skycultures/western/star_names.fab:321
msgid "Rastaban"
msgstr "രസ്താബന്‍"

#: skycultures/romanian/star_names.fab:167
#: skycultures/western/star_names.fab:426
msgid "Maasym"
msgstr ""

#: skycultures/romanian/star_names.fab:168
#: skycultures/western/star_names.fab:695
msgid "Lesath"
msgstr "ലെസത്"

#: skycultures/romanian/star_names.fab:169
#: skycultures/western/star_names.fab:805
msgid "Yildun"
msgstr ""

#: skycultures/romanian/star_names.fab:170
#: skycultures/western/star_names.fab:689
msgid "Shaula"
msgstr "ഷോള"

#: skycultures/romanian/star_names.fab:171
#: skycultures/western/star_names.fab:525
msgid "Rasalhague"
msgstr "റസല്‍ഹെഗ്"

#: skycultures/romanian/star_names.fab:172
#: skycultures/western/star_names.fab:688
#: skycultures/western/star_names.fab:699
msgid "Girtab"
msgstr "ഗിര്‍ട്ടാബ്"

#: skycultures/romanian/star_names.fab:173
#: skycultures/western/star_names.fab:526
msgid "Cebalrai"
msgstr ""

#: skycultures/romanian/star_names.fab:174
#: skycultures/western/star_names.fab:335
msgid "Grumium"
msgstr "ഗ്രുമിഅം"

#: skycultures/romanian/star_names.fab:175
#: skycultures/western/star_names.fab:324
msgid "Etamin"
msgstr ""

#: skycultures/romanian/star_names.fab:176
#: skycultures/western/star_names.fab:533
msgid "Barnard's Star"
msgstr ""

#: skycultures/romanian/star_names.fab:177
#: skycultures/western/star_names.fab:649
msgid "Alnasl"
msgstr ""

#: skycultures/romanian/star_names.fab:178
#: skycultures/western/star_names.fab:653
msgid "Kaus Media"
msgstr "കൗസ് മീഡിയ"

#: skycultures/romanian/star_names.fab:179
#: skycultures/western/star_names.fab:655
msgid "Kaus Australis"
msgstr "കൗസ് അസ്ട്രാലിസ്"

#: skycultures/romanian/star_names.fab:180
#: skycultures/western/star_names.fab:657
msgid "Kaus Borealis"
msgstr "കിരീടമണ്ഡലം"

#: skycultures/romanian/star_names.fab:181
msgid "The Shepherd (The Stars Queen)"
msgstr ""

#: skycultures/romanian/star_names.fab:182
#: skycultures/western/star_names.fab:508
msgid "Sheliak"
msgstr "ഷെലിയാക്"

#: skycultures/romanian/star_names.fab:183
#: skycultures/western/star_names.fab:659
msgid "Nunki"
msgstr "നുന്‍കി"

#: skycultures/romanian/star_names.fab:184
#: skycultures/western/star_names.fab:711
msgid "Alya"
msgstr "അല്‍യാ"

#: skycultures/romanian/star_names.fab:185
#: skycultures/western/star_names.fab:509
msgid "Sulafat"
msgstr ""

#: skycultures/romanian/star_names.fab:186
#: skycultures/western/star_names.fab:656
msgid "Ascella"
msgstr ""

#: skycultures/romanian/star_names.fab:187
#: skycultures/western/star_names.fab:326
msgid "Altais"
msgstr "അല്‍റ്റായിസ്"

#: skycultures/romanian/star_names.fab:188
#: skycultures/western/star_names.fab:647
msgid "Arkab"
msgstr ""

#: skycultures/romanian/star_names.fab:189
#: skycultures/western/star_names.fab:644
msgid "Rukbat"
msgstr ""

#: skycultures/romanian/star_names.fab:190
#: skycultures/western/star_names.fab:292
#: skycultures/western_rey/star_names.fab:19
msgid "Albireo"
msgstr "അല്‍ബിറോ"

#: skycultures/romanian/star_names.fab:191
#: skycultures/western/star_names.fab:302
msgid "Campbell's Star"
msgstr ""

#: skycultures/romanian/star_names.fab:192
#: skycultures/western/star_names.fab:642
msgid "Sham"
msgstr ""

#: skycultures/romanian/star_names.fab:193
#: skycultures/western/star_names.fab:35
msgid "Tarazed"
msgstr "ടാര്‍സ്‌‌ഡ്"

#: skycultures/romanian/star_names.fab:194
#: skycultures/western/star_names.fab:33
#: skycultures/western_rey/star_names.fab:44
msgid "Altair"
msgstr "തിരുവോണം"

#: skycultures/romanian/star_names.fab:195
#: skycultures/western/star_names.fab:34
msgid "Alshain"
msgstr "അല്‍ഷൈന്‍"

#: skycultures/romanian/star_names.fab:196
#: skycultures/western/star_names.fab:156
msgid "Algedi"
msgstr ""

#: skycultures/romanian/star_names.fab:197
#: skycultures/western/star_names.fab:158
msgid "Dabih"
msgstr "ഡാബിഹ്"

#: skycultures/romanian/star_names.fab:198
#: skycultures/western/star_names.fab:293
msgid "Sadr"
msgstr "സദര്‍"

#: skycultures/romanian/star_names.fab:199
#: skycultures/western/star_names.fab:567
msgid "Peacock"
msgstr "പീക്കോക്ക്"

#: skycultures/romanian/star_names.fab:200
#: skycultures/western/star_names.fab:311
msgid "Rotanev"
msgstr "റൊറ്റനെവ്"

#: skycultures/romanian/star_names.fab:201
#: skycultures/western/star_names.fab:309
msgid "Sualocin"
msgstr ""

#: skycultures/romanian/star_names.fab:202
#: skycultures/western/star_names.fab:288
#: skycultures/western_rey/star_names.fab:20
msgid "Deneb"
msgstr "ഡെനെബ്"

#: skycultures/romanian/star_names.fab:204
#: skycultures/western/star_names.fab:18
msgid "Albali"
msgstr "അല്‍ബാലി"

#: skycultures/romanian/star_names.fab:205
#: skycultures/western/star_names.fab:360
msgid "Kitalpha"
msgstr "കിറ്റാല്‍ഫാ"

#: skycultures/romanian/star_names.fab:206
#: skycultures/western/star_names.fab:202
msgid "Alderamin"
msgstr "ആള്‍ഡെരാമിന്‍"

#: skycultures/romanian/star_names.fab:207
#: skycultures/western/star_names.fab:203
msgid "Alfirk"
msgstr ""

#: skycultures/romanian/star_names.fab:208
#: skycultures/western/star_names.fab:15
msgid "Sadalsuud"
msgstr ""

#: skycultures/romanian/star_names.fab:209
#: skycultures/western/star_names.fab:161
msgid "Nashira"
msgstr "നഷിരാ"

#: skycultures/romanian/star_names.fab:210
#: skycultures/western/star_names.fab:296
msgid "Azelfafage"
msgstr ""

#: skycultures/romanian/star_names.fab:211
#: skycultures/western/star_names.fab:205
msgid "The Garnet Star"
msgstr ""

#: skycultures/romanian/star_names.fab:212
#: skycultures/western/star_names.fab:574
msgid "Enif"
msgstr "എനിഫ്"

#: skycultures/romanian/star_names.fab:213
#: skycultures/western/star_names.fab:162
msgid "Deneb Algedi"
msgstr ""

#: skycultures/romanian/star_names.fab:214
#: skycultures/western/star_names.fab:207
msgid "Kurhah"
msgstr ""

#: skycultures/romanian/star_names.fab:215
#: skycultures/western/star_names.fab:14
msgid "Sadalmelik"
msgstr "സദാമെലിക്"

#: skycultures/romanian/star_names.fab:216
#: skycultures/western/star_names.fab:197
#: skycultures/western/star_names.fab:414
msgid "Alnair"
msgstr "അല്‍നൈര്‍"

#: skycultures/romanian/star_names.fab:217
#: skycultures/western/star_names.fab:579
msgid "Biham"
msgstr ""

#: skycultures/romanian/star_names.fab:218
#: skycultures/western/star_names.fab:19
msgid "Ancha"
msgstr "അന്‍ചാ"

#: skycultures/romanian/star_names.fab:219
#: skycultures/western/star_names.fab:16
msgid "Sadachbia"
msgstr "സദഷിബിയ"

#: skycultures/romanian/star_names.fab:220
#: skycultures/western/star_names.fab:212
msgid "Kruger 60"
msgstr ""

#: skycultures/romanian/star_names.fab:221
#: skycultures/western/star_names.fab:20
msgid "Situla"
msgstr ""

#: skycultures/romanian/star_names.fab:222
msgid "Homan"
msgstr "ഹൊമന്‍"

#: skycultures/romanian/star_names.fab:223
#: skycultures/western/star_names.fab:578
msgid "Matar"
msgstr "മറ്റര്‍"

#: skycultures/romanian/star_names.fab:224
#: skycultures/western/star_names.fab:452
msgid "Babcock's Star"
msgstr ""

#: skycultures/romanian/star_names.fab:225
#: skycultures/western/star_names.fab:580
msgid "Sadalbari"
msgstr "സദല്‍ബരി"

#: skycultures/romanian/star_names.fab:226
#: skycultures/western/star_names.fab:17
msgid "Skat"
msgstr "സ്‌‌കാത്"

#: skycultures/romanian/star_names.fab:227
#: skycultures/western/star_names.fab:630
#: skycultures/western_rey/star_names.fab:46
msgid "Fomalhaut"
msgstr "ഫോമല്‍ഹോട്ട്"

#: skycultures/romanian/star_names.fab:228
#: skycultures/western/star_names.fab:571
msgid "Scheat"
msgstr ""

#: skycultures/romanian/star_names.fab:229
#: skycultures/western/star_names.fab:569
msgid "Markab"
msgstr "മര്‍ക്കാബ്"

#: skycultures/romanian/star_names.fab:230
#: skycultures/western/star_names.fab:204
msgid "Errai"
msgstr ""

#: skycultures/sami/constellation_names.eng.fab:1
msgid "Sarva the Elk"
msgstr ""

#: skycultures/sami/constellation_names.eng.fab:2
msgid "Favdna's Bow and Arrow"
msgstr ""

#: skycultures/sami/constellation_names.eng.fab:3
msgid "Galla's Sons"
msgstr ""

#: skycultures/sami/constellation_names.eng.fab:4
msgid "Sky Support"
msgstr ""

#: skycultures/sami/constellation_names.eng.fab:5
msgid "Favdna"
msgstr ""

#: skycultures/sami/constellation_names.eng.fab:6
msgid "The Runner"
msgstr ""

#: skycultures/sami/constellation_names.eng.fab:8
msgid "Pack of Dogs"
msgstr ""

#: skycultures/sami/constellation_names.eng.fab:9
msgid "Galla"
msgstr ""

#: skycultures/sami/constellation_names.eng.fab:10
msgid "The Ski Runners"
msgstr ""

#: skycultures/sardinian/constellation_names.eng.fab:1
msgid "The Hut"
msgstr ""

#: skycultures/sardinian/constellation_names.eng.fab:2
msgid "The Bunch"
msgstr ""

#: skycultures/sardinian/constellation_names.eng.fab:3
msgid "The Seven Brothers"
msgstr ""

#: skycultures/sardinian/constellation_names.eng.fab:4
msgid "The Sticks"
msgstr ""

#: skycultures/sardinian/constellation_names.eng.fab:5
msgid "The Fence for Sheep"
msgstr ""

#: skycultures/sardinian/constellation_names.eng.fab:6
msgid "The Dance of Widows"
msgstr ""

#: skycultures/sardinian/constellation_names.eng.fab:8
msgid "The Deer Horn"
msgstr ""

#: skycultures/sardinian/constellation_names.eng.fab:9
msgid "The Cross of St. Constantine"
msgstr ""

#: skycultures/sardinian/constellation_names.eng.fab:11
msgid "Three Marias"
msgstr ""

#: skycultures/sardinian/star_names.fab:1
msgid "Steel Star"
msgstr ""

#: skycultures/sardinian/star_names.fab:2
msgid "Twin Stars"
msgstr ""

#: skycultures/sardinian/star_names.fab:3
msgid "The Seven Brother's Driver"
msgstr ""

#: skycultures/sardinian/star_names.fab:4
msgid "Polar Star"
msgstr ""

#: skycultures/sardinian/star_names.fab:5
msgid "The Bunch's Driver"
msgstr ""

#: skycultures/sardinian/planet_names.fab:1
msgid "Evening Star / Morning Star (Venus)"
msgstr ""

#: skycultures/siberian/constellation_names.eng.fab:1
msgid "Elk"
msgstr ""

#: skycultures/siberian/constellation_names.eng.fab:2
msgid "Threshers"
msgstr ""

#: skycultures/siberian/constellation_names.eng.fab:3
msgid "Duck Nest"
msgstr ""

#: skycultures/siberian/star_names.fab:1
msgid "Golden stake"
msgstr ""

#. TRANSLATORS: Native name of Venus in Siberian culture (in English words)
#: skycultures/siberian/planet_names.fab:2
msgid "Night Star (Venus)"
msgstr ""

#: skycultures/tongan/constellation_names.eng.fab:1
msgid "Southern Wild Duck"
msgstr ""

#: skycultures/tongan/constellation_names.eng.fab:2
msgid "Two Men"
msgstr ""

#: skycultures/tongan/constellation_names.eng.fab:3
msgid "Wild Duck"
msgstr ""

#: skycultures/tongan/constellation_names.eng.fab:4
msgid "Pigeon Perch"
msgstr ""

#: skycultures/tongan/constellation_names.eng.fab:5
msgid "Big Wild Duck"
msgstr ""

#: skycultures/tongan/constellation_names.eng.fab:6
msgid "Mound Top"
msgstr ""

#: skycultures/tongan/constellation_names.eng.fab:7
msgid "String of fishes"
msgstr ""

#: skycultures/tongan/constellation_names.eng.fab:8
msgid "Wild Duck's Point of Land"
msgstr ""

#: skycultures/tongan/constellation_names.eng.fab:9
msgid "Two Carriers"
msgstr ""

#: skycultures/tongan/constellation_names.eng.fab:10
msgid "Cloud of 'Uvea"
msgstr ""

#: skycultures/tongan/constellation_names.eng.fab:11
msgid "Wing of Tafahi"
msgstr ""

#: skycultures/tongan/star_names.fab:1
msgid "Ma'afutoka"
msgstr ""

#: skycultures/tongan/star_names.fab:2
msgid "Ma'afulele"
msgstr ""

#: skycultures/tongan/star_names.fab:3
msgid "Velitoa hififo"
msgstr ""

#: skycultures/tongan/star_names.fab:4
msgid "Velitoa hahake"
msgstr ""

#: skycultures/tongan/star_names.fab:5
msgid "Hikule'o"
msgstr ""

#: skycultures/tongan/star_names.fab:6
msgid "Monuafe"
msgstr ""

#: skycultures/tongan/star_names.fab:7
msgid "Motuliki"
msgstr ""

#. TRANSLATORS: Native name of the Sun in Tongan culture
#: skycultures/tongan/planet_names.fab:2
msgid "La'a (Sun)"
msgstr ""

#. TRANSLATORS: Native name of the Moon in Tongan culture
#: skycultures/tongan/planet_names.fab:4
msgid "Mahina (Moon)"
msgstr ""

#. TRANSLATORS: Native name of Venus in Tongan culture
#: skycultures/tongan/planet_names.fab:6
msgid "Tapukitea (Venus)"
msgstr ""

#. TRANSLATORS: Native name of Mars in Tongan culture
#: skycultures/tongan/planet_names.fab:8
msgid "Matamemea (Mars)"
msgstr ""

#: skycultures/tukano/constellation_names.eng.fab:1
msgid "Fer-de-lance (snake)"
msgstr ""

#: skycultures/tukano/constellation_names.eng.fab:2
msgid "Armadillo"
msgstr ""

#: skycultures/tukano/constellation_names.eng.fab:3
msgid "Caridean Shrimp"
msgstr ""

#: skycultures/tukano/constellation_names.eng.fab:4
msgid "A kind of fish"
msgstr ""

#: skycultures/tukano/constellation_names.eng.fab:5
msgid "Puma or Jaguar"
msgstr ""

#: skycultures/tukano/constellation_names.eng.fab:6
msgid "Group of Stars"
msgstr ""

#: skycultures/tukano/constellation_names.eng.fab:7
msgid "A kind of grill to cook fish"
msgstr ""

#: skycultures/tukano/constellation_names.eng.fab:8
msgid "Adze Handle"
msgstr ""

#: skycultures/tukano/constellation_names.eng.fab:9
msgid "Egret"
msgstr ""

#: skycultures/tukano/constellation_names.eng.fab:10
msgid "Tortoise"
msgstr ""

#: skycultures/tukano/constellation_names.eng.fab:11
msgid "Snake Large Anus"
msgstr ""

#: skycultures/tupi/constellation_names.eng.fab:1
msgid "White Ostrich"
msgstr ""

#: skycultures/tupi/constellation_names.eng.fab:2
msgid "Old Man"
msgstr ""

#: skycultures/tupi/constellation_names.eng.fab:3
msgid "Anta do Norte (Tapi'i)"
msgstr ""

#: skycultures/tupi/constellation_names.eng.fab:4
msgid "Veado"
msgstr ""

#: skycultures/tupi/constellation_names.eng.fab:5
msgid "Joykexo"
msgstr ""

#: skycultures/tupi/constellation_names.eng.fab:6
msgid "Vespeiro (Eixu)"
msgstr ""

#: skycultures/tupi/constellation_names.eng.fab:7
msgid "Queixada da Anta (Tapi'i rainhyka)"
msgstr ""

#: skycultures/tupi/star_names.fab:1 skycultures/tupi/star_names.fab:2
msgid "Quira-Rupia"
msgstr ""

#: skycultures/western/constellation_names.eng.fab:1
#: skycultures/western_rey/constellation_names.eng.fab:114
msgid "Aquila"
msgstr "ഗരുഡന്‍"

#: skycultures/western/constellation_names.eng.fab:2
#: skycultures/western_rey/constellation_names.eng.fab:49
msgid "Andromeda"
msgstr "ആന്‍ഡ്രോമിഡ"

#: skycultures/western/constellation_names.eng.fab:3
#: skycultures/western_rey/constellation_names.eng.fab:142
msgid "Sculptor"
msgstr "ശില്പി"

#: skycultures/western/constellation_names.eng.fab:4
#: skycultures/western_rey/constellation_names.eng.fab:179
msgid "Ara"
msgstr "പീഢം"

#: skycultures/western/constellation_names.eng.fab:7
#: skycultures/western_rey/constellation_names.eng.fab:58
msgid "Aries"
msgstr "മേടം"

#: skycultures/western/constellation_names.eng.fab:8
#: skycultures/western_rey/constellation_names.eng.fab:145
msgid "Pyxis"
msgstr "കോമ്പസ്"

#: skycultures/western/constellation_names.eng.fab:9
#: skycultures/western_rey/constellation_names.eng.fab:29
msgid "Bootes"
msgstr "അവ്വപുരുഷന്‍"

#: skycultures/western/constellation_names.eng.fab:10
#: skycultures/western_rey/constellation_names.eng.fab:191
msgid "Caelum"
msgstr "വാസി"

#: skycultures/western/constellation_names.eng.fab:11
#: skycultures/western_rey/constellation_names.eng.fab:182
msgid "Chamaeleon"
msgstr "വേദാരം"

#: skycultures/western/constellation_names.eng.fab:12
#: skycultures/western_rey/constellation_names.eng.fab:71
msgid "Cancer"
msgstr "കര്‍ക്കടകം"

#: skycultures/western/constellation_names.eng.fab:13
#: skycultures/western_rey/constellation_names.eng.fab:132
msgid "Capricornus"
msgstr "മകരം"

#: skycultures/western/constellation_names.eng.fab:14
#: skycultures/western_rey/constellation_names.eng.fab:147
msgid "Carina"
msgstr "ഓരായം"

#: skycultures/western/constellation_names.eng.fab:15
#: skycultures/western_rey/constellation_names.eng.fab:15
msgid "Cassiopeia"
msgstr "കാശ്യപി"

#: skycultures/western/constellation_names.eng.fab:16
#: skycultures/western_rey/constellation_names.eng.fab:168
msgid "Centaurus"
msgstr "മഹിഷാസുരന്‍"

#: skycultures/western/constellation_names.eng.fab:17
#: skycultures/western_rey/constellation_names.eng.fab:16
msgid "Cepheus"
msgstr "കൈകവസ്"

#: skycultures/western/constellation_names.eng.fab:18
#: skycultures/western_rey/constellation_names.eng.fab:34
msgid "Coma Berenices"
msgstr "സീതാവേണി"

#: skycultures/western/constellation_names.eng.fab:19
#: skycultures/western_rey/constellation_names.eng.fab:26
msgid "Canes Venatici"
msgstr "വിശ്വകദ്രു"

#: skycultures/western/constellation_names.eng.fab:20
#: skycultures/western_rey/constellation_names.eng.fab:67
msgid "Auriga"
msgstr "പ്രാജിത"

#: skycultures/western/constellation_names.eng.fab:21
#: skycultures/western_rey/constellation_names.eng.fab:155
msgid "Columba"
msgstr "കപോതം"

#: skycultures/western/constellation_names.eng.fab:22
#: skycultures/western_rey/constellation_names.eng.fab:177
msgid "Circinus"
msgstr "ചുരുളന്‍"

#: skycultures/western/constellation_names.eng.fab:23
#: skycultures/western_rey/constellation_names.eng.fab:84
msgid "Crater"
msgstr "ചഷകം"

#: skycultures/western/constellation_names.eng.fab:24
#: skycultures/western_rey/constellation_names.eng.fab:125
msgid "Corona Australis"
msgstr "ദക്ഷിണമകുടം"

#: skycultures/western/constellation_names.eng.fab:25
#: skycultures/western_rey/constellation_names.eng.fab:33
msgid "Corona Borealis"
msgstr "കിരീടമണ്ഡലം"

#: skycultures/western/constellation_names.eng.fab:26
#: skycultures/western_rey/constellation_names.eng.fab:92
msgid "Corvus"
msgstr "അത്തക്കാക്ക"

#: skycultures/western/constellation_names.eng.fab:27
#: skycultures/western_rey/constellation_names.eng.fab:175
msgid "Crux"
msgstr "തെക്കന്‍ കുരിശ്"

#: skycultures/western/constellation_names.eng.fab:28
#: skycultures/western_rey/constellation_names.eng.fab:36
msgid "Cygnus"
msgstr "ജായര"

#: skycultures/western/constellation_names.eng.fab:29
#: skycultures/western_rey/constellation_names.eng.fab:113
msgid "Delphinus"
msgstr "അവിട്ടം"

#: skycultures/western/constellation_names.eng.fab:30
#: skycultures/western_rey/constellation_names.eng.fab:154
msgid "Dorado"
msgstr "സ്രാവ്"

#: skycultures/western/constellation_names.eng.fab:31
#: skycultures/western_rey/constellation_names.eng.fab:10
msgid "Draco"
msgstr "വ്യാളം"

#: skycultures/western/constellation_names.eng.fab:32
#: skycultures/western_rey/constellation_names.eng.fab:176
msgid "Norma"
msgstr "സമാന്തരികം"

#: skycultures/western/constellation_names.eng.fab:33
#: skycultures/western_rey/constellation_names.eng.fab:80
msgid "Eridanus"
msgstr "യമുന"

#: skycultures/western/constellation_names.eng.fab:34
#: skycultures/western_rey/constellation_names.eng.fab:112
msgid "Sagitta"
msgstr "ശരം"

#: skycultures/western/constellation_names.eng.fab:35
#: skycultures/western_rey/constellation_names.eng.fab:163
msgid "Fornax"
msgstr "അഗ്നികുണ്ഡം"

#: skycultures/western/constellation_names.eng.fab:36
#: skycultures/western_rey/constellation_names.eng.fab:69
msgid "Gemini"
msgstr "മിഥുനം"

#: skycultures/western/constellation_names.eng.fab:37
#: skycultures/western_rey/constellation_names.eng.fab:17
msgid "Camelopardalis"
msgstr "കരഭം"

#: skycultures/western/constellation_names.eng.fab:38
#: skycultures/western_rey/constellation_names.eng.fab:79
msgid "Canis Major"
msgstr "വലിയ വേട്ടപ്പട്ടി"

#: skycultures/western/constellation_names.eng.fab:39
#: skycultures/western_rey/constellation_names.eng.fab:19
msgid "Ursa Major"
msgstr "സപ്തര്‍ഷിമണ്ഡലം"

#: skycultures/western/constellation_names.eng.fab:40
#: skycultures/western_rey/constellation_names.eng.fab:134
msgid "Grus"
msgstr "ബകം"

#: skycultures/western/constellation_names.eng.fab:41
#: skycultures/western/star_names.fab:396
#: skycultures/western_rey/constellation_names.eng.fab:43
msgid "Hercules"
msgstr "ഹെര്‍ക്കുലീസ്"

#: skycultures/western/constellation_names.eng.fab:42
#: skycultures/western_rey/constellation_names.eng.fab:162
msgid "Horologium"
msgstr "ഘടികാരം"

#: skycultures/western/constellation_names.eng.fab:43
#: skycultures/western_rey/constellation_names.eng.fab:82
msgid "Hydra"
msgstr "ആയില്യന്‍"

#: skycultures/western/constellation_names.eng.fab:44
#: skycultures/western_rey/constellation_names.eng.fab:159
msgid "Hydrus"
msgstr "ജലസര്‍പ്പം"

#: skycultures/western/constellation_names.eng.fab:45
#: skycultures/western_rey/constellation_names.eng.fab:187
msgid "Indus"
msgstr "ഇന്‍ഡസ്"

#: skycultures/western/constellation_names.eng.fab:46
#: skycultures/western_rey/constellation_names.eng.fab:47
msgid "Lacerta"
msgstr "ഗൌളി"

#: skycultures/western/constellation_names.eng.fab:47
#: skycultures/western_rey/constellation_names.eng.fab:73
msgid "Monoceros"
msgstr "ഏകശൃംഗാശ്വം"

#: skycultures/western/constellation_names.eng.fab:48
#: skycultures/western_rey/constellation_names.eng.fab:78
msgid "Lepus"
msgstr "മുയല്‍"

#: skycultures/western/constellation_names.eng.fab:50
#: skycultures/western_rey/constellation_names.eng.fab:165
msgid "Lupus"
msgstr "വൃകം"

#: skycultures/western/constellation_names.eng.fab:51
#: skycultures/western_rey/constellation_names.eng.fab:68
msgid "Lynx"
msgstr "കാട്ടുപൂച്ച"

#: skycultures/western/constellation_names.eng.fab:52
#: skycultures/western_rey/constellation_names.eng.fab:41
msgid "Lyra"
msgstr "ലൈറ"

#: skycultures/western/constellation_names.eng.fab:53
#: skycultures/western_rey/constellation_names.eng.fab:85
msgid "Antlia"
msgstr "ശലഭശുണ്ഡം"

#: skycultures/western/constellation_names.eng.fab:54
#: skycultures/western_rey/constellation_names.eng.fab:190
msgid "Microscopium"
msgstr "സൂക്ഷ്മദര്‍ശിനി"

#: skycultures/western/constellation_names.eng.fab:55
msgid "Musca"
msgstr "മഷികം"

#: skycultures/western/constellation_names.eng.fab:56
#: skycultures/western_rey/constellation_names.eng.fab:185
msgid "Octans"
msgstr "വൃത്താഷ്ടകം"

#: skycultures/western/constellation_names.eng.fab:57
#: skycultures/western_rey/constellation_names.eng.fab:181
msgid "Apus"
msgstr "സ്വര്‍ഗപതംഗം"

#: skycultures/western/constellation_names.eng.fab:58
#: skycultures/western_rey/constellation_names.eng.fab:100
msgid "Ophiuchus"
msgstr "സര്‍പ്പധരന്‍"

#: skycultures/western/constellation_names.eng.fab:59
#: skycultures/western_rey/constellation_names.eng.fab:74
msgid "Orion"
msgstr "വേട്ടക്കാരന്‍"

#: skycultures/western/constellation_names.eng.fab:60
#: skycultures/western_rey/constellation_names.eng.fab:184
msgid "Pavo"
msgstr "മയില്‍"

#: skycultures/western/constellation_names.eng.fab:61
#: skycultures/western_rey/constellation_names.eng.fab:52
msgid "Pegasus"
msgstr "ഭാദ്രപഥം"

#: skycultures/western/constellation_names.eng.fab:62
#: skycultures/western_rey/constellation_names.eng.fab:160
msgid "Pictor"
msgstr "ചിത്രലേഖ"

#: skycultures/western/constellation_names.eng.fab:63
#: skycultures/western_rey/constellation_names.eng.fab:57
msgid "Perseus"
msgstr "വരാസവസ്"

#: skycultures/western/constellation_names.eng.fab:64
#: skycultures/western_rey/constellation_names.eng.fab:127
msgid "Equuleus"
msgstr "അശ്വമുഖം"

#: skycultures/western/constellation_names.eng.fab:65
#: skycultures/western_rey/constellation_names.eng.fab:70
msgid "Canis Minor"
msgstr "ചെറിയ വേട്ടപ്പട്ടി"

#: skycultures/western/constellation_names.eng.fab:66
#: skycultures/western_rey/constellation_names.eng.fab:27
msgid "Leo Minor"
msgstr "ചെറു ചിങ്ങം"

#: skycultures/western/constellation_names.eng.fab:67
#: skycultures/western_rey/constellation_names.eng.fab:42
msgid "Vulpecula"
msgstr "ജംബുകന്‍"

#: skycultures/western/constellation_names.eng.fab:68
msgid "Ursa Minor"
msgstr "ലഘുബാലു"

#: skycultures/western/constellation_names.eng.fab:69
#: skycultures/western_rey/constellation_names.eng.fab:135
msgid "Phoenix"
msgstr "ഫീനിക്സ്"

#: skycultures/western/constellation_names.eng.fab:70
#: skycultures/western_rey/constellation_names.eng.fab:137
msgid "Pisces"
msgstr "മീനം"

#: skycultures/western/constellation_names.eng.fab:71
#: skycultures/western_rey/constellation_names.eng.fab:133
msgid "Piscis Austrinus"
msgstr "ദക്ഷിണമീനം"

#: skycultures/western/constellation_names.eng.fab:72
#: skycultures/western_rey/constellation_names.eng.fab:151
msgid "Volans"
msgstr "പതംഗമത്സ്യം"

#: skycultures/western/constellation_names.eng.fab:73
#: skycultures/western_rey/constellation_names.eng.fab:149
msgid "Puppis"
msgstr "അമരം"

#: skycultures/western/constellation_names.eng.fab:74
#: skycultures/western_rey/constellation_names.eng.fab:161
msgid "Reticulum"
msgstr "വല"

#: skycultures/western/constellation_names.eng.fab:75
#: skycultures/western_rey/constellation_names.eng.fab:120
msgid "Sagittarius"
msgstr "ധനു"

#: skycultures/western/constellation_names.eng.fab:76
#: skycultures/western_rey/constellation_names.eng.fab:107
msgid "Scorpius"
msgstr "വൃശ്ചികം"

#: skycultures/western/constellation_names.eng.fab:77
#: skycultures/western_rey/constellation_names.eng.fab:119
msgid "Scutum"
msgstr "പരിച"

#: skycultures/western/constellation_names.eng.fab:78
msgid "Serpens"
msgstr "സര്‍പ്പമണ്ഡലം"

#: skycultures/western/constellation_names.eng.fab:79
#: skycultures/western_rey/constellation_names.eng.fab:193
msgid "Sextans"
msgstr "സെക്സ്റ്റന്റ്"

#: skycultures/western/constellation_names.eng.fab:80
#: skycultures/western_rey/constellation_names.eng.fab:192
msgid "Mensa"
msgstr "മേശ"

#: skycultures/western/constellation_names.eng.fab:81
#: skycultures/western_rey/constellation_names.eng.fab:61
msgid "Taurus"
msgstr "ഇടവം"

#: skycultures/western/constellation_names.eng.fab:82
#: skycultures/western_rey/constellation_names.eng.fab:188
msgid "Telescopium"
msgstr "കുഴല്‍ത്തലയന്‍"

#: skycultures/western/constellation_names.eng.fab:83
#: skycultures/western_rey/constellation_names.eng.fab:186
msgid "Tucana"
msgstr "സാരംഗം"

#: skycultures/western/constellation_names.eng.fab:84
#: skycultures/western_rey/constellation_names.eng.fab:48
msgid "Triangulum"
msgstr "ത്രിഭുജം"

#: skycultures/western/constellation_names.eng.fab:85
#: skycultures/western_rey/constellation_names.eng.fab:178
msgid "Triangulum Australe"
msgstr "ദക്ഷിണത്രിഭുജം"

#: skycultures/western/constellation_names.eng.fab:86
#: skycultures/western_rey/constellation_names.eng.fab:128
msgid "Aquarius"
msgstr "കുംഭം"

#: skycultures/western/constellation_names.eng.fab:87
#: skycultures/western_rey/constellation_names.eng.fab:88
msgid "Virgo"
msgstr "കന്നി"

#: skycultures/western/constellation_names.eng.fab:88
#: skycultures/western_rey/constellation_names.eng.fab:144
msgid "Vela"
msgstr "കപ്പല്‍‌പായ"

#: skycultures/western/asterism_names.eng.fab:2
msgctxt "asterism"
msgid "Great Diamond"
msgstr ""

#: skycultures/western/asterism_names.eng.fab:3
msgctxt "asterism"
msgid "Spring Triangle"
msgstr ""

#: skycultures/western/asterism_names.eng.fab:4
msgctxt "asterism"
msgid "Summer Triangle"
msgstr ""

#: skycultures/western/asterism_names.eng.fab:5
msgctxt "asterism"
msgid "Great Square of Pegasus"
msgstr ""

#: skycultures/western/asterism_names.eng.fab:6
msgctxt "asterism"
msgid "Winter Triangle"
msgstr ""

#: skycultures/western/asterism_names.eng.fab:7
msgctxt "asterism"
msgid "Winter Hexagon (Winter Circle)"
msgstr ""

#: skycultures/western/asterism_names.eng.fab:9
msgctxt "asterism"
msgid "Northern Cross"
msgstr ""

#: skycultures/western/asterism_names.eng.fab:10
msgctxt "asterism"
msgid "W"
msgstr ""

#: skycultures/western/asterism_names.eng.fab:11
msgctxt "asterism"
msgid "Keystone"
msgstr ""

#: skycultures/western/asterism_names.eng.fab:12
msgctxt "asterism"
msgid "Butterfly"
msgstr ""

#: skycultures/western/asterism_names.eng.fab:13
msgctxt "asterism"
msgid "Kite"
msgstr ""

#: skycultures/western/asterism_names.eng.fab:14
msgctxt "asterism"
msgid "Sail"
msgstr ""

#: skycultures/western/asterism_names.eng.fab:15
msgctxt "asterism"
msgid "Seven Stars Row"
msgstr ""

#: skycultures/western/asterism_names.eng.fab:16
msgctxt "asterism"
msgid "Arc to Arcturus - Spike to Spica"
msgstr ""

#: skycultures/western/asterism_names.eng.fab:17
msgctxt "asterism"
msgid "Coathanger"
msgstr ""

#: skycultures/western/asterism_names.eng.fab:19
msgctxt "asterism"
msgid "Big Dipper (Plough)"
msgstr ""

#: skycultures/western/asterism_names.eng.fab:20
msgctxt "asterism"
msgid "Little Dipper"
msgstr ""

#: skycultures/western/asterism_names.eng.fab:21
msgctxt "asterism"
msgid "The Pointers"
msgstr ""

#: skycultures/western/asterism_names.eng.fab:22
msgctxt "asterism"
msgid "Dragon Head"
msgstr ""

#: skycultures/western/asterism_names.eng.fab:23
msgctxt "asterism"
msgid "Head of Medusa Gorgon"
msgstr ""

#: skycultures/western/asterism_names.eng.fab:24
msgctxt "asterism"
msgid "Goatlings"
msgstr ""

#: skycultures/western/asterism_names.eng.fab:25
msgctxt "asterism"
msgid "The Y in Aquarius (The Urn)"
msgstr ""

#: skycultures/western/asterism_names.eng.fab:26
msgctxt "asterism"
msgid "Orion's Belt"
msgstr ""

#: skycultures/western/asterism_names.eng.fab:27
msgctxt "asterism"
msgid "Orion's Sword"
msgstr ""

#: skycultures/western/asterism_names.eng.fab:28
msgctxt "asterism"
msgid "Orion's Shield"
msgstr ""

#: skycultures/western/asterism_names.eng.fab:29
msgctxt "asterism"
msgid "Orion's Cudgel"
msgstr ""

#: skycultures/western/asterism_names.eng.fab:30
msgctxt "asterism"
msgid "Head of Whale"
msgstr ""

#: skycultures/western/asterism_names.eng.fab:31
msgctxt "asterism"
msgid "Head of Serpent"
msgstr ""

#: skycultures/western/asterism_names.eng.fab:32
msgctxt "asterism"
msgid "Head of Hydra"
msgstr ""

#: skycultures/western/asterism_names.eng.fab:33
msgctxt "asterism"
msgid "Teapot"
msgstr ""

#: skycultures/western/asterism_names.eng.fab:34
msgctxt "asterism"
msgid "Terebellum"
msgstr ""

#: skycultures/western/asterism_names.eng.fab:35
msgctxt "asterism"
msgid "Egyptian Cross"
msgstr ""

#: skycultures/western/asterism_names.eng.fab:36
msgctxt "asterism"
msgid "False Cross"
msgstr ""

#: skycultures/western/asterism_names.eng.fab:37
msgctxt "asterism"
msgid "Sickle"
msgstr ""

#: skycultures/western/asterism_names.eng.fab:38
msgctxt "asterism"
msgid "Diamond Cross"
msgstr ""

#: skycultures/western/star_names.fab:4
msgid "Sirrah"
msgstr ""

#: skycultures/western/star_names.fab:6
msgid "Almach"
msgstr ""

#: skycultures/western/star_names.fab:9
msgid "Nembus"
msgstr ""

#: skycultures/western/star_names.fab:12
msgid "Thail"
msgstr ""

#: skycultures/western/star_names.fab:21
msgid "Sadaltager"
msgstr ""

#: skycultures/western/star_names.fab:22
msgid "Alsad"
msgstr ""

#: skycultures/western/star_names.fab:23
msgid "Hydor"
msgstr ""

#: skycultures/western/star_names.fab:24
msgid "Albulan II"
msgstr ""

#: skycultures/western/star_names.fab:25 skycultures/western/star_names.fab:27
msgid "Albulaan"
msgstr ""

#: skycultures/western/star_names.fab:26
msgid "Albulan I"
msgstr ""

#: skycultures/western/star_names.fab:28
msgid "Bunda"
msgstr ""

#: skycultures/western/star_names.fab:29
msgid "Sadalmulk"
msgstr ""

#: skycultures/western/star_names.fab:30
msgid "Al Sa'd al Mulk"
msgstr ""

#: skycultures/western/star_names.fab:31
msgid "Seat"
msgstr ""

#: skycultures/western/star_names.fab:36
msgid "Reda"
msgstr ""

#: skycultures/western/star_names.fab:38
msgid "Al Thalimain Prior"
msgstr ""

#: skycultures/western/star_names.fab:39
msgid "Al Thalimain I"
msgstr ""

#: skycultures/western/star_names.fab:40
msgid "Al Thalimain Posterior"
msgstr ""

#: skycultures/western/star_names.fab:41
msgid "Al Thalimain II"
msgstr ""

#: skycultures/western/star_names.fab:42
msgid "Deneb al Okab Australis"
msgstr ""

#: skycultures/western/star_names.fab:43 skycultures/western/star_names.fab:45
msgid "Deneb el Okab"
msgstr ""

#: skycultures/western/star_names.fab:44
msgid "Deneb al Okab Borealis"
msgstr ""

#: skycultures/western/star_names.fab:46
msgid "Almizan I"
msgstr ""

#: skycultures/western/star_names.fab:47
msgid "Almizan II"
msgstr ""

#: skycultures/western/star_names.fab:48
msgid "Almizan III"
msgstr ""

#: skycultures/western/star_names.fab:56
msgid "Barani I"
msgstr ""

#: skycultures/western/star_names.fab:57
msgid "Barani II"
msgstr ""

#: skycultures/western/star_names.fab:58
msgid "Barani III"
msgstr ""

#: skycultures/western/star_names.fab:59
msgid "Nair al Butain"
msgstr ""

#: skycultures/western/star_names.fab:60
msgid "Al Butain III"
msgstr ""

#: skycultures/western/star_names.fab:61
msgid "Al Butain IV"
msgstr ""

#: skycultures/western/star_names.fab:62
msgid "Koleon"
msgstr ""

#: skycultures/western/star_names.fab:63
msgid "Al Butain I"
msgstr ""

#: skycultures/western/star_names.fab:64
msgid "Al Butain II"
msgstr ""

#: skycultures/western/star_names.fab:67
msgid "Alhajoth"
msgstr ""

#: skycultures/western/star_names.fab:69
msgid "Hassaleh"
msgstr ""

#: skycultures/western/star_names.fab:70
msgid "Kabalinan"
msgstr ""

#: skycultures/western/star_names.fab:71
msgid "Haedus"
msgstr ""

#: skycultures/western/star_names.fab:72
msgid "Haedus I"
msgstr ""

#: skycultures/western/star_names.fab:73
msgid "Almaaz"
msgstr ""

#: skycultures/western/star_names.fab:74
msgid "Al Ma'az"
msgstr ""

#: skycultures/western/star_names.fab:75
msgid "Alanz"
msgstr ""

#: skycultures/western/star_names.fab:76
msgid "Haedus II"
msgstr ""

#: skycultures/western/star_names.fab:77
msgid "Mahasim"
msgstr ""

#: skycultures/western/star_names.fab:78
msgid "Alhiba II"
msgstr ""

#: skycultures/western/star_names.fab:79
msgid "Alhiba I"
msgstr ""

#: skycultures/western/star_names.fab:80
msgid "Alhiba III"
msgstr ""

#: skycultures/western/star_names.fab:81
msgid "Dolones I"
msgstr ""

#: skycultures/western/star_names.fab:82
msgid "Dolones III"
msgstr ""

#: skycultures/western/star_names.fab:83
msgid "Dolones II"
msgstr ""

#: skycultures/western/star_names.fab:84
msgid "Dolones IV"
msgstr ""

#: skycultures/western/star_names.fab:85
msgid "Dolones V"
msgstr ""

#: skycultures/western/star_names.fab:86
msgid "Dolones VI"
msgstr ""

#: skycultures/western/star_names.fab:87
msgid "Dolones VII"
msgstr ""

#: skycultures/western/star_names.fab:88
msgid "Dolones VIII"
msgstr ""

#: skycultures/western/star_names.fab:89
msgid "Dolones IX"
msgstr ""

#: skycultures/western/star_names.fab:94
msgid "Haris"
msgstr ""

#: skycultures/western/star_names.fab:95 skycultures/western/star_names.fab:109
msgid "Ceginus"
msgstr ""

#: skycultures/western/star_names.fab:97
msgid "Pulcherrima"
msgstr ""

#: skycultures/western/star_names.fab:100
msgid "Inkalunis"
msgstr ""

#: skycultures/western/star_names.fab:101
msgid "Clava"
msgstr ""

#: skycultures/western/star_names.fab:102
msgid "Venabulum"
msgstr ""

#: skycultures/western/star_names.fab:104
msgid "Asellus Primus"
msgstr ""

#: skycultures/western/star_names.fab:105
msgid "Asellus Secundus"
msgstr ""

#: skycultures/western/star_names.fab:106
msgid "Asellus Tertius"
msgstr ""

#: skycultures/western/star_names.fab:107
msgid "Thiba"
msgstr ""

#: skycultures/western/star_names.fab:108
msgid "Aulad Althiba"
msgstr ""

#: skycultures/western/star_names.fab:110
msgid "Aulad Alnathlat"
msgstr ""

#: skycultures/western/star_names.fab:115
msgid "Sertan"
msgstr ""

#: skycultures/western/star_names.fab:119
msgid "Al Tarf"
msgstr ""

#: skycultures/western/star_names.fab:120
msgid "Altarf"
msgstr ""

#: skycultures/western/star_names.fab:122
msgid "Almalaf"
msgstr ""

#: skycultures/western/star_names.fab:123
msgid "Zubanah"
msgstr ""

#: skycultures/western/star_names.fab:124
msgid "Piautos"
msgstr ""

#: skycultures/western/star_names.fab:125
msgid "Nahn"
msgstr ""

#: skycultures/western/star_names.fab:129
msgid "La Superba"
msgstr ""

#: skycultures/western/star_names.fab:132
msgid "Canicula"
msgstr ""

#: skycultures/western/star_names.fab:133
msgid "Aschere"
msgstr ""

#: skycultures/western/star_names.fab:136
msgid "Mirza"
msgstr ""

#: skycultures/western/star_names.fab:137
#: skycultures/western/star_names.fab:143
msgid "Isis"
msgstr ""

#: skycultures/western/star_names.fab:139
msgid "Alwazn"
msgstr ""

#: skycultures/western/star_names.fab:144
msgid "Udra"
msgstr ""

#: skycultures/western/star_names.fab:145
msgid "Al Zara"
msgstr ""

#: skycultures/western/star_names.fab:148
msgid "Elgomaisa"
msgstr ""

#: skycultures/western/star_names.fab:149
msgid "Antecanis"
msgstr ""

#: skycultures/western/star_names.fab:151
msgid "Algomeyla"
msgstr ""

#: skycultures/western/star_names.fab:152
msgid "Gomelza"
msgstr ""

#: skycultures/western/star_names.fab:155
msgid "Prima Giedi"
msgstr ""

#: skycultures/western/star_names.fab:157
msgid "Secunda Giedi"
msgstr ""

#: skycultures/western/star_names.fab:159
msgid "Dabih Major"
msgstr ""

#: skycultures/western/star_names.fab:160
msgid "Dabih Minor"
msgstr ""

#: skycultures/western/star_names.fab:163
msgid "Al Shat"
msgstr ""

#: skycultures/western/star_names.fab:164
msgid "Alshat"
msgstr ""

#: skycultures/western/star_names.fab:167
msgid "Suhel"
msgstr ""

#: skycultures/western/star_names.fab:171
msgid "Turais"
msgstr ""

#: skycultures/western/star_names.fab:172
msgid "Scutulum"
msgstr ""

#: skycultures/western/star_names.fab:173
msgid "Innes' Star"
msgstr ""

#: skycultures/western/star_names.fab:175
msgid "Shedar"
msgstr ""

#: skycultures/western/star_names.fab:179
msgid "Ksora"
msgstr ""

#: skycultures/western/star_names.fab:180
msgid "Achird"
msgstr ""

#: skycultures/western/star_names.fab:181
msgid "Segin"
msgstr ""

#: skycultures/western/star_names.fab:182
#: skycultures/western/star_names.fab:184
msgid "Marfak"
msgstr ""

#: skycultures/western/star_names.fab:183
msgid "Marfak-East"
msgstr ""

#: skycultures/western/star_names.fab:185
msgid "Marfak-West"
msgstr ""

#: skycultures/western/star_names.fab:186
msgid "Al Marfak"
msgstr ""

#: skycultures/western/star_names.fab:187
msgid "Navi"
msgstr ""

#: skycultures/western/star_names.fab:189
msgid "Rigil Kentaurus"
msgstr ""

#: skycultures/western/star_names.fab:190
msgid "Toliman"
msgstr ""

#: skycultures/western/star_names.fab:191
msgid "Bungula"
msgstr ""

#: skycultures/western/star_names.fab:193
msgid "Proxima Centauri"
msgstr ""

#: skycultures/western/star_names.fab:195
msgid "Agena"
msgstr ""

#: skycultures/western/star_names.fab:196
msgid "Muhlifain"
msgstr ""

#: skycultures/western/star_names.fab:198
msgid "Baten Kentaurus"
msgstr ""

#: skycultures/western/star_names.fab:200
msgid "Przybylski's Star"
msgstr ""

#: skycultures/western/star_names.fab:206
msgid "Erakis"
msgstr ""

#: skycultures/western/star_names.fab:208
msgid "Al Kurhah"
msgstr ""

#: skycultures/western/star_names.fab:209
msgid "Al Kalb al Rai"
msgstr ""

#: skycultures/western/star_names.fab:210
msgid "Kalbalrai"
msgstr ""

#: skycultures/western/star_names.fab:211
msgid "Castula"
msgstr ""

#: skycultures/western/star_names.fab:213
msgid "Kabalfird"
msgstr ""

#: skycultures/western/star_names.fab:214
msgid "Al Kidr"
msgstr ""

#: skycultures/western/star_names.fab:215
msgid "Al Aghnam I"
msgstr ""

#: skycultures/western/star_names.fab:216
msgid "Al Aghnam II"
msgstr ""

#: skycultures/western/star_names.fab:220
#: skycultures/western/star_names.fab:230
msgid "Deneb Kaitos"
msgstr ""

#: skycultures/western/star_names.fab:223
msgid "Kaffaljidhma"
msgstr ""

#: skycultures/western/star_names.fab:224
msgid "Al Kaff al Jidhmah"
msgstr ""

#: skycultures/western/star_names.fab:225
msgid "Kafalgidma"
msgstr ""

#: skycultures/western/star_names.fab:226
msgid "Dheneb"
msgstr ""

#: skycultures/western/star_names.fab:227
msgid "Deneb Algenubi"
msgstr ""

#: skycultures/western/star_names.fab:228
msgid "Deneb Kaitos Shemali"
msgstr ""

#: skycultures/western/star_names.fab:229
msgid "Schemali"
msgstr ""

#: skycultures/western/star_names.fab:232
msgid "Menkab"
msgstr ""

#: skycultures/western/star_names.fab:233
msgid "Al Kaff al Jidhmah III"
msgstr ""

#: skycultures/western/star_names.fab:234
msgid "Sadr al Kaitos III"
msgstr ""

#: skycultures/western/star_names.fab:235
msgid "Al Naymat I"
msgstr ""

#: skycultures/western/star_names.fab:236
msgid "Al Kaff al Jidhmah IV"
msgstr ""

#: skycultures/western/star_names.fab:237
msgid "Al Kaff al Jidhmah I"
msgstr ""

#: skycultures/western/star_names.fab:238
msgid "Al Kaff al Jidhmah II"
msgstr ""

#: skycultures/western/star_names.fab:239
msgid "Sadr al Kaitos IV"
msgstr ""

#: skycultures/western/star_names.fab:240
msgid "Sadr al Kaitos I"
msgstr ""

#: skycultures/western/star_names.fab:241
msgid "Sadr al Kaitos II"
msgstr ""

#: skycultures/western/star_names.fab:242
msgid "Al Naymat II"
msgstr ""

#: skycultures/western/star_names.fab:243
msgid "Al Naymat III"
msgstr ""

#: skycultures/western/star_names.fab:244
msgid "Alnitham I"
msgstr ""

#: skycultures/western/star_names.fab:245
msgid "Alnitham II"
msgstr ""

#: skycultures/western/star_names.fab:246
msgid "Alnitham III"
msgstr ""

#: skycultures/western/star_names.fab:247
msgid "Alnitham IV"
msgstr ""

#: skycultures/western/star_names.fab:251
msgid "Kurud I"
msgstr ""

#: skycultures/western/star_names.fab:252
msgid "Kurud II"
msgstr ""

#: skycultures/western/star_names.fab:254
msgid "Polaris Galacticum Borealis"
msgstr ""

#: skycultures/western/star_names.fab:255
msgid "Diadem"
msgstr ""

#: skycultures/western/star_names.fab:256
msgid "Kissin"
msgstr ""

#: skycultures/western/star_names.fab:257
msgid "Al Dafirah"
msgstr ""

#: skycultures/western/star_names.fab:259
msgid "Alfecca Meridiana"
msgstr ""

#: skycultures/western/star_names.fab:261
msgid "Alphecca"
msgstr ""

#: skycultures/western/star_names.fab:262
#: skycultures/western_rey/star_names.fab:17
msgid "Gemma"
msgstr ""

#: skycultures/western/star_names.fab:264
msgid "Gnosia"
msgstr ""

#: skycultures/western/star_names.fab:265
msgid "Ashtaroth"
msgstr ""

#: skycultures/western/star_names.fab:267
msgid "Variabilis Coronae"
msgstr ""

#: skycultures/western/star_names.fab:268
msgid "Blaze Star"
msgstr ""

#: skycultures/western/star_names.fab:271
msgid "Al Chiba"
msgstr ""

#: skycultures/western/star_names.fab:273
msgid "Gienah Corvi"
msgstr ""

#: skycultures/western/star_names.fab:274
msgid "Gienah Ghurab"
msgstr ""

#: skycultures/western/star_names.fab:276
msgid "Kraz"
msgstr ""

#: skycultures/western/star_names.fab:277
msgid "Minkar"
msgstr ""

#: skycultures/western/star_names.fab:280
msgid "Al Sharasif"
msgstr ""

#: skycultures/western/star_names.fab:281
msgid "Al Sharasif II"
msgstr ""

#: skycultures/western/star_names.fab:285
msgid "Becrux"
msgstr ""

#: skycultures/western/star_names.fab:289
msgid "Arided"
msgstr ""

#: skycultures/western/star_names.fab:290
msgid "Aridif"
msgstr ""

#: skycultures/western/star_names.fab:291
msgid "Arrioph"
msgstr ""

#: skycultures/western/star_names.fab:294
msgid "Gienah Cygni"
msgstr ""

#: skycultures/western/star_names.fab:295
msgid "Al Janah"
msgstr ""

#: skycultures/western/star_names.fab:297
msgid "Azelfage"
msgstr ""

#: skycultures/western/star_names.fab:298
msgid "Ruchba"
msgstr ""

#: skycultures/western/star_names.fab:299
msgid "Rucba"
msgstr ""

#: skycultures/western/star_names.fab:300
msgid "Bessel's Star"
msgstr ""

#: skycultures/western/star_names.fab:301
msgid "Piazzi's Flying Star"
msgstr ""

#: skycultures/western/star_names.fab:303
msgid "Campbell’s Hydrogen Star"
msgstr ""

#: skycultures/western/star_names.fab:304
msgid "Revenant of the Swan"
msgstr ""

#: skycultures/western/star_names.fab:305
msgid "Fawaris II"
msgstr ""

#: skycultures/western/star_names.fab:306
msgid "Fawaris III"
msgstr ""

#: skycultures/western/star_names.fab:307
msgid "Fawaris I"
msgstr ""

#: skycultures/western/star_names.fab:310
msgid "Svalocin"
msgstr ""

#: skycultures/western/star_names.fab:312
msgid "Venator"
msgstr ""

#: skycultures/western/star_names.fab:314
msgid "Deneb Dulfim"
msgstr ""

#: skycultures/western/star_names.fab:315
msgid "Al Salib"
msgstr ""

#: skycultures/western/star_names.fab:316
msgid "Al Ukud"
msgstr ""

#: skycultures/western/star_names.fab:319
msgid "Adib"
msgstr ""

#: skycultures/western/star_names.fab:320
msgid "Al Tinnin"
msgstr ""

#: skycultures/western/star_names.fab:322
msgid "Alwaid"
msgstr ""

#: skycultures/western/star_names.fab:323
msgid "Eltanin"
msgstr ""

#: skycultures/western/star_names.fab:325
msgid "Taurt"
msgstr ""

#: skycultures/western/star_names.fab:327
msgid "Al Tais"
msgstr ""

#: skycultures/western/star_names.fab:330
msgid "Giansar"
msgstr ""

#: skycultures/western/star_names.fab:331
msgid "Nodus Secundus"
msgstr ""

#: skycultures/western/star_names.fab:333
msgid "Arrakis"
msgstr ""

#: skycultures/western/star_names.fab:334
msgid "Errakis"
msgstr ""

#: skycultures/western/star_names.fab:336
msgid "Kuma"
msgstr ""

#: skycultures/western/star_names.fab:337
msgid "Tyl"
msgstr ""

#: skycultures/western/star_names.fab:338
msgid "Alsafi"
msgstr ""

#: skycultures/western/star_names.fab:339
msgid "Dziban I"
msgstr ""

#: skycultures/western/star_names.fab:340
#: skycultures/western/star_names.fab:343
msgid "Dsiban"
msgstr ""

#: skycultures/western/star_names.fab:341
msgid "Dziban"
msgstr ""

#: skycultures/western/star_names.fab:342
msgid "Dziban II"
msgstr ""

#: skycultures/western/star_names.fab:344
msgid "Al Dhih"
msgstr ""

#: skycultures/western/star_names.fab:345
msgid "Adfar Aldib II"
msgstr ""

#: skycultures/western/star_names.fab:347
msgid "Al Dhibain Posterior"
msgstr ""

#: skycultures/western/star_names.fab:348
msgid "Aldhibah"
msgstr ""

#: skycultures/western/star_names.fab:349
msgid "Dhibah"
msgstr ""

#: skycultures/western/star_names.fab:350
msgid "Al Dhibain Prior"
msgstr ""

#: skycultures/western/star_names.fab:351
msgid "Dhibain"
msgstr ""

#: skycultures/western/star_names.fab:352
msgid "Adfar Aldib I"
msgstr ""

#: skycultures/western/star_names.fab:353
msgid "Tais I"
msgstr ""

#: skycultures/western/star_names.fab:354
msgid "Tais II"
msgstr ""

#: skycultures/western/star_names.fab:355
msgid "Athafi II"
msgstr ""

#: skycultures/western/star_names.fab:356
msgid "Athafi I"
msgstr ""

#: skycultures/western/star_names.fab:357
msgid "Aldhiba"
msgstr ""

#: skycultures/western/star_names.fab:358
msgid "Alahakan"
msgstr ""

#: skycultures/western/star_names.fab:364
msgid "Dhalim"
msgstr ""

#: skycultures/western/star_names.fab:369
#: skycultures/western/star_names.fab:390
msgid "Dalim"
msgstr ""

#: skycultures/western/star_names.fab:372
#: skycultures/western/star_names.fab:374
msgid "Theemin"
msgstr ""

#: skycultures/western/star_names.fab:373
msgid "Theemim"
msgstr ""

#: skycultures/western/star_names.fab:375
msgid "Beemim II"
msgstr ""

#: skycultures/western/star_names.fab:376
msgid "Angetenar"
msgstr ""

#: skycultures/western/star_names.fab:377
msgid "Anchat"
msgstr ""

#: skycultures/western/star_names.fab:378
msgid "Beemim"
msgstr ""

#: skycultures/western/star_names.fab:379
msgid "Beemim III"
msgstr ""

#: skycultures/western/star_names.fab:381
msgid "Rana"
msgstr ""

#: skycultures/western/star_names.fab:382
msgid "Sceptrum"
msgstr ""

#: skycultures/western/star_names.fab:383
msgid "Kursi al Jauzah II"
msgstr ""

#: skycultures/western/star_names.fab:384
msgid "Aludhi I"
msgstr ""

#: skycultures/western/star_names.fab:385
msgid "Aludhi II"
msgstr ""

#: skycultures/western/star_names.fab:386
msgid "Aludhi III"
msgstr ""

#: skycultures/western/star_names.fab:387
msgid "Beemim I"
msgstr ""

#: skycultures/western/star_names.fab:388
msgid "Kursi al Jauzah I"
msgstr ""

#: skycultures/western/star_names.fab:391
msgid "Fornacis"
msgstr ""

#: skycultures/western/star_names.fab:393
#: skycultures/western_rey/star_names.fab:29
msgid "Castor"
msgstr "കാസ്റ്റര്‍"

#: skycultures/western/star_names.fab:394
msgid "Apollo"
msgstr ""

#: skycultures/western/star_names.fab:395
#: skycultures/western_rey/star_names.fab:30
msgid "Pollux"
msgstr "പോള്ളക്സ്"

#: skycultures/western/star_names.fab:398
msgid "Almeisan"
msgstr ""

#: skycultures/western/star_names.fab:401
msgid "Melucta"
msgstr ""

#: skycultures/western/star_names.fab:402
msgid "Meboula"
msgstr ""

#: skycultures/western/star_names.fab:405
msgid "Tejat Prior"
msgstr ""

#: skycultures/western/star_names.fab:406
msgid "Praepes"
msgstr ""

#: skycultures/western/star_names.fab:408
msgid "Tejat Posterior"
msgstr ""

#: skycultures/western/star_names.fab:409
msgid "Calx"
msgstr ""

#: skycultures/western/star_names.fab:410
msgid "Al Zirr"
msgstr ""

#: skycultures/western/star_names.fab:411
msgid "Alzirr"
msgstr ""

#: skycultures/western/star_names.fab:412
msgid "Nucatai"
msgstr ""

#: skycultures/western/star_names.fab:415
msgid "Al Na'ir"
msgstr ""

#: skycultures/western/star_names.fab:416
msgid "Al Dhanab"
msgstr ""

#: skycultures/western/star_names.fab:417
msgid "Deneb Hut"
msgstr ""

#: skycultures/western/star_names.fab:418
msgid "Deneb Alnahr"
msgstr ""

#: skycultures/western/star_names.fab:421
msgid "Ras Algethi"
msgstr ""

#: skycultures/western/star_names.fab:423
msgid "Rutilicus"
msgstr ""

#: skycultures/western/star_names.fab:427
msgid "Masym"
msgstr ""

#: skycultures/western/star_names.fab:429
msgid "Sarin"
msgstr ""

#: skycultures/western/star_names.fab:431
msgid "Nasak Shamiya III"
msgstr ""

#: skycultures/western/star_names.fab:434
msgid "Kalbelaphard"
msgstr ""

#: skycultures/western/star_names.fab:435
msgid "Cor Hydrae"
msgstr ""

#: skycultures/western/star_names.fab:436
msgid "Ukdah III"
msgstr ""

#: skycultures/western/star_names.fab:437
msgid "Minazal I"
msgstr ""

#: skycultures/western/star_names.fab:438
msgid "Minazal III"
msgstr ""

#: skycultures/western/star_names.fab:439
msgid "Minazal V"
msgstr ""

#: skycultures/western/star_names.fab:440
msgid "Minazal II"
msgstr ""

#: skycultures/western/star_names.fab:441
msgid "Ukdah IV"
msgstr ""

#: skycultures/western/star_names.fab:442
msgid "Al Sharasif I"
msgstr ""

#: skycultures/western/star_names.fab:443
msgid "Minazal IV"
msgstr ""

#: skycultures/western/star_names.fab:444
msgid "Minkalshuja"
msgstr ""

#: skycultures/western/star_names.fab:445
msgid "Al Minliar al Shuja"
msgstr ""

#: skycultures/western/star_names.fab:446
msgid "Minchir"
msgstr ""

#: skycultures/western/star_names.fab:447
msgid "Ukdah I"
msgstr ""

#: skycultures/western/star_names.fab:448
msgid "Ukdah II"
msgstr ""

#: skycultures/western/star_names.fab:450
msgid "Persian"
msgstr ""

#: skycultures/western/star_names.fab:455
msgid "Cor Leonis"
msgstr ""

#: skycultures/western/star_names.fab:456
msgid "Rex"
msgstr ""

#: skycultures/western/star_names.fab:457
msgid "Kabeleced"
msgstr ""

#: skycultures/western/star_names.fab:459
msgid "Deneb Aleet"
msgstr ""

#: skycultures/western/star_names.fab:462
msgid "Duhr"
msgstr ""

#: skycultures/western/star_names.fab:463
msgid "Zubra"
msgstr ""

#: skycultures/western/star_names.fab:466
msgid "Al Haratan"
msgstr ""

#: skycultures/western/star_names.fab:467
msgid "Coxa"
msgstr ""

#: skycultures/western/star_names.fab:470
msgid "Alshemali"
msgstr ""

#: skycultures/western/star_names.fab:471
msgid "Ras Elased Borealis"
msgstr ""

#: skycultures/western/star_names.fab:473
msgid "Algenubi"
msgstr ""

#: skycultures/western/star_names.fab:474
msgid "Ras Elased Australis"
msgstr ""

#: skycultures/western/star_names.fab:475
msgid "Al Minlear al Asad"
msgstr ""

#: skycultures/western/star_names.fab:476
msgid "Minkarasad"
msgstr ""

#: skycultures/western/star_names.fab:477
msgid "Zubrah"
msgstr ""

#: skycultures/western/star_names.fab:478
msgid "Al Jabhah"
msgstr ""

#: skycultures/western/star_names.fab:480
msgid "Praecipua"
msgstr ""

#: skycultures/western/star_names.fab:484
msgid "Hind's Crimson Star"
msgstr ""

#: skycultures/western/star_names.fab:485
msgid "Kursi al Jabbar"
msgstr ""

#: skycultures/western/star_names.fab:486
msgid "Arsh al Jauzah"
msgstr ""

#: skycultures/western/star_names.fab:488
msgid "Zubenelgenubi I"
msgstr ""

#: skycultures/western/star_names.fab:490
msgid "Zubenelgenubi II"
msgstr ""

#: skycultures/western/star_names.fab:493
msgid "Brachium"
msgstr ""

#: skycultures/western/star_names.fab:494
msgid "Zuben Acrabi"
msgstr ""

#: skycultures/western/star_names.fab:495
msgid "Cornu"
msgstr ""

#: skycultures/western/star_names.fab:496
msgid "Zuben Elakribi"
msgstr ""

#: skycultures/western/star_names.fab:497
msgid "Zuben Elakrab"
msgstr ""

#: skycultures/western/star_names.fab:498
msgid "Zuben Hakraki"
msgstr ""

#: skycultures/western/star_names.fab:499
msgid "Zuben Hakrabi"
msgstr ""

#: skycultures/western/star_names.fab:501
msgid "Alsciaukat"
msgstr ""

#: skycultures/western/star_names.fab:502
msgid "Mabsuthat"
msgstr ""

#: skycultures/western/star_names.fab:503
msgid "Shaukah"
msgstr ""

#: skycultures/western/star_names.fab:504
msgid "Dolones X"
msgstr ""

#: skycultures/western/star_names.fab:506
#: skycultures/western_rey/star_names.fab:21
msgid "Vega"
msgstr "വേഗ"

#: skycultures/western/star_names.fab:507
msgid "Fidis"
msgstr ""

#: skycultures/western/star_names.fab:510
msgid "Jugum"
msgstr ""

#: skycultures/western/star_names.fab:511
msgid "Aladfar"
msgstr ""

#: skycultures/western/star_names.fab:512
msgid "Al Athfar"
msgstr ""

#: skycultures/western/star_names.fab:513
msgid "Alathfar"
msgstr ""

#: skycultures/western/star_names.fab:514
msgid "Athfar"
msgstr ""

#: skycultures/western/star_names.fab:515
msgid "Double Double I"
msgstr ""

#: skycultures/western/star_names.fab:516
msgid "Double Double II"
msgstr ""

#: skycultures/western/star_names.fab:517
msgid "Nasr Alwaki I"
msgstr ""

#: skycultures/western/star_names.fab:518
msgid "Nasr Alwaki II"
msgstr ""

#: skycultures/western/star_names.fab:520
msgid "Plaskett's Star"
msgstr ""

#: skycultures/western/star_names.fab:523
msgid "Polaris Australis"
msgstr ""

#: skycultures/western/star_names.fab:528
msgid "Yad"
msgstr ""

#: skycultures/western/star_names.fab:532
msgid "Muliphen"
msgstr ""

#: skycultures/western/star_names.fab:534
msgid "Saik"
msgstr ""

#: skycultures/western/star_names.fab:535
msgid "Garafsa"
msgstr ""

#: skycultures/western/star_names.fab:536
msgid "Aggia"
msgstr ""

#: skycultures/western/star_names.fab:539
msgid "Al Mankib"
msgstr ""

#: skycultures/western/star_names.fab:541
msgid "Algebar"
msgstr ""

#: skycultures/western/star_names.fab:548
#: skycultures/western/star_names.fab:565
msgid "Heka"
msgstr ""

#: skycultures/western/star_names.fab:549
msgid "Hatysa"
msgstr ""

#: skycultures/western/star_names.fab:550
msgid "Thabit"
msgstr ""

#: skycultures/western/star_names.fab:551
msgid "Tabit"
msgstr ""

#: skycultures/western/star_names.fab:552
msgid "Mizan Batil I"
msgstr ""

#: skycultures/western/star_names.fab:553
msgid "Mizan Batil III"
msgstr ""

#: skycultures/western/star_names.fab:554
msgid "Manica"
msgstr ""

#: skycultures/western/star_names.fab:555
msgid "Saif al Jabbar"
msgstr ""

#: skycultures/western/star_names.fab:556
msgid "Trapezium"
msgstr ""

#: skycultures/western/star_names.fab:557
msgid "Mizan Batil II"
msgstr ""

#: skycultures/western/star_names.fab:558
msgid "Al Kumm I"
msgstr ""

#: skycultures/western/star_names.fab:559
msgid "Al Kumm II"
msgstr ""

#: skycultures/western/star_names.fab:560
msgid "Al Taj IV"
msgstr ""

#: skycultures/western/star_names.fab:561
msgid "Al Taj I"
msgstr ""

#: skycultures/western/star_names.fab:562
msgid "Al Taj II"
msgstr ""

#: skycultures/western/star_names.fab:563
msgid "Al Taj III"
msgstr ""

#: skycultures/western/star_names.fab:564
msgid "Al Taj V"
msgstr ""

#: skycultures/western/star_names.fab:570
msgid "Yed Alpheras"
msgstr ""

#: skycultures/western/star_names.fab:572
msgid "Seat Alpheras"
msgstr ""

#: skycultures/western/star_names.fab:575
msgid "Os Pegasi"
msgstr ""

#: skycultures/western/star_names.fab:576
msgid "Fom"
msgstr ""

#: skycultures/western/star_names.fab:577
msgid "Homam"
msgstr ""

#: skycultures/western/star_names.fab:581
msgid "Sa'd al Bari'"
msgstr ""

#: skycultures/western/star_names.fab:582
msgid "Al Karab"
msgstr ""

#: skycultures/western/star_names.fab:583
msgid "Salma"
msgstr ""

#: skycultures/western/star_names.fab:585
msgid "Sadalnazi"
msgstr ""

#: skycultures/western/star_names.fab:586
msgid "Fum al Faras"
msgstr ""

#: skycultures/western/star_names.fab:587
msgid "Suudalnujum"
msgstr ""

#: skycultures/western/star_names.fab:588
msgid "Sadalmatar"
msgstr ""

#: skycultures/western/star_names.fab:590
msgid "Mirfak"
msgstr ""

#: skycultures/western/star_names.fab:593
msgid "Gorgonea Prima"
msgstr ""

#: skycultures/western/star_names.fab:594
msgid "Gorgona"
msgstr ""

#: skycultures/western/star_names.fab:597
msgid "Ati"
msgstr ""

#: skycultures/western/star_names.fab:598
msgid "Alatik"
msgstr ""

#: skycultures/western/star_names.fab:600
msgid "Gorgonea Secunda"
msgstr ""

#: skycultures/western/star_names.fab:601
msgid "Gorgonea Tertia"
msgstr ""

#: skycultures/western/star_names.fab:602
msgid "Gorgonea Quarta"
msgstr ""

#: skycultures/western/star_names.fab:603
msgid "Miram"
msgstr ""

#: skycultures/western/star_names.fab:604
msgid "Misam"
msgstr ""

#: skycultures/western/star_names.fab:605
msgid "Misam al Thurayya I"
msgstr ""

#: skycultures/western/star_names.fab:608
msgid "Nair al Zaurak"
msgstr ""

#: skycultures/western/star_names.fab:609
msgid "Alrial III"
msgstr ""

#: skycultures/western/star_names.fab:610
msgid "Alrial V"
msgstr ""

#: skycultures/western/star_names.fab:611
msgid "Alrial I"
msgstr ""

#: skycultures/western/star_names.fab:612
msgid "Alrial II"
msgstr ""

#: skycultures/western/star_names.fab:613
msgid "Alrial IV"
msgstr ""

#: skycultures/western/star_names.fab:618
msgid "Al Rescha"
msgstr ""

#: skycultures/western/star_names.fab:619
msgid "Alrischa"
msgstr ""

#: skycultures/western/star_names.fab:620
msgid "van Maanen's Star"
msgstr ""

#: skycultures/western/star_names.fab:621
msgid "van Maanen 2"
msgstr ""

#: skycultures/western/star_names.fab:622
msgid "Torcularis Septentrionalis"
msgstr ""

#: skycultures/western/star_names.fab:623
msgid "Torcular"
msgstr ""

#: skycultures/western/star_names.fab:624
msgid "Kullat Nunu"
msgstr ""

#: skycultures/western/star_names.fab:625
msgid "Fum al Samakah"
msgstr ""

#: skycultures/western/star_names.fab:626
msgid "Kuton I"
msgstr ""

#: skycultures/western/star_names.fab:627
msgid "Kuton II"
msgstr ""

#: skycultures/western/star_names.fab:628
msgid "Kuton III"
msgstr ""

#: skycultures/western/star_names.fab:631
msgid "Thalim"
msgstr ""

#: skycultures/western/star_names.fab:632
msgid "Os Piscis Meridiani"
msgstr ""

#: skycultures/western/star_names.fab:633
msgid "Os Piscis Notii"
msgstr ""

#: skycultures/western/star_names.fab:634
msgid "Fum al Hui"
msgstr ""

#: skycultures/western/star_names.fab:637
msgid "Suhail Hadar"
msgstr ""

#: skycultures/western/star_names.fab:638
msgid "Tureis"
msgstr ""

#: skycultures/western/star_names.fab:640
msgid "Asmidiske"
msgstr ""

#: skycultures/western/star_names.fab:645
msgid "Alrami"
msgstr ""

#: skycultures/western/star_names.fab:646
msgid "Arkab Prior"
msgstr ""

#: skycultures/western/star_names.fab:648
msgid "Arkab Posterior"
msgstr ""

#: skycultures/western/star_names.fab:650
msgid "Nushaba"
msgstr ""

#: skycultures/western/star_names.fab:651
msgid "Al Nasl"
msgstr ""

#: skycultures/western/star_names.fab:652
msgid "Nash"
msgstr ""

#: skycultures/western/star_names.fab:654
msgid "Kaus Meridionalis"
msgstr ""

#: skycultures/western/star_names.fab:658
#: skycultures/western/star_names.fab:662
msgid "Al Thalimain"
msgstr ""

#: skycultures/western/star_names.fab:660
msgid "Sadira"
msgstr ""

#: skycultures/western/star_names.fab:661
msgid "Polis"
msgstr ""

#: skycultures/western/star_names.fab:663
msgid "Alnam"
msgstr ""

#: skycultures/western/star_names.fab:664
msgid "Albaldah"
msgstr ""

#: skycultures/western/star_names.fab:665
msgid "Al Baldah"
msgstr ""

#: skycultures/western/star_names.fab:666
msgid "Terebellum I"
msgstr ""

#: skycultures/western/star_names.fab:667
msgid "Terebellum II"
msgstr ""

#: skycultures/western/star_names.fab:668
msgid "Terebellum III"
msgstr ""

#: skycultures/western/star_names.fab:669
msgid "Terebellum IV"
msgstr ""

#: skycultures/western/star_names.fab:670
msgid "Hamalwarid"
msgstr ""

#: skycultures/western/star_names.fab:671
msgid "Ain al Rami I"
msgstr ""

#: skycultures/western/star_names.fab:672
msgid "Ain al Rami II"
msgstr ""

#: skycultures/western/star_names.fab:673
msgid "Namalsadirah II"
msgstr ""

#: skycultures/western/star_names.fab:674
msgid "Namalsadirah I"
msgstr ""

#: skycultures/western/star_names.fab:675
msgid "Namalsadirah III"
msgstr ""

#: skycultures/western/star_names.fab:676
msgid "Namalsadirah IV"
msgstr ""

#: skycultures/western/star_names.fab:677
msgid "Al Kiladah"
msgstr ""

#: skycultures/western/star_names.fab:680
msgid "Cor Scorpii"
msgstr ""

#: skycultures/western/star_names.fab:681
msgid "Vespertilio"
msgstr ""

#: skycultures/western/star_names.fab:682
msgid "Kalb al Akrab"
msgstr ""

#: skycultures/western/star_names.fab:684
msgid "Graffias"
msgstr ""

#: skycultures/western/star_names.fab:686
msgid "Iclarkrau"
msgstr ""

#: skycultures/western/star_names.fab:687
msgid "Sargas"
msgstr ""

#: skycultures/western/star_names.fab:690
msgid "Alniyat"
msgstr ""

#: skycultures/western/star_names.fab:691
msgid "Alniyat I"
msgstr ""

#: skycultures/western/star_names.fab:693
msgid "Alniyat II"
msgstr ""

#: skycultures/western/star_names.fab:696
msgid "Jabbah"
msgstr ""

#: skycultures/western/star_names.fab:697
msgid "Grafias"
msgstr ""

#: skycultures/western/star_names.fab:698
msgid "Grassias"
msgstr ""

#: skycultures/western/star_names.fab:700
msgid "Vanant"
msgstr ""

#: skycultures/western/star_names.fab:701
msgid "Mula"
msgstr ""

#: skycultures/western/star_names.fab:702
msgid "Tali al Shaulah I"
msgstr ""

#: skycultures/western/star_names.fab:703
msgid "Tali al Shaulah II"
msgstr ""

#: skycultures/western/star_names.fab:704
msgid "Nur"
msgstr ""

#: skycultures/western/star_names.fab:705
msgid "Iolil"
msgstr ""

#: skycultures/western/star_names.fab:706
msgid "Jabhat Acrabi I"
msgstr ""

#: skycultures/western/star_names.fab:707
msgid "Jabhat Acrabi II"
msgstr ""

#: skycultures/western/star_names.fab:710
msgid "Cor Serpentis"
msgstr ""

#: skycultures/western/star_names.fab:712
msgid "Nasak Shamiya I"
msgstr ""

#: skycultures/western/star_names.fab:713
msgid "Nasak Shamiya II"
msgstr ""

#: skycultures/western/star_names.fab:714
msgid "Nasak Yamani I"
msgstr ""

#: skycultures/western/star_names.fab:715
msgid "Nasak Yamani II"
msgstr ""

#: skycultures/western/star_names.fab:717
#: skycultures/western_rey/star_names.fab:27
msgid "Aldebaran"
msgstr "ആള്‍ഡെബറാന്‍"

#: skycultures/western/star_names.fab:718
msgid "Cor Tauri"
msgstr ""

#: skycultures/western/star_names.fab:719
msgid "Parilicium"
msgstr ""

#: skycultures/western/star_names.fab:720
msgid "Elnath"
msgstr ""

#: skycultures/western/star_names.fab:721
msgid "El Nath"
msgstr ""

#: skycultures/western/star_names.fab:723
msgid "Oculus Boreus"
msgstr ""

#: skycultures/western/star_names.fab:730
msgid "Sterope I"
msgstr ""

#: skycultures/western/star_names.fab:734
msgid "Hyadum I"
msgstr ""

#: skycultures/western/star_names.fab:735
msgid "Prima Hyadum"
msgstr ""

#: skycultures/western/star_names.fab:736
msgid "Hyadum II"
msgstr ""

#: skycultures/western/star_names.fab:737
msgid "The Ruby Star"
msgstr ""

#: skycultures/western/star_names.fab:738
msgid "Sterope II"
msgstr ""

#: skycultures/western/star_names.fab:739
msgid "Hyadum III"
msgstr ""

#: skycultures/western/star_names.fab:740
msgid "Hyadum IV"
msgstr ""

#: skycultures/western/star_names.fab:741
msgid "Alkalbain III"
msgstr ""

#: skycultures/western/star_names.fab:742
msgid "Alkalbain IV"
msgstr ""

#: skycultures/western/star_names.fab:743
msgid "Alkalbain V"
msgstr ""

#: skycultures/western/star_names.fab:744
msgid "Alkalbain I"
msgstr ""

#: skycultures/western/star_names.fab:745
msgid "Alkalbain II"
msgstr ""

#: skycultures/western/star_names.fab:748
msgid "Caput Trianguli"
msgstr ""

#: skycultures/western/star_names.fab:749
msgid "Mizan"
msgstr ""

#: skycultures/western/star_names.fab:754
msgid "Dubb"
msgstr ""

#: skycultures/western/star_names.fab:755
msgid "Ak"
msgstr ""

#: skycultures/western/star_names.fab:757
msgid "Phecda"
msgstr ""

#: skycultures/western/star_names.fab:760
msgid "Kaffa"
msgstr ""

#: skycultures/western/star_names.fab:764
msgid "Benetnasch"
msgstr ""

#: skycultures/western/star_names.fab:771
#: skycultures/western_rey/star_names.fab:8
msgid "Alcor"
msgstr ""

#: skycultures/western/star_names.fab:772
msgid "Groombridge 1830"
msgstr ""

#: skycultures/western/star_names.fab:773
msgid "Flying Star"
msgstr ""

#: skycultures/western/star_names.fab:774
msgid "Runaway Star"
msgstr ""

#: skycultures/western/star_names.fab:777
msgid "Al Kaphrah"
msgstr ""

#: skycultures/western/star_names.fab:778
msgid "Alkafzah"
msgstr ""

#: skycultures/western/star_names.fab:779
msgid "Althiba I"
msgstr ""

#: skycultures/western/star_names.fab:780
msgid "Althiba VII"
msgstr ""

#: skycultures/western/star_names.fab:781
msgid "Alhaud III"
msgstr ""

#: skycultures/western/star_names.fab:782
msgid "Alhaud I"
msgstr ""

#: skycultures/western/star_names.fab:783
msgid "Alhaud IV"
msgstr ""

#: skycultures/western/star_names.fab:784
msgid "Alhaud V"
msgstr ""

#: skycultures/western/star_names.fab:785
msgid "Kafzatania"
msgstr ""

#: skycultures/western/star_names.fab:786
msgid "Althiba II"
msgstr ""

#: skycultures/western/star_names.fab:787
msgid "Althiba III"
msgstr ""

#: skycultures/western/star_names.fab:788
msgid "Althiba IV"
msgstr ""

#: skycultures/western/star_names.fab:789
msgid "Althiba V"
msgstr ""

#: skycultures/western/star_names.fab:790
msgid "Althiba VI"
msgstr ""

#: skycultures/western/star_names.fab:791
msgid "Alhaud II"
msgstr ""

#: skycultures/western/star_names.fab:792
msgid "Alhaud VI"
msgstr ""

#: skycultures/western/star_names.fab:793
msgid "Alhaud VII"
msgstr ""

#: skycultures/western/star_names.fab:795
msgid "Polaris"
msgstr "ധ്രുവനക്ഷത്രം"

#: skycultures/western/star_names.fab:796
msgid "Alrucaba"
msgstr ""

#: skycultures/western/star_names.fab:797
msgid "Cinosura"
msgstr ""

#: skycultures/western/star_names.fab:798
msgid "Tramontana"
msgstr ""

#: skycultures/western/star_names.fab:799
msgid "Yilduz"
msgstr ""

#: skycultures/western/star_names.fab:800
msgid "Mismar"
msgstr ""

#: skycultures/western/star_names.fab:801
#: skycultures/western_rey/star_names.fab:6
msgid "Kochab"
msgstr ""

#: skycultures/western/star_names.fab:803
msgid "Pherkad Major"
msgstr ""

#: skycultures/western/star_names.fab:804
msgid "Pherkad Minor"
msgstr ""

#: skycultures/western/star_names.fab:806
msgid "Vildiur"
msgstr ""

#: skycultures/western/star_names.fab:807
msgid "Circitores"
msgstr ""

#: skycultures/western/star_names.fab:808
msgid "Akfa Farkadain"
msgstr ""

#: skycultures/western/star_names.fab:809
msgid "Anwa Farkadain"
msgstr ""

#: skycultures/western/star_names.fab:812
msgid "Suhail al Muhlif"
msgstr ""

#: skycultures/western/star_names.fab:813
msgid "Markeb"
msgstr ""

#: skycultures/western/star_names.fab:815
msgid "Al Suhail al Wazn"
msgstr ""

#: skycultures/western/star_names.fab:818
msgid "Azimech"
msgstr ""

#: skycultures/western/star_names.fab:820
#: skycultures/western/star_names.fab:829
msgid "Minelauva"
msgstr ""

#: skycultures/western/star_names.fab:822
msgid "Antevorta"
msgstr ""

#: skycultures/western/star_names.fab:824
msgid "Almuredin"
msgstr ""

#: skycultures/western/star_names.fab:827
msgid "Arich"
msgstr ""

#: skycultures/western/star_names.fab:828
msgid "Heze"
msgstr ""

#: skycultures/western/star_names.fab:830
msgid "Auva"
msgstr ""

#: skycultures/western/star_names.fab:831
msgid "Khambaliya"
msgstr ""

#: skycultures/western/star_names.fab:832
msgid "Kambalia"
msgstr ""

#: skycultures/western/star_names.fab:833
msgid "Rijl al Awwa"
msgstr ""

#: skycultures/western/star_names.fab:834
msgid "Rigilawwa"
msgstr ""

#: skycultures/western/star_names.fab:835
msgid "Algafar I"
msgstr ""

#: skycultures/western/star_names.fab:836
msgid "Algafar II"
msgstr ""

#: skycultures/western/star_names.fab:838
msgid "Anser"
msgstr ""

#: skycultures/western_rey/constellation_names.eng.fab:6
msgid "Big Dipper"
msgstr ""

#: skycultures/western_rey/constellation_names.eng.fab:7
msgid "Pointers"
msgstr ""

#: skycultures/western_rey/constellation_names.eng.fab:8
msgid "Little Dipper"
msgstr ""

#: skycultures/western_rey/constellation_names.eng.fab:9
msgid "Guardians"
msgstr ""

#: skycultures/western_rey/constellation_names.eng.fab:11
#: skycultures/western_rey/constellation_names.eng.fab:39
#: skycultures/western_rey/constellation_names.eng.fab:90
msgid "feet"
msgstr ""

#: skycultures/western_rey/constellation_names.eng.fab:12
#: skycultures/western_rey/constellation_names.eng.fab:20
#: skycultures/western_rey/constellation_names.eng.fab:24
#: skycultures/western_rey/constellation_names.eng.fab:31
#: skycultures/western_rey/constellation_names.eng.fab:53
#: skycultures/western_rey/constellation_names.eng.fab:59
#: skycultures/western_rey/constellation_names.eng.fab:62
#: skycultures/western_rey/constellation_names.eng.fab:89
#: skycultures/western_rey/constellation_names.eng.fab:99
#: skycultures/western_rey/constellation_names.eng.fab:102
#: skycultures/western_rey/constellation_names.eng.fab:115
#: skycultures/western_rey/constellation_names.eng.fab:121
#: skycultures/western_rey/constellation_names.eng.fab:129
#: skycultures/western_rey/constellation_names.eng.fab:156
#: skycultures/western_rey/constellation_names.eng.fab:169
msgid "head"
msgstr ""

#: skycultures/western_rey/constellation_names.eng.fab:13
#: skycultures/western_rey/constellation_names.eng.fab:25
#: skycultures/western_rey/constellation_names.eng.fab:54
#: skycultures/western_rey/constellation_names.eng.fab:60
#: skycultures/western_rey/constellation_names.eng.fab:65
#: skycultures/western_rey/constellation_names.eng.fab:95
#: skycultures/western_rey/constellation_names.eng.fab:109
#: skycultures/western_rey/constellation_names.eng.fab:118
#: skycultures/western_rey/constellation_names.eng.fab:141
#: skycultures/western_rey/constellation_names.eng.fab:157
#: skycultures/western_rey/constellation_names.eng.fab:166
msgid "tail"
msgstr ""

#: skycultures/western_rey/constellation_names.eng.fab:21
#: skycultures/western_rey/constellation_names.eng.fab:22
msgid "paws"
msgstr ""

#: skycultures/western_rey/constellation_names.eng.fab:30
#: skycultures/western_rey/constellation_names.eng.fab:101
#: skycultures/western_rey/constellation_names.eng.fab:122
#: skycultures/western_rey/constellation_names.eng.fab:172
msgid "body"
msgstr ""

#: skycultures/western_rey/constellation_names.eng.fab:32
msgid "pipe"
msgstr ""

#: skycultures/western_rey/constellation_names.eng.fab:37
#: skycultures/western_rey/constellation_names.eng.fab:38
#: skycultures/western_rey/constellation_names.eng.fab:55
#: skycultures/western_rey/constellation_names.eng.fab:116
#: skycultures/western_rey/constellation_names.eng.fab:117
#: skycultures/western_rey/constellation_names.eng.fab:152
#: skycultures/western_rey/constellation_names.eng.fab:153
#: skycultures/western_rey/constellation_names.eng.fab:158
msgid "wing"
msgstr ""

#: skycultures/western_rey/constellation_names.eng.fab:40
msgid "outstretched neck"
msgstr ""

#: skycultures/western_rey/constellation_names.eng.fab:44
#: skycultures/western_rey/constellation_names.eng.fab:76
msgid "club"
msgstr ""

#: skycultures/western_rey/constellation_names.eng.fab:45
msgid "Keystone"
msgstr ""

#: skycultures/western_rey/constellation_names.eng.fab:50
msgid "the chain"
msgstr ""

#: skycultures/western_rey/constellation_names.eng.fab:51
msgid "Great Square"
msgstr ""

#: skycultures/western_rey/constellation_names.eng.fab:63
#: skycultures/western_rey/constellation_names.eng.fab:64
msgid "horn"
msgstr ""

#: skycultures/western_rey/constellation_names.eng.fab:75
msgid "belt"
msgstr ""

#: skycultures/western_rey/constellation_names.eng.fab:77
msgid "shield"
msgstr ""

#: skycultures/western_rey/constellation_names.eng.fab:83
msgid "Hydra's head"
msgstr ""

#: skycultures/western_rey/constellation_names.eng.fab:87
msgid "Hydra's tail"
msgstr ""

#: skycultures/western_rey/constellation_names.eng.fab:93
msgid "bill"
msgstr ""

#: skycultures/western_rey/constellation_names.eng.fab:94
#: skycultures/western_rey/constellation_names.eng.fab:105
#: skycultures/western_rey/constellation_names.eng.fab:106
msgid "foot"
msgstr ""

#: skycultures/western_rey/constellation_names.eng.fab:97
msgid "Serpens Cauda"
msgstr ""

#: skycultures/western_rey/constellation_names.eng.fab:98
msgid "Serpens Caput"
msgstr ""

#: skycultures/western_rey/constellation_names.eng.fab:103
#: skycultures/western_rey/constellation_names.eng.fab:104
#: skycultures/western_rey/constellation_names.eng.fab:130
#: skycultures/western_rey/constellation_names.eng.fab:170
#: skycultures/western_rey/constellation_names.eng.fab:171
msgid "arm"
msgstr ""

#: skycultures/western_rey/constellation_names.eng.fab:108
msgid "claws"
msgstr ""

#: skycultures/western_rey/constellation_names.eng.fab:110
msgid "cat's eyes"
msgstr ""

#: skycultures/western_rey/constellation_names.eng.fab:123
msgid "skirt"
msgstr ""

#: skycultures/western_rey/constellation_names.eng.fab:124
msgid "the bow"
msgstr ""

#: skycultures/western_rey/constellation_names.eng.fab:131
msgid "vessel"
msgstr ""

#: skycultures/western_rey/constellation_names.eng.fab:138
msgid "Northern Fish"
msgstr ""

#: skycultures/western_rey/constellation_names.eng.fab:139
msgid "Circlet"
msgstr ""

#: skycultures/western_rey/constellation_names.eng.fab:146
msgid "False Cross"
msgstr ""

#: skycultures/western_rey/constellation_names.eng.fab:148
msgid "figurehead"
msgstr ""

#: skycultures/western_rey/constellation_names.eng.fab:150
msgid "transom"
msgstr ""

#: skycultures/western_rey/constellation_names.eng.fab:167
msgid "ears"
msgstr ""

#: skycultures/western_rey/constellation_names.eng.fab:173
msgid "front legs"
msgstr ""

#: skycultures/western_rey/constellation_names.eng.fab:174
msgid "hind legs"
msgstr ""

#: skycultures/western_rey/constellation_names.eng.fab:180
msgid "Fly"
msgstr ""

#: skycultures/western_rey/constellation_names.eng.fab:183
msgid "eyes"
msgstr ""

#: skycultures/western_rey/star_names.fab:5
msgid "Pole Star"
msgstr ""

#: skycultures/western_rey/star_names.fab:49
msgid "Tau Ceti"
msgstr ""

#: skycultures/western_rey/star_names.fab:50
msgid "Knot"
msgstr ""

#: skycultures/western_rey/star_names.fab:56
msgid "Alpha Centauri"
msgstr ""

#: skycultures/western_rey/star_names.fab:57
msgid "Beta Centauri"
msgstr ""<|MERGE_RESOLUTION|>--- conflicted
+++ resolved
@@ -1,31 +1,20 @@
 # Malayalam translation for stellarium
-# Copyright (c) 2017 Rosetta Contributors and Canonical Ltd 2017
+# Copyright (c) 2006 Rosetta Contributors and Canonical Ltd 2006
 # This file is distributed under the same license as the stellarium package.
-# FIRST AUTHOR <EMAIL@ADDRESS>, 2017.
+# FIRST AUTHOR <EMAIL@ADDRESS>, 2006.
 #
 msgid ""
 msgstr ""
 "Project-Id-Version: stellarium\n"
-<<<<<<< HEAD
-"Report-Msgid-Bugs-To: FULL NAME <EMAIL@ADDRESS>\n"
-"POT-Creation-Date: 2017-06-18 15:04+0700\n"
-"PO-Revision-Date: 2017-06-18 08:30+0000\n"
-"Last-Translator: FULL NAME <EMAIL@ADDRESS>\n"
-=======
 "Report-Msgid-Bugs-To: \n"
 "POT-Creation-Date: 2017-06-19 21:17+0700\n"
 "PO-Revision-Date: 2015-01-11 21:54+0000\n"
 "Last-Translator: Alexander Wolf <Unknown>\n"
->>>>>>> be714f29
 "Language-Team: Malayalam <ml@li.org>\n"
 "MIME-Version: 1.0\n"
 "Content-Type: text/plain; charset=UTF-8\n"
 "Content-Transfer-Encoding: 8bit\n"
-<<<<<<< HEAD
-"X-Launchpad-Export-Date: 2017-06-19 07:17+0000\n"
-=======
 "X-Launchpad-Export-Date: 2017-06-20 05:52+0000\n"
->>>>>>> be714f29
 "X-Generator: Launchpad (build 18416)\n"
 
 #: skycultures/translations.fab:9
@@ -6476,26 +6465,14 @@
 msgstr ""
 
 #: skycultures/hawaiian_starlines/constellation_names.eng.fab:7
-<<<<<<< HEAD
-#: skycultures/polynesian/constellation_names.eng.fab:8
-=======
->>>>>>> be714f29
 msgid "Kite of Kawelo"
 msgstr ""
 
 #: skycultures/hawaiian_starlines/constellation_names.eng.fab:8
-<<<<<<< HEAD
-#: skycultures/polynesian/constellation_names.eng.fab:5
-=======
->>>>>>> be714f29
 msgid "The Seven"
 msgstr ""
 
 #: skycultures/hawaiian_starlines/constellation_names.eng.fab:9
-<<<<<<< HEAD
-#: skycultures/polynesian/constellation_names.eng.fab:4
-=======
->>>>>>> be714f29
 msgid "Voice of Joy"
 msgstr ""
 
@@ -6504,10 +6481,6 @@
 msgstr ""
 
 #: skycultures/hawaiian_starlines/constellation_names.eng.fab:11
-<<<<<<< HEAD
-#: skycultures/polynesian/constellation_names.eng.fab:10
-=======
->>>>>>> be714f29
 msgid "Cared for by Moon"
 msgstr ""
 
@@ -6516,42 +6489,22 @@
 msgstr ""
 
 #: skycultures/hawaiian_starlines/constellation_names.eng.fab:13
-<<<<<<< HEAD
-#: skycultures/polynesian/constellation_names.eng.fab:7
-=======
->>>>>>> be714f29
 msgid "Navigator's Triangle"
 msgstr ""
 
 #: skycultures/hawaiian_starlines/star_names.fab:1
-<<<<<<< HEAD
-#: skycultures/polynesian/star_names.fab:1
-=======
->>>>>>> be714f29
 msgid "Hokulei"
 msgstr ""
 
 #: skycultures/hawaiian_starlines/star_names.fab:2
-<<<<<<< HEAD
-#: skycultures/polynesian/star_names.fab:2
-=======
->>>>>>> be714f29
 msgid "Nana-mua"
 msgstr ""
 
 #: skycultures/hawaiian_starlines/star_names.fab:3
-<<<<<<< HEAD
-#: skycultures/polynesian/star_names.fab:3
-=======
->>>>>>> be714f29
 msgid "Nana-hope"
 msgstr ""
 
 #: skycultures/hawaiian_starlines/star_names.fab:4
-<<<<<<< HEAD
-#: skycultures/polynesian/star_names.fab:4
-=======
->>>>>>> be714f29
 msgid "Puana"
 msgstr ""
 
@@ -6560,27 +6513,14 @@
 msgstr ""
 
 #: skycultures/hawaiian_starlines/star_names.fab:6
-<<<<<<< HEAD
-#: skycultures/polynesian/star_names.fab:6
-=======
->>>>>>> be714f29
 msgid "Puana-kau"
 msgstr ""
 
 #: skycultures/hawaiian_starlines/star_names.fab:7
-<<<<<<< HEAD
-#: skycultures/polynesian/star_names.fab:7
-#: skycultures/polynesian/star_names.fab:19
-=======
->>>>>>> be714f29
 msgid "Pu'uhonua"
 msgstr ""
 
 #: skycultures/hawaiian_starlines/star_names.fab:8
-<<<<<<< HEAD
-#: skycultures/polynesian/star_names.fab:8
-=======
->>>>>>> be714f29
 msgid "Kaulua-koko"
 msgstr ""
 
@@ -6593,42 +6533,22 @@
 msgstr ""
 
 #: skycultures/hawaiian_starlines/star_names.fab:11
-<<<<<<< HEAD
-#: skycultures/polynesian/star_names.fab:11
-=======
->>>>>>> be714f29
 msgid "Hiki-analia"
 msgstr ""
 
 #: skycultures/hawaiian_starlines/star_names.fab:12
-<<<<<<< HEAD
-#: skycultures/polynesian/star_names.fab:12
-=======
->>>>>>> be714f29
 msgid "Holopuni"
 msgstr ""
 
 #: skycultures/hawaiian_starlines/star_names.fab:13
-<<<<<<< HEAD
-#: skycultures/polynesian/star_names.fab:13
-=======
->>>>>>> be714f29
 msgid "Hawaiki"
 msgstr ""
 
 #: skycultures/hawaiian_starlines/star_names.fab:14
-<<<<<<< HEAD
-#: skycultures/polynesian/star_names.fab:14
-=======
->>>>>>> be714f29
 msgid "Humu"
 msgstr ""
 
 #: skycultures/hawaiian_starlines/star_names.fab:15
-<<<<<<< HEAD
-#: skycultures/polynesian/star_names.fab:15
-=======
->>>>>>> be714f29
 msgid "Keoe"
 msgstr ""
 
@@ -6637,18 +6557,10 @@
 msgstr ""
 
 #: skycultures/hawaiian_starlines/star_names.fab:17
-<<<<<<< HEAD
-#: skycultures/polynesian/star_names.fab:17
-=======
->>>>>>> be714f29
 msgid "Lehua-Kona"
 msgstr ""
 
 #: skycultures/hawaiian_starlines/star_names.fab:18
-<<<<<<< HEAD
-#: skycultures/polynesian/star_names.fab:18
-=======
->>>>>>> be714f29
 msgid "Ke ali'i o kona i ka lewa"
 msgstr ""
 
@@ -6657,67 +6569,35 @@
 msgstr ""
 
 #: skycultures/hawaiian_starlines/star_names.fab:20
-<<<<<<< HEAD
-#: skycultures/polynesian/star_names.fab:20
-=======
->>>>>>> be714f29
 msgid "Hiku-kahi"
 msgstr ""
 
 #: skycultures/hawaiian_starlines/star_names.fab:21
-<<<<<<< HEAD
-#: skycultures/polynesian/star_names.fab:21
-=======
->>>>>>> be714f29
 msgid "Hiku-lua"
 msgstr ""
 
 #: skycultures/hawaiian_starlines/star_names.fab:22
-<<<<<<< HEAD
-#: skycultures/polynesian/star_names.fab:22
-=======
->>>>>>> be714f29
 msgid "Hiku-kolu"
 msgstr ""
 
 #: skycultures/hawaiian_starlines/star_names.fab:23
-<<<<<<< HEAD
-#: skycultures/polynesian/star_names.fab:23
-=======
->>>>>>> be714f29
 msgid "Hiku-ha"
 msgstr ""
 
 #: skycultures/hawaiian_starlines/star_names.fab:24
-<<<<<<< HEAD
-#: skycultures/polynesian/star_names.fab:24
-=======
->>>>>>> be714f29
 msgid "Hiku-lima"
 msgstr ""
 
 #: skycultures/hawaiian_starlines/star_names.fab:25
 #: skycultures/hawaiian_starlines/star_names.fab:55
-<<<<<<< HEAD
-#: skycultures/polynesian/star_names.fab:25
-=======
->>>>>>> be714f29
 msgid "Hiku-ono"
 msgstr ""
 
 #: skycultures/hawaiian_starlines/star_names.fab:26
-<<<<<<< HEAD
-#: skycultures/polynesian/star_names.fab:26
-=======
->>>>>>> be714f29
 msgid "Hiku-pau"
 msgstr ""
 
 #: skycultures/hawaiian_starlines/star_names.fab:27
-<<<<<<< HEAD
-#: skycultures/polynesian/star_names.fab:27
-=======
->>>>>>> be714f29
 msgid "Kaulia"
 msgstr ""
 
@@ -6726,26 +6606,14 @@
 msgstr ""
 
 #: skycultures/hawaiian_starlines/star_names.fab:29
-<<<<<<< HEAD
-#: skycultures/polynesian/star_names.fab:29
-=======
->>>>>>> be714f29
 msgid "Ka-maile-mua"
 msgstr ""
 
 #: skycultures/hawaiian_starlines/star_names.fab:30
-<<<<<<< HEAD
-#: skycultures/polynesian/star_names.fab:30
-=======
->>>>>>> be714f29
 msgid "Ka-maile-hope"
 msgstr ""
 
 #: skycultures/hawaiian_starlines/star_names.fab:31
-<<<<<<< HEAD
-#: skycultures/polynesian/star_names.fab:31
-=======
->>>>>>> be714f29
 msgid "Ka Maka"
 msgstr ""
 
@@ -9071,49 +8939,6 @@
 msgid "Womens Star (Venus)"
 msgstr ""
 
-<<<<<<< HEAD
-#: skycultures/polynesian/constellation_names.eng.fab:2
-msgid "Bailer"
-msgstr ""
-
-#: skycultures/polynesian/constellation_names.eng.fab:3
-msgid "Cat's Cradle"
-msgstr ""
-
-#: skycultures/polynesian/constellation_names.eng.fab:6
-msgid "Maui's Fishhook"
-msgstr ""
-
-#: skycultures/polynesian/constellation_names.eng.fab:9
-msgid "Frigate Bird"
-msgstr ""
-
-#: skycultures/polynesian/constellation_names.eng.fab:11
-msgid "Dolphin"
-msgstr ""
-
-#: skycultures/polynesian/star_names.fab:5
-msgid "A'a"
-msgstr ""
-
-#: skycultures/polynesian/star_names.fab:9
-msgid "Hokupa'a"
-msgstr ""
-
-#: skycultures/polynesian/star_names.fab:10
-msgid "Hokule'a"
-msgstr ""
-
-#: skycultures/polynesian/star_names.fab:16
-msgid "Hoku'ula"
-msgstr ""
-
-#: skycultures/polynesian/star_names.fab:28
-msgid "Mole Honua"
-msgstr ""
-
-=======
->>>>>>> be714f29
 #: skycultures/romanian/constellation_names.eng.fab:1
 msgid "The Great Chariot"
 msgstr ""
@@ -13554,4 +13379,184 @@
 
 #: skycultures/western_rey/star_names.fab:57
 msgid "Beta Centauri"
-msgstr ""+msgstr ""
+
+#~ msgid "Schrine of Sky"
+#~ msgstr "ആകാശത്തിന്റെ മന്ദിരം"
+
+#~ msgid "Office for Chariot"
+#~ msgstr "രഥത്തിന്റെ കാര്യാലയം"
+
+#~ msgid "Ofice for Construction"
+#~ msgstr "നിര്‍മ്മാണത്തിന്റെ കാര്യാലയം"
+
+#~ msgid "Cerficate of Sky"
+#~ msgstr "ആകാശത്തിന്റെ സാക്ഷ്യപത്രം"
+
+#~ msgid "Cocoon nebula"
+#~ msgstr "കൊക്കൂണ്‍  നെബുല"
+
+#~ msgid "Butterfly cluster"
+#~ msgstr "ബട്ടര്‍ഫ്ലൈ ക്ലസ്റ്റര്‍"
+
+#~ msgid "Butterfly nebula"
+#~ msgstr "ബട്ടര്‍ഫ്ലൈ നെബുല"
+
+#~ msgid "Crab nebula"
+#~ msgstr "ക്രാബ് നെബുല"
+
+#~ msgid "Eagle nebula"
+#~ msgstr "ഈഗിള്‍ നെബുല"
+
+#~ msgid "Great Nebula in Orion"
+#~ msgstr "ഒറിയോണ്‍ നെബുല"
+
+#~ msgid "Horsehead nebula"
+#~ msgstr "ഹോഴ്സ് ഹെഡ് നെബുല"
+
+#~ msgid "Ring nebula in Lyra"
+#~ msgstr "റിംഗ് നെബുല"
+
+#~ msgid "Barnard's galaxy"
+#~ msgstr "ബര്‍ണാഡിന്‍റെ ഗാലക്സി"
+
+#~ msgid "Cone nebula"
+#~ msgstr "കോണ്‍ നെബുല"
+
+#~ msgid "Christmas Tree cluster"
+#~ msgstr "ക്രിസ്തുമസ് ട്രീ ക്ലസ്റ്റര്‍"
+
+#~ msgid "Box nebula"
+#~ msgstr "ബോക്സ് നെബുല"
+
+#~ msgid "Bug nebula"
+#~ msgstr "ബഗ് നെബുല"
+
+#~ msgid "Bubble nebula"
+#~ msgstr "ബബിള്‍ നെബുല"
+
+#~ msgid "Crescent nebula"
+#~ msgstr "ക്രസന്‍റ് നെബുല"
+
+#~ msgid "Double cluster"
+#~ msgstr "ഡബിള്‍ ക്ലസ്റ്റര്‍"
+
+#~ msgid "Eight-burst planetary"
+#~ msgstr "ഏയ്റ്റ്-ബസ്റ്റ് പ്ലാനിറ്റെറി"
+
+#~ msgid "Dumbbell nebula"
+#~ msgstr "ഡംബെല്‍ നെബുല"
+
+#~ msgid "Filamentary nebula"
+#~ msgstr "ഫിലാമെന്‍ററി നെബുല"
+
+#~ msgid "Eskimo nebula"
+#~ msgstr "എസ്കിമോ നെബുല"
+
+#~ msgid "Hourglass nebula"
+#~ msgstr "ഹവര്‍ഗ്ലാസ് നെബുല"
+
+#~ msgid "Helix nebula"
+#~ msgstr "ഹെലിക്സ് നെബുല"
+
+#~ msgid "Hind's variable nebula"
+#~ msgstr "ഹിന്ദ്സ് വേരിയബിള്‍ നെബുല"
+
+#~ msgid "Helix galaxy"
+#~ msgstr "ഹെലിക്സ് ഗാലക്സി"
+
+#~ msgid "Great Nebula in Andromeda"
+#~ msgstr "ആന്‍ഡ്രോമീഡ ഗാലക്സി"
+
+#~ msgid "Ghost of Jupiter"
+#~ msgstr "ഗോസ്റ്റ് ഓഫ് ജൂപ്പിറ്റര്‍"
+
+#~ msgid "Flaming Star nebula"
+#~ msgstr "ഫ്ലേമിംഗ് സ്റ്റാര്‍ നെബുല"
+
+#~ msgid "The Mice"
+#~ msgstr "ദ മൈസ്"
+
+#~ msgid "Merope nebula"
+#~ msgstr "മെറോപെ നെബുല"
+
+#~ msgid "Little Dumbbell"
+#~ msgstr "ലിറ്റില്‍ ഡംബെല്‍"
+
+#~ msgid "Lagoon nebula"
+#~ msgstr "ലഗൂണ്‍ നെബുല"
+
+#~ msgid "Maia nebula"
+#~ msgstr "മായ നെബുല"
+
+#~ msgid "Little Gem"
+#~ msgstr "ലിറ്റില്‍ ജെം"
+
+#~ msgid "Hubble's variable neb"
+#~ msgstr "ഹബിളിന്‍റെ വേരിയബിള്‍ നെബുല"
+
+#~ msgid "Lace-work nebula"
+#~ msgstr "ലേസ്-വര്‍ക്ക് നെബുല"
+
+#~ msgid "Network nebula"
+#~ msgstr "നെറ്റ്വര്‍ക്ക് നെബുല"
+
+#~ msgid "North America nebula"
+#~ msgstr "നോര്‍ത്ത് അമേരിക്ക നെബുല"
+
+#~ msgid "Omega nebula"
+#~ msgstr "ഒമേഗ നെബുല"
+
+#~ msgid "Owl nebula"
+#~ msgstr "ഔള്‍ നെബുല"
+
+#~ msgid "Pelican nebula"
+#~ msgstr "പെലികന്‍ നെബുല"
+
+#~ msgid "Pin-wheel nebula"
+#~ msgstr "പിന്‍വീല്‍ നെബുല"
+
+#~ msgid "Star Queen nebula"
+#~ msgstr "സ്റ്റാര്‍ ക്വീന്‍ നെബുല"
+
+#~ msgid "Spindle galaxy"
+#~ msgstr "സ്പിന്‍ഡില്‍ നെബുല"
+
+#~ msgid "Sombrero galaxy"
+#~ msgstr "സോംബ്രിറോ ഗാലക്സി"
+
+#~ msgid "Sculptor galaxy"
+#~ msgstr "സ്കള്‍പ്റ്റര്‍ നെബുല"
+
+#~ msgid "Saturn nebula"
+#~ msgstr "സാറ്റേണ്‍ നെബുല"
+
+#~ msgid "Rosette nebula"
+#~ msgstr "റോസെറ്റെ നെബുല"
+
+#~ msgid "Veil nebula"
+#~ msgstr "വേല്‍ നെബുല"
+
+#~ msgid "Whirlpool galaxy"
+#~ msgstr "വേള്‍പൂള്‍ ഗാലക്സി"
+
+#~ msgid "Sunflower galaxy"
+#~ msgstr "സണ്‍ഫ്ലവര്‍ ഗാലക്സി"
+
+#~ msgid "Triangulum galaxy"
+#~ msgstr "ട്രയാംഗുലം ഗാലക്സി"
+
+#~ msgid "Trifid nebula"
+#~ msgstr "ട്രിഫിഡ് നെബുല"
+
+#~ msgid "Tarantula nebula"
+#~ msgstr "തരന്തുള നെബുല"
+
+#~ msgid "Toby Jug nebula"
+#~ msgstr "ടോബി ജഗ് നെബുല"
+
+#~ msgid "Witch Head nebula"
+#~ msgstr "വിച്ച് ഹെഡ് നെബുല"
+
+#~ msgid "Wild Duck cluster"
+#~ msgstr "വൈല്‍ഡ് ഡക്ക് ക്ലസ്റ്റര്‍"