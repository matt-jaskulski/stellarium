# Gaelic; Scottish translation for stellarium
# Copyright (c) 2017 Rosetta Contributors and Canonical Ltd 2017
# This file is distributed under the same license as the stellarium package.
# FIRST AUTHOR <EMAIL@ADDRESS>, 2017.
#
msgid ""
msgstr ""
"Project-Id-Version: stellarium\n"
"Report-Msgid-Bugs-To: FULL NAME <EMAIL@ADDRESS>\n"
"POT-Creation-Date: 2017-04-09 16:51+0700\n"
"PO-Revision-Date: 2017-06-18 08:30+0000\n"
"Last-Translator: FULL NAME <EMAIL@ADDRESS>\n"
"Language-Team: Gaelic; Scottish <gd@li.org>\n"
"MIME-Version: 1.0\n"
"Content-Type: text/plain; charset=UTF-8\n"
"Content-Transfer-Encoding: 8bit\n"
<<<<<<< HEAD
"X-Launchpad-Export-Date: 2017-06-19 07:05+0000\n"
"X-Generator: Launchpad (build 18416)\n"
=======
"X-Launchpad-Export-Date: 2017-06-19 06:07+0000\n"
"X-Generator: Launchpad (build 18416)\n"
"Language: gd\n"
>>>>>>> be714f29

#. (itstool) path: component/name
#: stellarium.appdata.xml:6
msgid "Stellarium"
msgstr "Stellarium"

#. (itstool) path: component/summary
#: stellarium.appdata.xml:7
msgid "Desktop Planetarium"
msgstr "Amharc-lann nam planaidean airson an deasg"

#. (itstool) path: description/p
#: stellarium.appdata.xml:9
msgid ""
"Stellarium renders 3D photo-realistic skies in real time with OpenGL. It "
"displays stars, constellations, planets and nebulae, and has many other "
"features including multiple panoramic landscapes, fog, light pollution "
"simulation and a built-in scripting engine."
msgstr ""
"Reandaraidh Stellarium na speuran ann an 3D le coltas dealbh-camara air 's "
"ann am fìor-ùine le OpenGL. Seallaidh e reultan, reul-bhadan, planaidean is "
"dearganan-doininn agus tha iomadh gleus eile aige, a' gabhail a-steach "
"iomadh cuairt-shealladh tìre, ceò, truailleadh solais mas-fhìor agus "
"einnsean-sgriobtaidh na bhroinn."

#. (itstool) path: description/p
#: stellarium.appdata.xml:10
msgid ""
"Stellarium comes with a star catalogue of about 600 thousand stars and it is "
"possible to download extra catalogues with up to 210 million stars."
msgstr ""
"Thig catalog de corr is 600 reul an cois Stellarium agus 's urrainn dhut "
"barrachd chatalogan a luchdadh a-nuas le suas ri 210 millean reul."

#. (itstool) path: description/p
#: stellarium.appdata.xml:11
msgid ""
"Stellarium has multiple sky cultures - see the constellations from the "
"traditions of Polynesian, Inuit, Navajo, Korean, Lakota, Egyptian and "
"Chinese astronomers, as well as the traditional Western constellations."
msgstr ""
"Tha iomadh dualchas speura aig Stellarium - seall na reul-bhadan o dhualchas "
"nan reul-eòlaichean Poilinèiseach, Inuit, Navajo, Coirèanach, Lakota, "
"Èipheiteach agus Sìneach cho math ris na reul-bhadan Siarach tradaiseanta."

#. (itstool) path: description/p
#: stellarium.appdata.xml:12
msgid ""
"It is also possible to visit other planets in the solar system - see what "
"the sky looked like to the Apollo astronauts, or what the rings of Saturn "
"looks like from Titan."
msgstr ""
"'S urrainn dhut tadhal air planaidean eile sa rian-grèine cuideachd - seall "
"an coltas a bha air na speuran dha na speuradairean Apollo no an coltas a "
"cha air cearcallan Satairn o Thitan."<|MERGE_RESOLUTION|>--- conflicted
+++ resolved
@@ -1,27 +1,22 @@
 # Gaelic; Scottish translation for stellarium
-# Copyright (c) 2017 Rosetta Contributors and Canonical Ltd 2017
+# Copyright (c) 2014 Rosetta Contributors and Canonical Ltd 2014
 # This file is distributed under the same license as the stellarium package.
-# FIRST AUTHOR <EMAIL@ADDRESS>, 2017.
-#
+# FIRST AUTHOR <EMAIL@ADDRESS>, 2014.
+# GunChleoc <fios@foramnagaidhlig.net>, 2015.
 msgid ""
 msgstr ""
 "Project-Id-Version: stellarium\n"
 "Report-Msgid-Bugs-To: FULL NAME <EMAIL@ADDRESS>\n"
 "POT-Creation-Date: 2017-04-09 16:51+0700\n"
-"PO-Revision-Date: 2017-06-18 08:30+0000\n"
-"Last-Translator: FULL NAME <EMAIL@ADDRESS>\n"
-"Language-Team: Gaelic; Scottish <gd@li.org>\n"
+"PO-Revision-Date: 2016-06-11 11:14+0000\n"
+"Last-Translator: GunChleoc <Unknown>\n"
+"Language-Team: Fòram na Gàidhlig\n"
 "MIME-Version: 1.0\n"
 "Content-Type: text/plain; charset=UTF-8\n"
 "Content-Transfer-Encoding: 8bit\n"
-<<<<<<< HEAD
-"X-Launchpad-Export-Date: 2017-06-19 07:05+0000\n"
-"X-Generator: Launchpad (build 18416)\n"
-=======
 "X-Launchpad-Export-Date: 2017-06-19 06:07+0000\n"
 "X-Generator: Launchpad (build 18416)\n"
 "Language: gd\n"
->>>>>>> be714f29
 
 #. (itstool) path: component/name
 #: stellarium.appdata.xml:6
