# Arabic translation for stellarium
# Copyright (c) (c) 2006 Canonical Ltd, and Rosetta Contributors 2006
# This file is distributed under the same license as the stellarium package.
# FIRST AUTHOR <EMAIL@ADDRESS>, 2006.
#
msgid ""
msgstr ""
"Project-Id-Version: stellarium\n"
"Report-Msgid-Bugs-To: \n"
<<<<<<< HEAD
"POT-Creation-Date: 2012-05-10 19:57+0700\n"
"PO-Revision-Date: 2012-05-11 13:08+0000\n"
"Last-Translator: Alexander Wolf <Unknown>\n"
=======
"POT-Creation-Date: 2012-05-04 02:16+0700\n"
"PO-Revision-Date: 2012-05-17 22:53+0000\n"
"Last-Translator: Khalid AlAjaji <Unknown>\n"
>>>>>>> 2d02519f
"Language-Team: Arabic <ar@li.org>\n"
"MIME-Version: 1.0\n"
"Content-Type: text/plain; charset=UTF-8\n"
"Content-Transfer-Encoding: 8bit\n"
<<<<<<< HEAD
"X-Launchpad-Export-Date: 2012-05-12 06:00+0000\n"
"X-Generator: Launchpad (build 15225)\n"
=======
"X-Launchpad-Export-Date: 2012-05-18 04:37+0000\n"
"X-Generator: Launchpad (build 15259)\n"
>>>>>>> 2d02519f

#: src/core/modules/GridLinesMgr.cpp:542 src/ui_viewDialog.h:1168
msgid "Meridian"
msgstr "خط الزوال"

#: src/core/modules/GridLinesMgr.cpp:546 src/ui_viewDialog.h:1176
msgid "Ecliptic"
msgstr "الخط الكسوفي"

#: src/core/modules/GridLinesMgr.cpp:550 src/ui_viewDialog.h:1164
msgid "Equator"
msgstr "خط الاستواء"

#: src/core/modules/GridLinesMgr.cpp:554 src/ui_viewDialog.h:1172
msgid "Horizon"
msgstr "الأفق"

#: src/core/modules/GridLinesMgr.cpp:558
msgid "Galactic Plane"
msgstr "المستوى المجرِّي"

#: src/core/modules/LandscapeMgr.cpp:493
msgid "Author: "
msgstr "المؤلف: ‎ "

#: src/core/modules/LandscapeMgr.cpp:496
msgid "Location: "
msgstr "الموقع‎: ‏ "

#: src/core/modules/LandscapeMgr.cpp:501
#, qt-format
msgid ", %1 m"
msgstr ", %1 متر"

#: src/core/modules/LandscapeMgr.cpp:505
msgid "Planet: "
msgstr "كوكب: "

#: src/core/modules/Nebula.cpp:96 plugins/Supernovae/src/Supernova.cpp:99
#: plugins/Quasars/src/Quasar.cpp:92 plugins/Pulsars/src/Pulsar.cpp:102
#, qt-format
msgid "Type: <b>%1</b>"
msgstr "‎النوع:‎ <b>%1</b>"

#: src/core/modules/Nebula.cpp:101 src/core/modules/Planet.cpp:121
#: plugins/Supernovae/src/Supernova.cpp:104 plugins/Quasars/src/Quasar.cpp:106
#, qt-format
msgid "Magnitude: <b>%1</b> (extincted to: <b>%2</b>)"
msgstr "‎القدر‎: <b>%1</b> (منطفيء إلى : <b>%2</b>)"

#: src/core/modules/Nebula.cpp:104 src/core/modules/Planet.cpp:124
#: plugins/Supernovae/src/Supernova.cpp:107 plugins/Quasars/src/Quasar.cpp:118
#, qt-format
msgid "Magnitude: <b>%1</b>"
msgstr "‎القدر:‎ <b>%1</b>"

#: src/core/modules/Nebula.cpp:109
#, qt-format
msgid "Size: %1"
msgstr "‎الحجم:‎ %1"

#: src/core/modules/Nebula.cpp:303
msgid "Galaxy"
msgstr "مجرة"

#: src/core/modules/Nebula.cpp:306
msgid "Open cluster"
msgstr "عنقود نجمي مفتوح"

#: src/core/modules/Nebula.cpp:309
msgid "Globular cluster"
msgstr "عنقود كروي"

#: src/core/modules/Nebula.cpp:312
msgid "Nebula"
msgstr "سديم"

#: src/core/modules/Nebula.cpp:315
msgid "Planetary nebula"
msgstr "سديم كوكبي"

#: src/core/modules/Nebula.cpp:318
msgid "Cluster associated with nebulosity"
msgstr "عنقود مرتبط بـسديم"

#: src/core/modules/Nebula.cpp:321
msgid "Unknown"
msgstr "غير معروف"

#: src/core/modules/Nebula.cpp:324
msgid "Undocumented type"
msgstr "نوع غير موثَق"

#: src/core/modules/Planet.cpp:127 src/core/modules/StarWrapper.cpp:124
#: plugins/Quasars/src/Quasar.cpp:123
#, qt-format
msgid "Absolute Magnitude: %1"
msgstr "‎القدر المطلق:‎ %1"

#: src/core/modules/Planet.cpp:140
#, qt-format
msgid "Ecliptic Geocentric (of date): %1/%2"
msgstr "‎الكسوفي حسب مركز الأرض ‎(‎الحالي‎):‎ %1/%2"

#: src/core/modules/Planet.cpp:141
#, qt-format
msgid "Obliquity (of date): %1"
msgstr "‎ميل المحور ‎(‎الحالي‎):‎ %1"

#: src/core/modules/Planet.cpp:151
#, no-c-format, qt-format
msgid "Distance: %1AU (%2 km)"
msgstr "‎المسافة: ‎%1 وحدة فلكية (‎%2 كم‎)"

#: src/core/modules/Planet.cpp:158
#, no-c-format, qt-format
msgid "Distance: %1AU"
msgstr "المسافة‎: %1 وحدة فلكية"

#: src/core/modules/Planet.cpp:169
#, qt-format
msgid "Apparent diameter: %1, with rings: %2"
msgstr "‎القطر الظاهري‎: %1, مع الحلقات‎: %2"

#: src/core/modules/Planet.cpp:175
#, qt-format
msgid "Apparent diameter: %1"
msgstr "القطر الظاهري‎: %1"

#: src/core/modules/Planet.cpp:189
#, qt-format
msgid "Phase Angle: %1"
msgstr "‎زاوية الطور‎: %1"

#: src/core/modules/Planet.cpp:190
#, qt-format
msgid "Elongation: %1"
msgstr "‎الاستطالة‎: %1"

#: src/core/modules/Planet.cpp:191
#, qt-format
msgid "Phase: %1"
msgstr "‎الطور‎: %1"

#: src/core/modules/Planet.cpp:192
#, qt-format
msgid "Illuminated: %1%"
msgstr "‎الإضاءة‎:%1%"

#: src/core/modules/StarWrapper.cpp:52
#, qt-format
msgid "Magnitude: <b>%1</b> (B-V: %2)"
msgstr "‎القدر‎: <b>%1</b> (B-V: %2)"

#: src/core/modules/StarWrapper.cpp:55
#, qt-format
msgid "Apparent Magnitude: <b>%1</b> (by extinction)"
msgstr "‎القدر الظاهري‎: <b>%1</b> (بسبب الانطفاء‎)"

#: src/core/modules/StarWrapper.cpp:115 plugins/Quasars/src/Quasar.cpp:100
#, qt-format
msgid "Magnitude: <b>%1</b> (extincted to: <b>%2</b>. B-V: <b>%3</b>)"
msgstr "‎القدر‎: <b>%1</b> (منطفيء إلى‎: <b>%2</b>. B-V: <b>%3</b>)"

#: src/core/modules/StarWrapper.cpp:119 plugins/Quasars/src/Quasar.cpp:114
#, qt-format
msgid "Magnitude: <b>%1</b> (B-V: <b>%2</b>)"
msgstr "‎القدر‎: <b>%1</b> (B-V: <b>%2</b>)"

#: src/core/modules/StarWrapper.cpp:130
#, qt-format
msgid "Spectral Type: %1"
msgstr "‎النوع الطيفي:‎ %1"

#: src/core/modules/StarWrapper.cpp:134
#: plugins/Supernovae/src/Supernova.cpp:117
#, qt-format
msgid "Distance: %1 Light Years"
msgstr "سنة ضوئية %1 :المسافة"

#: src/core/modules/StarWrapper.cpp:137
#, qt-format
msgid "Parallax: %1\""
msgstr "‎اختلاف المنظر:‎ %1\""

#: src/core/StelObserver.cpp:265
msgid "SpaceShip"
msgstr "السفينة الفضائية"

#: src/core/StelProjector.cpp:123
msgid "Maximum FOV: "
msgstr "أقصى حقل رؤية: ‏ "

#: src/core/StelProjectorClasses.cpp:25
msgid "Perspective"
msgstr "المنظوري"

#: src/core/StelProjectorClasses.cpp:30
msgid ""
"Perspective projection keeps the horizon a straight line. The mathematical "
"name for this projection method is <i>gnomonic projection</i>."
msgstr ""
"الإسقاط المنظوري يحتفظ بتمثيل الأفق كخط مستقيم. الاسم الرياضي لهذا الإسقاط "
"هو الإسقاط المزولي.‏"

#: src/core/StelProjectorClasses.cpp:63
msgid "Equal Area"
msgstr "متساوي المساحات"

#: src/core/StelProjectorClasses.cpp:68
msgid ""
"The full name of this projection method is, <i>Lambert azimuthal equal-area "
"projection</i>. It preserves the area but not the angle."
msgstr ""
"الاسم الكامل لطريقة الإسقاط هذه هو <b>إسقاط لامبرت السمتي المتساوي "
"المساحات</b> يحتفظ هذا الإسقاط بالمساحة ولكن لا يحتفظ بالزاوية.‏"

#: src/core/StelProjectorClasses.cpp:108
msgid "Stereographic"
msgstr "المجسامي"

#: src/core/StelProjectorClasses.cpp:113
msgid ""
"Stereographic projection is known since the antiquity and was originally "
"known as the planisphere projection. It preserves the angles at which curves "
"cross each other but it does not preserve area."
msgstr ""
"الإسقاط المجسامي (الاستريوغرافي) معروف منذ القدم وكان يعرف أصلاً بتسطيح "
"الكرة. يحتفظ هذا الإسقاط بالزوايا في تقاطعات المنحنيات ولكنه لا يحتفظ "
"بالمساحات.‏"

#: src/core/StelProjectorClasses.cpp:145
msgid "Fish-eye"
msgstr "عين السمكة"

#: src/core/StelProjectorClasses.cpp:150
msgid ""
"In fish-eye projection, or <i>azimuthal equidistant projection</i>, straight "
"lines become curves when they appear a large angular distance from the "
"centre of the field of view (like the distortions seen with very wide angle "
"camera lenses)."
msgstr ""
"في إسقاط عين السمكة أو مايعرف ب<b>الإسقاط السمتي متساوي المسافات </b>‏تصبح "
"الخطوط المستقيمة منحنيات عندما تظهر على بعد زاوي كبير من مركز المشهد ( مثل "
"الصورة الملتقطة بعدسة ذات زاوية شديدة الانفراج).‏"

#: src/core/StelProjectorClasses.cpp:182
msgid "Hammer-Aitoff"
msgstr "هامر - إيتوف"

#: src/core/StelProjectorClasses.cpp:187
msgid ""
"The Hammer projection is an equal-area map projection, described by Ernst "
"Hammer in 1892 and directly inspired by the Aitoff projection."
msgstr ""
"يعتبر نظام هامر لإسقاط الخرائط نظاماً متساوي المساحة، قام بوضع وصفه إرنست "
"هامر في عام 1892 م، واستوحي بشكل مباشر من قبل نظام إسقاط إيتوف.‏"

#: src/core/StelProjectorClasses.cpp:223
msgid "Cylinder"
msgstr "الإسقاط الإسطواني"

#: src/core/StelProjectorClasses.cpp:228
msgid ""
"The full name of this projection mode is <i>cylindrical equidistant "
"projection</i>. With this projection all parallels are equally spaced."
msgstr ""
"الاسم الكامل لطريقة الإسقاط هذه هو <b>الإسقاط الإسطواني المتساوي "
"المسافات</b>. في هذا الإسقاط يتساوى البعد بين كل المتوازيات.‏"

#: src/core/StelProjectorClasses.cpp:270
msgid "Mercator"
msgstr "إسقاط مركاتوري"

#: src/core/StelProjectorClasses.cpp:275
msgid ""
"The mercator projection is one of the most used world map projection. It "
"preserves direction and shapes but distorts size, in an increasing degree "
"away from the equator."
msgstr ""
"الاسقاط المركاتوري هو أكثر الطرق استخداماً في رسم الخرائط. يحافظ على الاتجاه "
"و الأشكال لكنه يشوه الحجم بدرجة متزايدة كلما بعد عن خط الاستواء.‏"

#: src/core/StelProjectorClasses.cpp:322
msgid "Orthographic"
msgstr "الإسقاط العمودي"

#: src/core/StelProjectorClasses.cpp:327
msgid ""
"Orthographic projection is related to perspective projection, but the point "
"of perspective is set to an infinite distance."
msgstr ""
"الإسقاط العمودي هو حالة خاصة من الإسقاط المنظوري وذلك عندما تكون نقطة "
"المنظور على مسافة لانهائية من مستوى الإسقاط.‏"

#: src/core/StelObject.cpp:86
#, qt-format
msgid "RA/DE (J2000): %1/%2"
msgstr "‎الميل / المطلع المستقيم (J2000):‎ %1/%2"

#: src/core/StelObject.cpp:93
#, qt-format
msgid "RA/DE (of date): %1/%2"
msgstr "‎الميل / المطلع المستقيم ‎(‎الحالي‎):‎ %1/%2"

#: src/core/StelObject.cpp:103 src/core/StelObject.cpp:106
#: src/core/StelObject.cpp:109
#, qt-format
msgid "Hour angle/DE: %1/%2"
msgstr "‎الميل / زاوية الساعة:‎ %1/%2"

#: src/core/StelObject.cpp:103 src/core/StelObject.cpp:122
msgid "(geometric)"
msgstr "(الحقيقي)"

#: src/core/StelObject.cpp:106 src/core/StelObject.cpp:128
msgid "(apparent)"
msgstr "(الظاهري)"

#: src/core/StelObject.cpp:122 src/core/StelObject.cpp:128
#: src/core/StelObject.cpp:131
#, qt-format
msgid "Az/Alt: %1/%2"
msgstr "‎ارتفاع زاوي / سمتي:‎ %1/%2"

#: src/core/SimbadSearcher.cpp:55
msgid "Network error"
msgstr "خطأ في الاتصال"

#: src/core/SimbadSearcher.cpp:92 src/core/SimbadSearcher.cpp:104
msgid "Error parsing position"
msgstr "خطأ في تحليل إحداثيات الموقع"

#: src/core/SimbadSearcher.cpp:130
msgid "Querying"
msgstr "استفسار"

#: src/core/SimbadSearcher.cpp:132
msgid "Error"
msgstr "خطأ"

#: src/core/SimbadSearcher.cpp:134
msgid "Not found"
msgstr "لم يتم العثور على الاسم"

#: src/core/SimbadSearcher.cpp:134
msgid "Found"
msgstr "الاسم موجود"

#: src/gui/ConfigurationDialog.cpp:346
msgid "Select screenshot directory"
msgstr "أختر مجلد حفظ لقطة الشاشة"

#: src/gui/ConfigurationDialog.cpp:524
#, qt-format
msgid "Startup FOV: %1%2"
msgstr "حقل الرؤية عند بدء البرنامج: %1%2"

#: src/gui/ConfigurationDialog.cpp:532
#, qt-format
msgid "Startup direction of view Az/Alt: %1/%2"
msgstr "اتجاه الرؤية عند بدء البرنامج سمت/ارتفاع: %1/%2"

#: src/gui/ConfigurationDialog.cpp:574
#: plugins/Satellites/src/gui/SatellitesDialog.cpp:260
msgid "Authors"
msgstr "<P DIR=RTL>المؤلفون"

#: src/gui/ConfigurationDialog.cpp:575 src/gui/ViewDialog.cpp:398
msgid "Contact"
msgstr "<P DIR=RTL>للمراسلة"

#: src/gui/ConfigurationDialog.cpp:658
msgid "Author"
msgstr "المؤلف"

#: src/gui/ConfigurationDialog.cpp:662
msgid "License"
msgstr "الرخصة"

#: src/gui/ConfigurationDialog.cpp:688
msgid "Running script: "
msgstr "البرنامج النصي الشغَال‎: "

#: src/gui/ConfigurationDialog.cpp:695
msgid "Running script: [none]"
msgstr "البرنامج النصي الشغَال‎: [لايوجد]"

#: src/gui/ConfigurationDialog.cpp:765
msgid ""
"Finished downloading new star catalogs!\n"
"Restart Stellarium to display them."
msgstr ""
"أنتهى تحميل أدلة النجوم الجديدة\n"
"أعد تشغيل برنامج ستيللاريوم لرؤيتها.‏"

#: src/gui/ConfigurationDialog.cpp:769
msgid "All available star catalogs have been installed."
msgstr "لقد تمت إضافة جميع أدلة النجوم المتاحة"

#: src/gui/ConfigurationDialog.cpp:774
#, qt-format
msgid "Get catalog %1 of %2"
msgstr "اجلب الدليل %1 من %2"

#: src/gui/ConfigurationDialog.cpp:781
#, qt-format
msgid ""
"Downloading %1...\n"
"(You can close this window.)"
msgstr ""
"جاري التحميل %1 ...‏\n"
"(تستطيع إغلاق هذه النافذة)"

#: src/gui/ConfigurationDialog.cpp:788
#, qt-format
msgid ""
"Download size: %1MB\n"
"Star count: %2 Million\n"
"Magnitude range: %3 - %4"
msgstr ""
"حجم التحميل:%1 ميغا بايت\n"
"عدد النجوم: %2 مليون\n"
"نطاق قدر لمعان النجوم: %3 - %4"

#: src/gui/ConfigurationDialog.cpp:831 src/gui/ConfigurationDialog.cpp:867
#, qt-format
msgid ""
"Error downloading %1:\n"
"%2"
msgstr ""
"خطأ في تحميل %1‎:\n"
"%2"

#: src/gui/ConfigurationDialog.cpp:919
msgid "Verifying file integrity..."
msgstr "جاري التأكد من صحة الملف...‏"

#: src/gui/ConfigurationDialog.cpp:923
#, qt-format
msgid ""
"Error downloading %1:\n"
"File is corrupted."
msgstr ""
"خطأ في تحميل %1‎:\n"
"الملف فاسد"

#: src/gui/HelpDialog.cpp:52 src/gui/StelGuiItems.cpp:328
#: src/gui/StelGuiItems.cpp:709
msgid "Space"
msgstr "مفتاح المسافة"

#: src/gui/HelpDialog.cpp:53
msgid "Arrow keys & left mouse drag"
msgstr "مفاتيح الأسهم والسحب بزر الفأرة الأيسر"

#: src/gui/HelpDialog.cpp:54
msgid "Page Up/Down"
msgstr "Page Up/Down"

#: src/gui/HelpDialog.cpp:55
msgid "CTRL + Up/Down"
msgstr "CTRL + Up/Down"

#: src/gui/HelpDialog.cpp:56
msgid "Left click"
msgstr "النقرة اليسرى"

#: src/gui/HelpDialog.cpp:57
msgid "Right click"
msgstr "النقرة اليمنى"

#: src/gui/HelpDialog.cpp:58
msgid "CTRL + Left click"
msgstr "CTRL + نقرة يسرى"

#: src/gui/HelpDialog.cpp:61 src/gui/StelGui.cpp:173
msgid "Movement and Selection"
msgstr "التنقل والاختيار"

#: src/gui/HelpDialog.cpp:62
msgid "Pan view around the sky"
msgstr "أدر المشهد عبر السماء"

#: src/gui/HelpDialog.cpp:63 src/gui/HelpDialog.cpp:64
msgid "Zoom in/out"
msgstr "التقريب والتبعيد"

#: src/gui/HelpDialog.cpp:65
msgid "Select object"
msgstr "اختر جرماً"

#: src/gui/HelpDialog.cpp:66 src/gui/HelpDialog.cpp:68
msgid "Clear selection"
msgstr "إلغ الاختيار"

#: src/gui/HelpDialog.cpp:71
msgid "When a Script is Running"
msgstr "في حالة تنفيذ برنامج نصي (سكريبت)‏"

#: src/gui/HelpDialog.cpp:72 src/gui/StelGui.cpp:148
msgid "Slow down the script execution rate"
msgstr "بطيء معدل التنفيذ"

#: src/gui/HelpDialog.cpp:73 src/gui/StelGui.cpp:149
msgid "Speed up the script execution rate"
msgstr "سرِّع معدل التنفيذ"

#: src/gui/HelpDialog.cpp:74 src/gui/StelGui.cpp:150
msgid "Set the normal script execution rate"
msgstr "اجعل سرعة التنفيذ طبيعية"

#. TRANSLATORS: Title of a group of key bindings in the Help window
#: src/gui/HelpDialog.cpp:77 plugins/AngleMeasure/src/AngleMeasure.cpp:126
#: plugins/CompassMarks/src/CompassMarks.cpp:124
#: plugins/Oculars/src/Oculars.cpp:1188
#: plugins/Satellites/src/Satellites.cpp:128
msgid "Plugin Key Bindings"
msgstr "المفاتيح المرتبطة بالبرامج المضافة"

#: src/gui/HelpDialog.cpp:78
#: plugins/TextUserInterface/src/TextUserInterface.cpp:82
msgid "Text User Interface"
msgstr "واجهة المستخدم النصية"

#: src/gui/HelpDialog.cpp:167
msgid "Stellarium Help"
msgstr "مساعدة ستيللاريوم"

#: src/gui/HelpDialog.cpp:168
msgid "Keys"
msgstr "المفاتيح"

#: src/gui/HelpDialog.cpp:176
msgid "Further Reading"
msgstr "لمزيد من القراءة"

#: src/gui/HelpDialog.cpp:177
msgid ""
"The following links are external web links, and will launch your web "
"browser:\n"
msgstr ""
"الروابط التالية روابط صفحات انترنت خارجية، وسوف تشغل متصفح الانترنت:‏\n"

#: src/gui/HelpDialog.cpp:178
msgid "The Stellarium User Guide"
msgstr "دليل مستخدم البرنامج"

#. TRANSLATORS: The text between braces is the text of an HTML link.
#: src/gui/HelpDialog.cpp:182
msgid "{Frequently Asked Questions} about Stellarium.  Answers too."
msgstr "{أسئلة متكررة} عن ستيللاريوم، وأجوبتها أيضاً.‏ ‏"

#. TRANSLATORS: The text between braces is the text of an HTML link.
#: src/gui/HelpDialog.cpp:187
msgid ""
"{The Stellarium Wiki} - General information.  You can also find user-"
"contributed landscapes and scripts here."
msgstr ""
"{ويكي ستيللاريوم} - معلومات عامة. وستجد أيضاً مساهمات المستخدمين من برامج "
"نصية ومناظر طبيعية هنا.‏"

#. TRANSLATORS: The text between braces is the text of an HTML link.
#: src/gui/HelpDialog.cpp:192
msgid ""
"{Support ticket system} - if you need help using Stellarium, post a support "
"request here and we'll try to help."
msgstr ""
"{نظام بلاغات الدعم} - إذا كنت محتاجاً لمساعدة في استخدام ستيللاريوم، قدم "
"طلباً للمساعدة هنا وسنحاول مساعدتك.‏"

#. TRANSLATORS: The text between braces is the text of an HTML link.
#: src/gui/HelpDialog.cpp:197
msgid ""
"{Bug reporting and feature request system} - if something doesn't work "
"properly or is missing and is not listed in the tracker, you can open bug "
"reports here."
msgstr ""
"{نظام بلاغات الأعطال وطلب الميزات} - إذا وجدت خللاً في عمل البرنامج أو نقصاً "
"ولم يكن ذلك موجوداً في قائمة المتابعة،  فيمكنك فتح بلاغ هنا.‏"

#. TRANSLATORS: The text between braces is the text of an HTML link.
#: src/gui/HelpDialog.cpp:202
msgid "{Forums} - discuss Stellarium with other users."
msgstr ""
"{المنتديات}\n"
" ناقش مواضيع ستيللاريوم مع المستخدمين الآخرين"

#: src/gui/HelpDialog.cpp:238 src/gui/HelpDialog.cpp:341
#: src/gui/HelpDialog.cpp:343 src/gui/StelGui.cpp:180
msgid "Miscellaneous"
msgstr "منوعات"

#: src/gui/HelpDialog.cpp:298
msgid "Developers"
msgstr "المطورون"

#: src/gui/HelpDialog.cpp:299
#, qt-format
msgid "Project coordinator & lead developer: %1"
msgstr "منسّق المشروع والمطوّر الرئيسي: %1"

#: src/gui/HelpDialog.cpp:300
#, qt-format
msgid "Doc author/developer: %1"
msgstr "مؤلف دليل الاستخدام/مطور : %1"

#: src/gui/HelpDialog.cpp:301 src/gui/HelpDialog.cpp:302
#: src/gui/HelpDialog.cpp:303 src/gui/HelpDialog.cpp:304
#: src/gui/HelpDialog.cpp:305 src/gui/HelpDialog.cpp:311
#: src/gui/HelpDialog.cpp:312 src/gui/HelpDialog.cpp:313
#: src/gui/HelpDialog.cpp:314
#, qt-format
msgid "Developer: %1"
msgstr "المطور :%1"

#: src/gui/HelpDialog.cpp:306 src/gui/HelpDialog.cpp:307
#, qt-format
msgid "Tester: %1"
msgstr "فاحص: %1"

#: src/gui/HelpDialog.cpp:308
msgid "Past Developers"
msgstr "المطورون السابقون"

#: src/gui/HelpDialog.cpp:309
msgid ""
"Several people have made significant contributions, but are no longer "
"active. Their work has made a big difference to the project:"
msgstr ""
"عدة أشخاص كان لهم مساهمات مهمّة ولكن توقف نشاطهم. كان لأعمالهم أثر كبير على "
"مشروع البرنامج:"

#: src/gui/HelpDialog.cpp:310
#, qt-format
msgid "Graphic/other designer: %1"
msgstr "مصمم الرسومات/أخرى: %1"

#: src/gui/HelpDialog.cpp:315 src/gui/HelpDialog.cpp:316
#, qt-format
msgid "OSX Developer: %1"
msgstr "مطور نظام %1 :OSX"

#: src/gui/StelGui.cpp:102
msgid "Display Options"
msgstr "اختيارات العرض"

#: src/gui/StelGui.cpp:103
#: plugins/TextUserInterface/src/TextUserInterface.cpp:268
msgid "Constellation lines"
msgstr "خطوط المجموعات النجمية"

#: src/gui/StelGui.cpp:104
#: plugins/TextUserInterface/src/TextUserInterface.cpp:278
msgid "Constellation art"
msgstr "رسومات المجموعات النجمية"

#: src/gui/StelGui.cpp:105
#: plugins/TextUserInterface/src/TextUserInterface.cpp:273
msgid "Constellation labels"
msgstr "أسماء المجموعات النجمية"

#: src/gui/StelGui.cpp:106
#: plugins/TextUserInterface/src/TextUserInterface.cpp:279
msgid "Constellation boundaries"
msgstr "حدود المجموعات النجمية"

#: src/gui/StelGui.cpp:108 src/ui_viewDialog.h:1159
#: plugins/TextUserInterface/src/TextUserInterface.cpp:315
msgid "Azimuthal grid"
msgstr "الشبكة السمتية"

#: src/gui/StelGui.cpp:109 src/ui_viewDialog.h:1157
#: plugins/TextUserInterface/src/TextUserInterface.cpp:320
msgid "Equatorial grid"
msgstr "الشبكة الاستوائية"

#: src/gui/StelGui.cpp:110 src/ui_viewDialog.h:1156
#: plugins/TextUserInterface/src/TextUserInterface.cpp:325
msgid "Equatorial J2000 grid"
msgstr "شبكة 2000 الاستوائية"

#: src/gui/StelGui.cpp:111 src/ui_viewDialog.h:1158
msgid "Ecliptic J2000 grid"
msgstr "شبكة 2000 الكسوفية"

#: src/gui/StelGui.cpp:112 src/ui_viewDialog.h:1160
#: plugins/TextUserInterface/src/TextUserInterface.cpp:354
msgid "Galactic grid"
msgstr "شبكة الإحداثيات المجرية"

#: src/gui/StelGui.cpp:113 src/ui_viewDialog.h:1180
msgid "Galactic plane"
msgstr "المستوى المجرِّي"

#: src/gui/StelGui.cpp:114
#: plugins/TextUserInterface/src/TextUserInterface.cpp:335
msgid "Ecliptic line"
msgstr "الخط الكسوفي"

#: src/gui/StelGui.cpp:115
#: plugins/TextUserInterface/src/TextUserInterface.cpp:330
msgid "Equator line"
msgstr "خط الاستواء"

#: src/gui/StelGui.cpp:116
#: plugins/TextUserInterface/src/TextUserInterface.cpp:310
msgid "Meridian line"
msgstr "خط الزوال"

#: src/gui/StelGui.cpp:117
#: plugins/TextUserInterface/src/TextUserInterface.cpp:349
msgid "Horizon line"
msgstr "خط الأفق"

#: src/gui/StelGui.cpp:118 src/ui_viewDialog.h:1181
#: plugins/TextUserInterface/src/TextUserInterface.cpp:292
msgid "Cardinal points"
msgstr "الجهات الاربع"

#: src/gui/StelGui.cpp:120
msgid "Ground"
msgstr "الأرض"

#: src/gui/StelGui.cpp:121 src/ui_viewDialog.h:1130
msgid "Atmosphere"
msgstr "الغلاف الجوي"

#: src/gui/StelGui.cpp:122
msgid "Fog"
msgstr "الضباب"

#: src/gui/StelGui.cpp:124 src/ui_viewDialog.h:1139
msgid "Nebulas"
msgstr "السدم"

#: src/gui/StelGui.cpp:125
msgid "Nebulas background images"
msgstr "صور السدم الخلفية"

#: src/gui/StelGui.cpp:126 src/ui_viewDialog.h:1116 src/ui_viewDialog.h:1138
#: plugins/TextUserInterface/src/TextUserInterface.cpp:234
msgid "Stars"
msgstr "النجوم"

#: src/gui/StelGui.cpp:127
#: plugins/TextUserInterface/src/TextUserInterface.cpp:297
msgid "Planet labels"
msgstr "أسماء الكواكب"

#: src/gui/StelGui.cpp:128
#: plugins/TextUserInterface/src/TextUserInterface.cpp:301
msgid "Planet orbits"
msgstr "مدارات الكواكب"

#: src/gui/StelGui.cpp:129
#: plugins/TextUserInterface/src/TextUserInterface.cpp:305
msgid "Planet trails"
msgstr "مسار  الكوكب"

#: src/gui/StelGui.cpp:131
msgid "Night mode"
msgstr "نَسَق الرؤية الليلية"

#: src/gui/StelGui.cpp:132
msgid "Full-screen mode"
msgstr "نَسَق الشاشة الكاملة"

#: src/gui/StelGui.cpp:133
msgid "Flip scene horizontally"
msgstr "اقلب المنظر افقيا"

#: src/gui/StelGui.cpp:134
msgid "Flip scene vertically"
msgstr "اقلب المنظر عموديا"

#: src/gui/StelGui.cpp:136
msgid "Windows"
msgstr "النوافذ"

#: src/gui/StelGui.cpp:137
msgid "Help window"
msgstr "نافذة المساعدة"

#: src/gui/StelGui.cpp:138
msgid "Configuration window"
msgstr "نافذة ضبط الإعدادات"

#: src/gui/StelGui.cpp:139
msgid "Search window"
msgstr "نافذة البحث"

#: src/gui/StelGui.cpp:140
msgid "Sky and viewing options window"
msgstr "نافذة خيارات العرض والسماء"

#: src/gui/StelGui.cpp:141
msgid "Date/time window"
msgstr "نافذة التاريخ/الوقت"

#: src/gui/StelGui.cpp:142
msgid "Location window"
msgstr "نافذة الموقع"

#: src/gui/StelGui.cpp:144
msgid "Script console window"
msgstr "نافذة شاشة السكريبت"

#: src/gui/StelGui.cpp:147 src/ui_dateTimeDialogGui.h:294
#: plugins/TextUserInterface/src/TextUserInterface.cpp:161
msgid "Date and Time"
msgstr "التاريخ والوقت"

#: src/gui/StelGui.cpp:151
msgid "Decrease time speed"
msgstr "قلِّل من سرعة الزمن"

#: src/gui/StelGui.cpp:152
msgid "Increase time speed"
msgstr "زد من سرعة الزمن"

#: src/gui/StelGui.cpp:153
msgid "Set normal time rate"
msgstr "اضبط على السرعة الطبيعية للزمن"

#: src/gui/StelGui.cpp:154
msgid "Decrease time speed (a little)"
msgstr "قلِّل من سرعة الزمن قليلاً"

#: src/gui/StelGui.cpp:155
msgid "Increase time speed (a little)"
msgstr "زد من سرعة الزمن قليلاً"

#: src/gui/StelGui.cpp:156
msgid "Set time rate to zero"
msgstr "أوقف الزمن"

#: src/gui/StelGui.cpp:157
msgid "Set time to now"
msgstr "‏استخدم الوقت الحالي‎‏"

#: src/gui/StelGui.cpp:158
msgid "Add 1 solar hour"
msgstr "أضف ساعة شمسية واحدة"

#: src/gui/StelGui.cpp:159
msgid "Subtract 1 solar hour"
msgstr "اطرح ساعة شمسية واحدة"

#: src/gui/StelGui.cpp:160
msgid "Add 1 solar day"
msgstr "أضف يوماً شمسياً واحداً"

#: src/gui/StelGui.cpp:161
msgid "Subtract 1 solar day"
msgstr "اطرح يوماً شمسياً واحداً"

#: src/gui/StelGui.cpp:162
msgid "Add 1 solar week"
msgstr "أضف أسبوعاً شمسياً واحداً"

#: src/gui/StelGui.cpp:163
msgid "Subtract 1 solar week"
msgstr "اطرح أسبوعاً شمسياً واحداً"

#: src/gui/StelGui.cpp:164
msgid "Add 1 sidereal day"
msgstr "أضف يوماً نجمياً واحداً"

#: src/gui/StelGui.cpp:165
msgid "Subtract 1 sidereal day"
msgstr "اطرح يوماً نجمياً واحداً"

#: src/gui/StelGui.cpp:166
msgid "Add 1 sidereal week"
msgstr "أضف أسبوعاً نجمياً واحداً"

#: src/gui/StelGui.cpp:167
msgid "Subtract 1 sidereal week"
msgstr "اطرح أسبوعاً نجمياً واحداً"

#: src/gui/StelGui.cpp:168
msgid "Add 1 sidereal month"
msgstr "أضف شهراً نجمياً واحداً"

#: src/gui/StelGui.cpp:169
msgid "Subtract 1 sidereal month"
msgstr "إطرح شهراً نجمياً واحداً"

#: src/gui/StelGui.cpp:170
msgid "Add 1 sidereal year"
msgstr "أضف سنة نجمية واحدة"

#: src/gui/StelGui.cpp:171
msgid "Subtract 1 sidereal year"
msgstr "إطرح سنة نجمية واحدة"

#: src/gui/StelGui.cpp:174
msgid "Center on selected object"
msgstr "اجعل الجرم المختار في المركز‎"

#: src/gui/StelGui.cpp:175
msgid "Track object"
msgstr "تعقب الجرم"

#: src/gui/StelGui.cpp:176
msgid "Zoom in on selected object"
msgstr "قرِّب الجرم المختار"

#: src/gui/StelGui.cpp:177
msgid "Zoom out"
msgstr "بعِّد الجرم المختار"

#: src/gui/StelGui.cpp:178
msgid "Set home planet to selected planet"
msgstr "اجعل كوكب الراصد هو الكوكب المختار"

#: src/gui/StelGui.cpp:181
msgid "Switch between equatorial and azimuthal mount"
msgstr "حوِّل بين نظام حامل التلسكوب السمتي والإستوائي"

#: src/gui/StelGui.cpp:182
msgid "Quit"
msgstr "خروج"

#: src/gui/StelGui.cpp:183
msgid "Save screenshot"
msgstr "احفظ لقطة الشاشة"

#: src/gui/StelGui.cpp:184
msgid "Copy selected object information to clipboard"
msgstr "انسخ معلومات الجسم المختار إلى الحافظة"

#: src/gui/StelGui.cpp:186
msgid "Auto hide horizontal button bar"
msgstr "إخفاء تلقائي لشريط الأدوات الأفقي"

#: src/gui/StelGui.cpp:187
msgid "Auto hide vertical button bar"
msgstr "إخفاء تلقائي لشريط الأدوات العمودي"

#: src/gui/StelGui.cpp:188
msgid "Toggle visibility of GUI"
msgstr "إظهار وإخفاء شريط الأدوات الرئيس والجانبي"

#: src/gui/StelGuiItems.cpp:595
#, no-c-format, qt-format
msgid "%1m"
msgstr "‏%1 متر"

#: src/gui/ViewDialog.cpp:459
msgid "No description"
msgstr "لا يوجد وصف"

#: src/gui/ViewDialog.cpp:572
msgid "No shooting stars"
msgstr "لا يوجد شهب"

#: src/gui/ViewDialog.cpp:575
msgid "Normal rate"
msgstr "المعدل الطبيعي للشهب"

#: src/gui/ViewDialog.cpp:578
msgid "Standard Perseids rate"
msgstr "المعدل القياسي للبرشاويات"

#: src/gui/ViewDialog.cpp:581
msgid "Exceptional Leonid rate"
msgstr "المعدل الاستثنائي للأسديات"

#: src/gui/ViewDialog.cpp:584
msgid "Highest rate ever (1966 Leonids)"
msgstr "المعدل الأعلى (الأسديات لعام 1966)‏"

#: src/gui/LocationDialog.cpp:401
msgid "New Location"
msgstr "موقع جديد"

#: src/gui/AddRemoveLandscapesDialog.cpp:112
msgid "Select a ZIP archive that contains a Stellarium landscape"
msgstr ""
"اختر مجلداً مضغوطاً يحتوي على ملفات مناظر الرصد الطبيعية لبرنامج ستيللاريوم"

#. TRANSLATORS: This string is displayed in the "Files of type:" drop-down list in the standard file selection dialog.
#: src/gui/AddRemoveLandscapesDialog.cpp:114
msgid "ZIP archives"
msgstr "ZIP مجلدات"

#: src/gui/AddRemoveLandscapesDialog.cpp:127
#, qt-format
msgid "Landscape \"%1\" has been installed successfully."
msgstr "منظر الرصد الطبيعي \"%1\" تم تركيبه بنجاح"

#: src/gui/AddRemoveLandscapesDialog.cpp:128
#: src/gui/AddRemoveLandscapesDialog.cpp:155
msgid "Success"
msgstr "نجاح"

#: src/gui/AddRemoveLandscapesDialog.cpp:141
#: src/gui/AddRemoveLandscapesDialog.cpp:211
#: src/gui/AddRemoveLandscapesDialog.cpp:220
#: src/gui/AddRemoveLandscapesDialog.cpp:228
msgid "No landscape was installed."
msgstr "لم يتم تركيب أي منظر رصد طبيعي"

#: src/gui/AddRemoveLandscapesDialog.cpp:142
#: src/gui/AddRemoveLandscapesDialog.cpp:166
#: src/gui/AddRemoveLandscapesDialog.cpp:215
#: src/gui/AddRemoveLandscapesDialog.cpp:221
#: src/gui/AddRemoveLandscapesDialog.cpp:229
#: src/gui/AddRemoveLandscapesDialog.cpp:239
msgid "Error!"
msgstr "! خطأ"

#: src/gui/AddRemoveLandscapesDialog.cpp:154
#, qt-format
msgid "Landscape \"%1\" has been removed successfully."
msgstr "منظر الرصد الطبيعي \"%1\" تم حذفه بنجاح"

#: src/gui/AddRemoveLandscapesDialog.cpp:165
#: src/gui/AddRemoveLandscapesDialog.cpp:235
msgid "The selected landscape could not be (completely) removed."
msgstr "لم يمكن حذف ملفات منظر الرصد الطبيعي بالكامل"

#. TRANSLATORS: MiB = mebibytes (IEC 60027-2 standard for 2^20 bytes)
#: src/gui/AddRemoveLandscapesDialog.cpp:188
#, qt-format
msgid "Size on disk: %1 MiB"
msgstr "MiB الحجم على قرص التخزين: %1"

#. TRANSLATORS: The parameter is a file/directory path that may be quite long.
#: src/gui/AddRemoveLandscapesDialog.cpp:214
#, qt-format
msgid "Stellarium cannot open for reading or writing %1"
msgstr "لم يتمكن ستيللاريوم من فتح التالي للقراءة أو الكتابة %1"

#: src/gui/AddRemoveLandscapesDialog.cpp:220
msgid ""
"The selected file is not a ZIP archive or does not contain a Stellarium "
"landscape."
msgstr ""
"الملف المختار ليس ملفاً مضغوطاً أو أنه لا يحتوي على ملفات مناظر الرصد "
"الطبيعية"

#. TRANSLATORS: The parameter is the duplicate name or identifier.
#: src/gui/AddRemoveLandscapesDialog.cpp:227
#, qt-format
msgid "A landscape with the same name or identifier (%1) already exists."
msgstr "يوجد ملف بنفس الاسم أو المعرف (%1)."

#. TRANSLATORS: The parameter is a file/directory path that may be quite long. "It" refers to a landscape that can't be removed.
#: src/gui/AddRemoveLandscapesDialog.cpp:238
#, qt-format
msgid "You can remove it manually by deleting the following directory: %1"
msgstr "تستطيع حذفه يدوياً بحذف الدليل التالي: %1"

#: src/gui/ScriptConsole.cpp:73
msgid "quickrun..."
msgstr "تنفيذ سريع"

#: src/gui/ScriptConsole.cpp:74
msgid "selected text"
msgstr "النص المختار"

#: src/gui/ScriptConsole.cpp:75
msgid "clear text"
msgstr "امسح النص"

#: src/gui/ScriptConsole.cpp:76
msgid "clear images"
msgstr "امسح الصورة"

#: src/gui/ScriptConsole.cpp:77
msgid "natural"
msgstr "الوضع الطبيعي"

#: src/gui/ScriptConsole.cpp:78
msgid "starchart"
msgstr "وضع خرائط النجوم"

#: src/gui/SearchDialog.cpp:351
msgid "Simbad Lookup Error"
msgstr "خطأ في البحث في قاعدة معلومات Simbad"

#: src/gui/SearchDialog.cpp:359
msgid "Simbad Lookup"
msgstr "البحث في قاعدة معلومات Simbad"

#: src/gui/SearchDialog.cpp:507
msgid "University of Strasbourg (France)"
msgstr "جامعة ستراسبورج - فرنسا"

#: src/gui/SearchDialog.cpp:508
msgid "Harvard University (USA)"
msgstr "جامعة هارفارد - الولايات المتحدة"

#: src/main.cpp:337
msgid "This system does not support OpenGL."
msgstr "(OpenGL)هذا النظام لا يدعم مكتبة الرسومات المفتوحة"

#: src/translations.h:33
msgid "Sun"
msgstr "الشمس"

#: src/translations.h:34
msgid "Mercury"
msgstr "عطارد"

#: src/translations.h:35
msgid "Venus"
msgstr "الزهرة"

#: src/translations.h:36
msgid "Earth"
msgstr "الأرض"

#. TRANSLATORS: Name of landscape and Earth's satellite
#: src/translations.h:37 src/translations.h:166
msgid "Moon"
msgstr "القمر‎‏"

#. TRANSLATORS: Name of landscape and planet
#: src/translations.h:38 src/translations.h:174
msgid "Mars"
msgstr "المريخ"

#: src/translations.h:39
msgid "Deimos"
msgstr "ديموس"

#: src/translations.h:40
msgid "Phobos"
msgstr "فوبوس"

#: src/translations.h:41
msgid "Ceres"
msgstr "سيريز"

#: src/translations.h:42
msgid "Pallas"
msgstr "بالس"

#: src/translations.h:43
msgid "Juno"
msgstr "جونو"

#: src/translations.h:44
msgid "Vesta"
msgstr "فيستا"

#: src/translations.h:45
msgid "Jupiter"
msgstr "المشتري"

#: src/translations.h:46
msgid "Io"
msgstr "آيو"

#: src/translations.h:47
msgid "Europa"
msgstr "يوروبا"

#: src/translations.h:48
msgid "Ganymede"
msgstr "جانيميد"

#: src/translations.h:49
msgid "Callisto"
msgstr "كاليستو"

#: src/translations.h:50
msgid "Amalthea"
msgstr "أمالثيا"

#: src/translations.h:51
msgid "Himalia"
msgstr "هيماليا"

#: src/translations.h:52
msgid "Elara"
msgstr "إيلارا"

#: src/translations.h:53
msgid "Pasiphae"
msgstr "باسيفاي"

#: src/translations.h:54
msgid "Sinope"
msgstr "سينوبي"

#: src/translations.h:55
msgid "Lysithea"
msgstr "لايسيثيا"

#: src/translations.h:56
msgid "Carme"
msgstr "كارمي"

#: src/translations.h:57
msgid "Ananke"
msgstr "أنانكي"

#: src/translations.h:58
msgid "Leda"
msgstr "ليدا"

#: src/translations.h:59
msgid "Thebe"
msgstr "ثيبي"

#: src/translations.h:60
msgid "Adrastea"
msgstr "أدراستيا"

#. TRANSLATORS: Asteroid (9) Metis
#: src/translations.h:61 src/translations.h:119
msgid "Metis"
msgstr "ميتس"

#. TRANSLATORS: Name of landscape and planet
#: src/translations.h:62 src/translations.h:176
msgid "Saturn"
msgstr "زحل"

#: src/translations.h:63
msgid "Mimas"
msgstr "ميماس"

#: src/translations.h:64
msgid "Enceladus"
msgstr "إنسيلادوس"

#: src/translations.h:65
msgid "Tethys"
msgstr "تيثيس"

#: src/translations.h:66
msgid "Dione"
msgstr "ديون"

#: src/translations.h:67
msgid "Rhea"
msgstr "ريا"

#: src/translations.h:68
msgid "Titan"
msgstr "تايتان"

#: src/translations.h:69
msgid "Hyperion"
msgstr "هايبريون"

#: src/translations.h:70
msgid "Iapetus"
msgstr "إيابيتس"

#: src/translations.h:71
msgid "Phoebe"
msgstr "فويبي"

#: src/translations.h:72
msgid "Neptune"
msgstr "نبتون"

#: src/translations.h:73
msgid "Uranus"
msgstr "أورانوس"

#: src/translations.h:74
msgid "Miranda"
msgstr "ميراندا"

#: src/translations.h:75
msgid "Ariel"
msgstr "أريل"

#: src/translations.h:76
msgid "Umbriel"
msgstr "أمبريل"

#: src/translations.h:77
msgid "Titania"
msgstr "تيتانيا"

#: src/translations.h:78
msgid "Oberon"
msgstr "أوبيرون"

#: src/translations.h:79
msgid "Pluto"
msgstr "بلوتو"

#: src/translations.h:80
msgid "Charon"
msgstr "كارون"

#. TRANSLATORS: Moon of Pluto (II)
#: src/translations.h:82
msgid "Nix"
msgstr "نكس"

#. TRANSLATORS: Moon of Pluto (III)
#: src/translations.h:84
msgid "Hydra (moon)"
msgstr "هايدرا - قمر بلوتو"

#: src/translations.h:85
msgid "Eris"
msgstr "إيريس"

#: src/translations.h:86
msgid "Triton"
msgstr "ترايتون"

#: src/translations.h:87
msgid "Nereid"
msgstr "نيرييد"

#: src/translations.h:88
msgid "Naiad"
msgstr "ناياد"

#: src/translations.h:89
msgid "Thalassa"
msgstr "ثلاسا"

#: src/translations.h:90
msgid "Despina"
msgstr "ديسبينا"

#: src/translations.h:91
msgid "Galatea"
msgstr "جالاتيا"

#: src/translations.h:92
msgid "Larissa"
msgstr "لاريسا"

#: src/translations.h:93
msgid "Proteus"
msgstr "بروتيوس"

#: src/translations.h:94
msgid "Halimede"
msgstr "هاليميدي"

#: src/translations.h:95
msgid "Psamathe"
msgstr "ساماثي"

#: src/translations.h:96
msgid "Sao"
msgstr "ساو"

#: src/translations.h:97
msgid "Laomedeia"
msgstr "لاوميديا"

#: src/translations.h:98
msgid "Neso"
msgstr "نيسو"

#: src/translations.h:99
msgid "Solar System Observer"
msgstr "راصد المجموعة الشمسية"

#. TRANSLATORS: TNO/Asteroid (90377) Sedna
#: src/translations.h:102
msgid "Sedna"
msgstr "سدنا"

#. TRANSLATORS: TNO/Asteroid (50000) Quaoar
#: src/translations.h:104
msgid "Quaoar"
msgstr "كواأور"

#. TRANSLATORS: TNO/Asteroid (90482) Orcus
#: src/translations.h:106
msgid "Orcus"
msgstr "أوركس"

#. TRANSLATORS: TNO/Asteroid (136108) Haumea
#: src/translations.h:108
msgid "Haumea"
msgstr "هاوميا"

#. TRANSLATORS: Asteroid (5) Astraea
#: src/translations.h:111
msgid "Astraea"
msgstr "أسترايا"

#. TRANSLATORS: Asteroid (6) Hebe
#: src/translations.h:113
msgid "Hebe"
msgstr "هيبي"

#. TRANSLATORS: Asteroid (7) Iris
#: src/translations.h:115
msgid "Iris"
msgstr "آيريس"

#. TRANSLATORS: Asteroid (8) Flora
#: src/translations.h:117
msgid "Flora"
msgstr "فلورا"

#. TRANSLATORS: Asteroid (10) Hygiea
#: src/translations.h:121
msgid "Hygiea"
msgstr "هايجيا"

#. TRANSLATORS: Asteroid (1221) Amor
#: src/translations.h:123
msgid "Amor"
msgstr "آمور"

#. TRANSLATORS: Asteroid (99942) Apophis
#: src/translations.h:125
msgid "Apophis"
msgstr "أبوفيس"

#. TRANSLATORS: Asteroid (2060) Chiron
#: src/translations.h:127
msgid "Chiron"
msgstr "كايرون"

#. TRANSLATORS: Asteroid (433) Eros
#: src/translations.h:129
msgid "Eros"
msgstr "إيروس"

#. TRANSLATORS: Asteroid (624) Hektor
#: src/translations.h:131
msgid "Hektor"
msgstr "هيكتور"

#. TRANSLATORS: Name of supernova SN 1572A
#: src/translations.h:134
msgid "Tycho's Supernova"
msgstr "مستعر تايكو"

#. TRANSLATORS: Name of supernova SN 1604A
#: src/translations.h:136
msgid "Kepler's Supernova"
msgstr "مستعر كبلر"

#: src/translations.h:139
msgid "N"
msgstr "شمال"

#: src/translations.h:140
msgid "S"
msgstr "جنوب"

#: src/translations.h:141
msgid "E"
msgstr "شرق"

#: src/translations.h:142
msgid "W"
msgstr "غرب"

#: src/translations.h:145
msgid "Arabic"
msgstr "العربي"

#: src/translations.h:146
msgid "Aztec"
msgstr "الأزتك"

#: src/translations.h:147
msgid "Chinese"
msgstr "الصينية"

#: src/translations.h:148
msgid "Egyptian"
msgstr "مصري"

#: src/translations.h:149
msgid "Inuit"
msgstr "إنيويت"

#: src/translations.h:150
msgid "Korean"
msgstr "الكوري"

#: src/translations.h:151
msgid "Lakota"
msgstr "لاكوتا"

#: src/translations.h:152
msgid "Maori"
msgstr "الماوري"

#: src/translations.h:153
msgid "Navajo"
msgstr "النافاهو"

#: src/translations.h:154
msgid "Norse"
msgstr "النرويجي"

#: src/translations.h:155
msgid "Polynesian"
msgstr "البولونيزي"

#: src/translations.h:156
msgid "Sami"
msgstr "السامي"

#: src/translations.h:157
msgid "Tupi-Guarani"
msgstr "توبي - جواراني"

#: src/translations.h:158
msgid "Western"
msgstr "الغربي"

#. TRANSLATORS: Name of landscape
#: src/translations.h:162
msgid "Guereins"
msgstr "جيرين"

#. TRANSLATORS: Name of landscape
#: src/translations.h:164
msgid "Trees"
msgstr "أشجار"

#. TRANSLATORS: Landscape name: Hurricane Ridge
#: src/translations.h:168
msgid "Hurricane"
msgstr "مرتفع الإعصار"

#. TRANSLATORS: Name of landscape
#: src/translations.h:170
msgid "Ocean"
msgstr "المحيط"

#. TRANSLATORS: Landscape name: Garching bei Munchen
#: src/translations.h:172
msgid "Garching"
msgstr "جارشينج"

#. TRANSLATORS: Name of script
#: src/translations.h:180
msgid "Landscape Tour"
msgstr "جولة في مناظر الرصد"

#. TRANSLATORS: Name of script
#: src/translations.h:182
msgid "Partial Lunar Eclipse"
msgstr "خسوف قمري جزئي"

#. TRANSLATORS: Name of script
#: src/translations.h:184
msgid "Total Lunar Eclipse"
msgstr "خسوف قمري كلّي"

#. TRANSLATORS: Name of script
#: src/translations.h:186
msgid "Screensaver"
msgstr "شاشة توقف"

#. TRANSLATORS: Name of script
#: src/translations.h:188
msgid "Solar Eclipse 2009"
msgstr "كسوف الشمس 2009"

#. TRANSLATORS: Name of script
#: src/translations.h:190
msgid "Startup Script"
msgstr "سكريبت البداية"

#. TRANSLATORS: Name of script
#: src/translations.h:192
msgid "Zodiac"
msgstr "البروج"

#: src/translations.h:195
msgid "Look around each installed landscape."
msgstr "استعرض كل مناظر الرصد المثبتة"

#: src/translations.h:196
msgid "Script to demonstrate a partial lunar eclipse."
msgstr "مثال يعرض خسوف قمري جزئي"

#: src/translations.h:197
msgid "Script to demonstrate a total lunar eclipse."
msgstr "مثال يعرض خسوف قمري كلّي"

#: src/translations.h:198
msgid "A slow, infinite tour of the sky, looking at random objects."
msgstr "جولة لانهائية بطيئة تستعرض أجراماً سماوية عشوائياً"

#: src/translations.h:199
msgid ""
"Script to demonstrate a total solar eclipse which has happened in 2009 "
"(location=Rangpur, Bangladesh)."
msgstr "مثال يستعرض الكسوف الكلّي للشمس عام 2009 في رانغبور بنغلاديش"

#: src/translations.h:200
msgid "Script which runs automatically at startup"
msgstr "سكريبت يُنفّذ تلقائياً عند بدء البرنامج"

#: src/translations.h:201
msgid ""
"This script displays the constellations of the Zodiac. That means the "
"constellations which lie along the line which the Sun traces across the "
"celestial sphere over the course of a year."
msgstr ""
"هذا السكريبت يعرض كوكبات البروج. ويعني ذلك الكوكبات التي تقع على المسار الذي "
"تقطعه الشمس في الكرة السماوية خلال سنة."

#: src/translations.h:204
msgid "Andorra"
msgstr "أندورا"

#: src/translations.h:205
msgid "United Arab Emirates"
msgstr "الأمارات العربية المتحدة"

#: src/translations.h:206
msgid "Afghanistan"
msgstr "أفغانستان"

#: src/translations.h:207
msgid "Antigua and Barbuda"
msgstr "[جزر أنتيغوا وباربودا"

#: src/translations.h:208
msgid "Anguilla"
msgstr "جزر أنجويللا"

#: src/translations.h:209
msgid "Albania"
msgstr "ألبانيا"

#: src/translations.h:210
msgid "Armenia"
msgstr "أرمينيا"

#: src/translations.h:211
msgid "Netherlands Antilles"
msgstr "جزر الأنتيل الهولندية"

#: src/translations.h:212
msgid "Angola"
msgstr "أنجولا"

#: src/translations.h:213
msgid "Antarctica"
msgstr "أنتاركتيكا - القارة المتجمدة الجنوبية"

#: src/translations.h:214
msgid "Argentina"
msgstr "الأرجنتين"

#: src/translations.h:215
msgid "American Samoa"
msgstr "ساموا الأمريكية"

#: src/translations.h:216
msgid "Austria"
msgstr "النمسا"

#: src/translations.h:217
msgid "Australia"
msgstr "أستراليا"

#: src/translations.h:218
msgid "Aruba"
msgstr "أروبا"

#: src/translations.h:219
msgid "Azerbaijan"
msgstr "أذربيجان"

#: src/translations.h:220
msgid "Bosnia and Herzegowina"
msgstr "البوسنة والهرسك"

#: src/translations.h:221
msgid "Barbados"
msgstr "بربادوس"

#: src/translations.h:222
msgid "Bangladesh"
msgstr "بنغلادش"

#: src/translations.h:223
msgid "Belgium"
msgstr "بلجيكا"

#: src/translations.h:224
msgid "Burkina Faso"
msgstr "بوركينا فاسو"

#: src/translations.h:225
msgid "Bulgaria"
msgstr "بلغاريا"

#: src/translations.h:226
msgid "Bahrain"
msgstr "البحرين"

#: src/translations.h:227
msgid "Burundi"
msgstr "بورندي"

#: src/translations.h:228
msgid "Benin"
msgstr "بينين"

#: src/translations.h:229
msgid "Bermuda"
msgstr "برمودا"

#: src/translations.h:230
msgid "Brunei Darussalam"
msgstr "بروناي دار السلام"

#: src/translations.h:231
msgid "Bolivia"
msgstr "بوليفيا"

#: src/translations.h:232
msgid "Brazil"
msgstr "البرازيل"

#: src/translations.h:233
msgid "Bahamas"
msgstr "الباهاما"

#: src/translations.h:234
msgid "Bhutan"
msgstr "بهوتان"

#: src/translations.h:235
msgid "Bouvet Island"
msgstr "جزيرة بوفيت"

#: src/translations.h:236
msgid "Botswana"
msgstr "بوتسوانا"

#: src/translations.h:237
msgid "Belarus"
msgstr "بيلاروسيا"

#: src/translations.h:238
msgid "Belize"
msgstr "بيليز"

#: src/translations.h:239
msgid "Canada"
msgstr "كندا"

#: src/translations.h:240
msgid "Cocos Islands"
msgstr "جزيرة كوكوس"

#: src/translations.h:241
msgid "Democratic Republic of the Congo"
msgstr "جمهورية الكونغو الديموقراطية"

#: src/translations.h:242
msgid "Central African Republic"
msgstr "أفريقيا الوسطى"

#: src/translations.h:243
msgid "Republic of the Congo"
msgstr "جمهورية الكونغو"

#: src/translations.h:244
msgid "Switzerland"
msgstr "سويسرا"

#: src/translations.h:245
msgid "Cote d'Ivoire"
msgstr "ساحل العاج"

#: src/translations.h:246
msgid "Cook Islands"
msgstr "جزيرة كوك"

#: src/translations.h:247
msgid "Chile"
msgstr "تشيلي"

#: src/translations.h:248
msgid "Cameroon"
msgstr "الكاميرون"

#: src/translations.h:249
msgid "China"
msgstr "الصين"

#: src/translations.h:250
msgid "Colombia"
msgstr "كولومبيا"

#: src/translations.h:251
msgid "Costa Rica"
msgstr "كوستاريكا"

#: src/translations.h:252
msgid "Serbia and Montenegro"
msgstr "الصرب والجبل الأسود"

#: src/translations.h:253
msgid "Cuba"
msgstr "كوبا"

#: src/translations.h:254
msgid "Cape Verde"
msgstr "كيب فيردي"

#: src/translations.h:255
msgid "Christmas Island"
msgstr "جزيرة الكريسمس"

#: src/translations.h:256
msgid "Cyprus"
msgstr "قبرص"

#: src/translations.h:257
msgid "Czech Republic"
msgstr "جمهورية التشيك"

#: src/translations.h:258
msgid "Germany"
msgstr "ألمانيا"

#: src/translations.h:259
msgid "Djibouti"
msgstr "جيبوتي"

#: src/translations.h:260
msgid "Denmark"
msgstr "الدانمارك"

#: src/translations.h:261
msgid "Dominica"
msgstr "الدومينيك"

#: src/translations.h:262
msgid "Dominican Republic"
msgstr "جمهورية الدومينيك"

#: src/translations.h:263
msgid "Algeria"
msgstr "الجزائر"

#: src/translations.h:264
msgid "Ecuador"
msgstr "الإكوادور"

#: src/translations.h:265
msgid "Estonia"
msgstr "إستونيا"

#: src/translations.h:266
msgid "Egypt"
msgstr "مصر"

#: src/translations.h:267
msgid "Western Sahara"
msgstr "الصحراء الغربية"

#: src/translations.h:268
msgid "Eritrea"
msgstr "أرتيريا"

#: src/translations.h:269
msgid "Spain"
msgstr "أسبانيا"

#: src/translations.h:270
msgid "Ethiopia"
msgstr "أثيوبيا"

#: src/translations.h:271
msgid "Finland"
msgstr "فنلندا"

#: src/translations.h:272
msgid "Fiji"
msgstr "فيجي"

#: src/translations.h:273
msgid "Falkland Islands"
msgstr "جزر الفولكلاند"

#: src/translations.h:274
msgid "Micronesia"
msgstr "ميكرونيجا"

#: src/translations.h:275
msgid "Faroe Islands"
msgstr "جزر الفارو"

#: src/translations.h:276
msgid "France"
msgstr "فرنسا"

#: src/translations.h:277
msgid "Gabon"
msgstr "الجابون"

#: src/translations.h:278
msgid "United Kingdom"
msgstr "المملكة المتحدة"

#: src/translations.h:279
msgid "Grenada"
msgstr "جرانادا"

#: src/translations.h:280
msgid "Georgia"
msgstr "جورجيا"

#: src/translations.h:281
msgid "French Guiana"
msgstr "غويانا الفرنسية"

#: src/translations.h:282
msgid "Ghana"
msgstr "غانا"

#: src/translations.h:283
msgid "Gibraltar"
msgstr "جبل طارق"

#: src/translations.h:284
msgid "Greenland"
msgstr "جرينلاند"

#: src/translations.h:285
msgid "Gambia"
msgstr "جامبيا"

#: src/translations.h:286
msgid "Guinea"
msgstr "جويانا"

#: src/translations.h:287
msgid "Guadeloupe"
msgstr "الجواديلوب"

#: src/translations.h:288
msgid "Equatorial Guinea"
msgstr "جويانا الإستوائية"

#: src/translations.h:289
msgid "Greece"
msgstr "اليونان"

#: src/translations.h:290
msgid "South Georgia and the South Sandwich Islands"
msgstr "جورجيا الجنوبية وجزر الساندويتش"

#: src/translations.h:291
msgid "Guatemala"
msgstr "جواتيمالا"

#: src/translations.h:292
msgid "Guam"
msgstr "جوام"

#: src/translations.h:293
msgid "Guinea-Bissau"
msgstr "غينيا بيساو"

#: src/translations.h:294
msgid "Guyana"
msgstr "جويانا"

#: src/translations.h:295
msgid "Hong Kong"
msgstr "هونج كونج"

#: src/translations.h:296
msgid "Heard Island and McDonald Islands"
msgstr "جزر هرد ومكدونالد"

#: src/translations.h:297
msgid "Honduras"
msgstr "هندوراس"

#: src/translations.h:298
msgid "Croatia"
msgstr "كرواتيا"

#: src/translations.h:299
msgid "Haiti"
msgstr "هايتي"

#: src/translations.h:300
msgid "Hungary"
msgstr "المجر"

#: src/translations.h:301
msgid "Indonesia"
msgstr "أندونيسيا"

#: src/translations.h:302
msgid "Ireland"
msgstr "إيرلندا"

#: src/translations.h:303
msgid "Israel"
msgstr "إسرائيل"

#: src/translations.h:304
msgid "India"
msgstr "الهند"

#: src/translations.h:305
msgid "British Indian Ocean Territory"
msgstr "مقاطعة المحيط الهندي البريطانية"

#: src/translations.h:306
msgid "Iraq"
msgstr "العراق"

#: src/translations.h:307
msgid "Iran"
msgstr "إيران"

#: src/translations.h:308
msgid "Iceland"
msgstr "ايسلندا"

#: src/translations.h:309
msgid "Italy"
msgstr "إيطاليا"

#: src/translations.h:310
msgid "Jamaica"
msgstr "جامايكا"

#: src/translations.h:311
msgid "Jordan"
msgstr "الأردن"

#: src/translations.h:312
msgid "Japan"
msgstr "اليابان"

#: src/translations.h:313
msgid "Kenya"
msgstr "كينيا"

#: src/translations.h:314
msgid "Kyrgyzstan"
msgstr "قرغيزستان"

#: src/translations.h:315
msgid "Cambodia"
msgstr "كمبوديا"

#: src/translations.h:316
msgid "Kiribati"
msgstr "كيريباتي"

#: src/translations.h:317
msgid "Comoros"
msgstr "القمر"

#: src/translations.h:318
msgid "Saint Kitts and Nevis"
msgstr "سانت كتس ونيفس"

#: src/translations.h:319
msgid "Democratic People's Republic of Korea"
msgstr "جمهورية كوريا الديموقراطية"

#: src/translations.h:320
msgid "Republic of Korea"
msgstr "كوريا"

#: src/translations.h:321
msgid "Kuwait"
msgstr "الكويت"

#: src/translations.h:322
msgid "Cayman Islands"
msgstr "جزر الكايمان"

#: src/translations.h:323
msgid "Kazakhstan"
msgstr "كازاخستان"

#: src/translations.h:324
msgid "Lao"
msgstr "لاو"

#: src/translations.h:325
msgid "Lebanon"
msgstr "لبنان"

#: src/translations.h:326
msgid "Saint Lucia"
msgstr "سانت لوتشيا"

#: src/translations.h:327
msgid "Liechtenstein"
msgstr "ليشتنستين"

#: src/translations.h:328
msgid "Sri Lanka"
msgstr "سريلانكا"

#: src/translations.h:329
msgid "Liberia"
msgstr "ليبريا"

#: src/translations.h:330
msgid "Lesotho"
msgstr "ليسوتو"

#: src/translations.h:331
msgid "Lithuania"
msgstr "ليتوانيا"

#: src/translations.h:332
msgid "Luxembourg"
msgstr "لوكسمبورج"

#: src/translations.h:333
msgid "Latvia"
msgstr "لاتفيا"

#: src/translations.h:334
msgid "Libyan Arab Jamahiriya"
msgstr "ليبيا"

#: src/translations.h:335
msgid "Morocco"
msgstr "المغرب"

#: src/translations.h:336
msgid "Monaco"
msgstr "موناكو"

#: src/translations.h:337
msgid "Moldova"
msgstr "مولدوفا"

#: src/translations.h:338
msgid "Madagascar"
msgstr "مدغشقر"

#: src/translations.h:339
msgid "Marshall Islands"
msgstr "جزر المارشال"

#: src/translations.h:340
msgid "Macedonia"
msgstr "مقدونيا"

#: src/translations.h:341
msgid "Mali"
msgstr "مالي"

#: src/translations.h:342
msgid "Myanmar"
msgstr "ميانمار"

#: src/translations.h:343
msgid "Mongolia"
msgstr "منغوليا"

#: src/translations.h:344
msgid "Macau"
msgstr "ماو"

#: src/translations.h:345
msgid "Northern Mariana Islands"
msgstr "جزر ماريانا الشمالية"

#: src/translations.h:346
msgid "Martinique"
msgstr "المارتينيك"

#: src/translations.h:347
msgid "Mauritania"
msgstr "موريتانيا"

#: src/translations.h:348
msgid "Montserrat"
msgstr "مونتيسيرات"

#: src/translations.h:349
msgid "Malta"
msgstr "مالطا"

#: src/translations.h:350
msgid "Mauritius"
msgstr "موريشيوس"

#: src/translations.h:351
msgid "Maldives"
msgstr "المالديف"

#: src/translations.h:352
msgid "Malawi"
msgstr "ملاوي"

#: src/translations.h:353
msgid "Mexico"
msgstr "المكسيك"

#: src/translations.h:354
msgid "Malaysia"
msgstr "ماليزيا"

#: src/translations.h:355
msgid "Mozambique"
msgstr "موزمبيق"

#: src/translations.h:356
msgid "Namibia"
msgstr "ناميبيا"

#: src/translations.h:357
msgid "New Caledonia"
msgstr "نيو كالدونيا"

#: src/translations.h:358
msgid "Niger"
msgstr "النيجر"

#: src/translations.h:359
msgid "Norfolk Island"
msgstr "جزر النورفولك"

#: src/translations.h:360
msgid "Nigeria"
msgstr "نيجيريا"

#: src/translations.h:361
msgid "Nicaragua"
msgstr "نيكاراجوا"

#: src/translations.h:362
msgid "Netherlands"
msgstr "هولندا"

#: src/translations.h:363
msgid "Norway"
msgstr "النرويج"

#: src/translations.h:364
msgid "Nepal"
msgstr "نيبال"

#: src/translations.h:365
msgid "Nauru"
msgstr "ناورو"

#: src/translations.h:366
msgid "Niue"
msgstr "نيو"

#: src/translations.h:367
msgid "New Zealand"
msgstr "نيوزيلاندا"

#: src/translations.h:368
msgid "Oman"
msgstr "عمان"

#: src/translations.h:369
msgid "Panama"
msgstr "بنما"

#: src/translations.h:370
msgid "Peru"
msgstr "بيرو"

#: src/translations.h:371
msgid "French Polynesia"
msgstr "بولونيزا الفرنسية"

#: src/translations.h:372
msgid "Papua New Guinea"
msgstr "بابوا نيو جويانا"

#: src/translations.h:373
msgid "Philippines"
msgstr "الفلبين"

#: src/translations.h:374
msgid "Pakistan"
msgstr "باكستان"

#: src/translations.h:375
msgid "Poland"
msgstr "بولندا"

#: src/translations.h:376
msgid "Saint Pierre and Miquelon"
msgstr "سانت بيير وميكويلون"

#: src/translations.h:377
msgid "Pitcairn"
msgstr "بيتكايرن"

#: src/translations.h:378
msgid "Puerto Rico"
msgstr "بورتو ريكو"

#: src/translations.h:379
msgid "Palestinian Territories"
msgstr "فلسطين"

#: src/translations.h:380
msgid "Portugal"
msgstr "البرتغال"

#: src/translations.h:381
msgid "Palau"
msgstr "بالاو"

#: src/translations.h:382
msgid "Paraguay"
msgstr "باراغواي"

#: src/translations.h:383
msgid "Qatar"
msgstr "قطر"

#: src/translations.h:384
msgid "Réunion"
msgstr "ريونيون"

#: src/translations.h:385
msgid "Romania"
msgstr "رومانيا"

#: src/translations.h:386
msgid "Serbia"
msgstr "صربيا"

#: src/translations.h:387
msgid "Russian Federation"
msgstr "الإتحاد الروسي"

#: src/translations.h:388
msgid "Rwanda"
msgstr "رواندا"

#: src/translations.h:389
msgid "Saudi Arabia"
msgstr "السعودية"

#: src/translations.h:390
msgid "Solomon Islands"
msgstr "جزر سولومن"

#: src/translations.h:391
msgid "Seychelles"
msgstr "سيشل"

#: src/translations.h:392
msgid "Sudan"
msgstr "السودان"

#: src/translations.h:393
msgid "Sweden"
msgstr "السويد"

#: src/translations.h:394
msgid "Singapore"
msgstr "سنغافورة"

#: src/translations.h:395
msgid "Saint Helena"
msgstr "سانت هيلينا"

#: src/translations.h:396
msgid "Slovenia"
msgstr "سلوفينيا"

#: src/translations.h:397
msgid "Svalbard and Jan Mayen"
msgstr "سفالبارد وجان مايين"

#: src/translations.h:398
msgid "Slovakia"
msgstr "سلوفاكيا"

#: src/translations.h:399
msgid "Sierra Leone"
msgstr "سيراليون"

#: src/translations.h:400
msgid "San Marino"
msgstr "سان مارينو"

#: src/translations.h:401
msgid "Senegal"
msgstr "السنغال"

#: src/translations.h:402
msgid "Somalia"
msgstr "الصومال"

#: src/translations.h:403
msgid "Suriname"
msgstr "سورينام"

#: src/translations.h:404
msgid "Sao Tome and Principe"
msgstr "ساو توم وبرينسيب"

#: src/translations.h:405
msgid "El Salvador"
msgstr "السلفادور"

#: src/translations.h:406
msgid "Syrian Arab Republic"
msgstr "سوريا"

#: src/translations.h:407
msgid "Swaziland"
msgstr "سوازيلاند"

#: src/translations.h:408
msgid "Turks and Caicos Islands"
msgstr "الترك وجزر كايكوس"

#: src/translations.h:409
msgid "Chad"
msgstr "تشاد"

#: src/translations.h:410
msgid "French Southern Territories"
msgstr "المقاطعات الفرنسية الجنوبية"

#: src/translations.h:411
msgid "Togo"
msgstr "توجو"

#: src/translations.h:412
msgid "Thailand"
msgstr "تايلاند"

#: src/translations.h:413
msgid "Tajikistan"
msgstr "طاجيكستان"

#: src/translations.h:414
msgid "Tokelau"
msgstr "توكيلاو"

#: src/translations.h:415
msgid "East Timor"
msgstr "تيمور الشرقية"

#: src/translations.h:416
msgid "Turkmenistan"
msgstr "تركمانستان"

#: src/translations.h:417
msgid "Tunisia"
msgstr "تونس"

#: src/translations.h:418
msgid "Tonga"
msgstr "تونغا"

#: src/translations.h:419
msgid "Turkey"
msgstr "تركيا"

#: src/translations.h:420
msgid "Trinidad and Tobago"
msgstr "ترينيداد وتوباجو"

#: src/translations.h:421
msgid "Tuvalu"
msgstr "توفالو"

#: src/translations.h:422
msgid "Taiwan"
msgstr "تايوان"

#: src/translations.h:423
msgid "Tanzania"
msgstr "تنزانيا"

#: src/translations.h:424
msgid "Ukraine"
msgstr "أوكرانيا"

#: src/translations.h:425
msgid "Uganda"
msgstr "أوغندا"

#: src/translations.h:426
msgid "United States Minor Outlying Islands"
msgstr "جزر الولايات المتحدة البعيدة"

#: src/translations.h:427
msgid "United States"
msgstr "الولايات المتحدة"

#: src/translations.h:428
msgid "Uruguay"
msgstr "الأوروغواي"

#: src/translations.h:429
msgid "Uzbekistan"
msgstr "أزبكستان"

#: src/translations.h:430
msgid "Vatican City State"
msgstr "الفاتيكان"

#: src/translations.h:431
msgid "Saint Vincent and the Grenadines"
msgstr "سانت فنسنت والجرينادين"

#: src/translations.h:432
msgid "Venezuela"
msgstr "فنزويلا"

#: src/translations.h:433
msgid "British Virgin Islands"
msgstr "جزر فرجن البريطانية"

#: src/translations.h:434
msgid "United States Virgin Islands"
msgstr "جزر فرجن - الولايات المتحدة"

#: src/translations.h:435
msgid "Viet Nam"
msgstr "فيتنام"

#: src/translations.h:436
msgid "Vanuatu"
msgstr "فانواتو"

#: src/translations.h:437
msgid "Wallis and Futuna"
msgstr "واليس وفوتونا"

#: src/translations.h:438
msgid "Samoa"
msgstr "ساموا"

#: src/translations.h:439
msgid "Yemen"
msgstr "اليمن"

#: src/translations.h:440
msgid "Mayotte"
msgstr "مايوت"

#: src/translations.h:441
msgid "Yugoslavia"
msgstr "يوغوسلافيا"

#: src/translations.h:442
msgid "South Africa"
msgstr "جنوب أفريقيا"

#: src/translations.h:443
msgid "Zambia"
msgstr "زامبيا"

#: src/translations.h:444
msgid "Zimbabwe"
msgstr "زمبابوي"

#: src/ui_dateTimeDialogGui.h:296 src/ui_dateTimeDialogGui.h:297
msgid "/"
msgstr "/"

#: src/ui_dateTimeDialogGui.h:298 src/ui_dateTimeDialogGui.h:299
msgid ":"
msgstr ":"

#: src/ui_helpDialogGui.h:259 src/ui_helpDialogGui.h:265
#: plugins/TelescopeControl/src/ui_telescopeDialog.h:422
msgid "Help"
msgstr "مساعدة"

#: src/ui_helpDialogGui.h:267 plugins/Oculars/src/ui_ocularDialog.h:903
#: plugins/Satellites/src/ui_satellitesDialog.h:718
#: plugins/TelescopeControl/src/ui_telescopeDialog.h:423
#: plugins/TimeZoneConfiguration/src/ui_timeZoneConfigurationWindow.h:408
#: plugins/SolarSystemEditor/src/ui_solarSystemManagerWindow.h:313
msgid "About"
msgstr "عن"

#: src/ui_helpDialogGui.h:269
msgid "Log"
msgstr "السجلّ"

#: src/ui_helpDialogGui.h:272
msgid "Refresh"
msgstr "تحديث"

#: src/ui_locationDialogGui.h:384
#: plugins/TextUserInterface/src/TextUserInterface.cpp:134
msgid "Location"
msgstr "الموقع"

#: src/ui_locationDialogGui.h:388
msgid "Current location information"
msgstr "معلومات الموقع الحالي"

#: src/ui_locationDialogGui.h:389
msgid "Use as default"
msgstr "اجعل الموقع الحالي هو الافتراضي"

#: src/ui_locationDialogGui.h:390 plugins/Oculars/src/ui_ocularDialog.h:876
#: plugins/Oculars/src/ui_ocularDialog.h:885
#: plugins/Oculars/src/ui_ocularDialog.h:896
msgid "Delete"
msgstr "احذف"

#: src/ui_locationDialogGui.h:391
msgid "Add to list"
msgstr "أضف إلى القائمة"

#: src/ui_locationDialogGui.h:392
#: plugins/TextUserInterface/src/TextUserInterface.cpp:135
msgid "Latitude:"
msgstr "خط العرض"

#: src/ui_locationDialogGui.h:394 src/ui_locationDialogGui.h:398
msgid ""
"You can enter values in decimal degrees, or using dms format, for example: "
"+1d 12m 8s"
msgstr ""
"+1d 12m 8s تستطيع إدخال القيم بالدرجات العشرية، أو بصيغة درجات دقائق ثواني، "
"مثلاً:‏"

#: src/ui_locationDialogGui.h:396
#: plugins/TextUserInterface/src/TextUserInterface.cpp:138
msgid "Longitude:"
msgstr "خط الطول"

#: src/ui_locationDialogGui.h:400
#: plugins/TextUserInterface/src/TextUserInterface.cpp:141
msgid "Altitude:"
msgstr "الارتفاع"

#: src/ui_locationDialogGui.h:402
msgid "Enter the altitude in meter"
msgstr "أدخل الارتفاع بالأمتار"

#: src/ui_locationDialogGui.h:404
msgid " m"
msgstr " متر"

#: src/ui_locationDialogGui.h:405
msgid "Name/City:"
msgstr "المدينة/اسم الموقع"

#: src/ui_locationDialogGui.h:406
msgid "Country:"
msgstr "الدولة"

#: src/ui_locationDialogGui.h:407
msgid "Planet:"
msgstr "الكوكب"

#: src/ui_searchDialogGui.h:504
msgid "Find Object"
msgstr "ابحث عن جرم"

#: src/ui_searchDialogGui.h:505
msgid "Find Object or Position"
msgstr "ابحث باسم الجرم أو بالإحداثيات"

#: src/ui_searchDialogGui.h:511
msgid "iota"
msgstr "أيوتا"

#: src/ui_searchDialogGui.h:514
msgid "alpha"
msgstr "ألفا"

#: src/ui_searchDialogGui.h:517
msgid "beta"
msgstr "بيتا"

#: src/ui_searchDialogGui.h:520
msgid "gamma"
msgstr "جاما"

#: src/ui_searchDialogGui.h:523
msgid "delta"
msgstr "دلتا"

#: src/ui_searchDialogGui.h:526
msgid "epsilon"
msgstr "إبسلون"

#: src/ui_searchDialogGui.h:529
msgid "zeta"
msgstr "زيتا"

#: src/ui_searchDialogGui.h:532
msgid "eta"
msgstr "إيتا"

#: src/ui_searchDialogGui.h:535
msgid "theta"
msgstr "ثيتا"

#: src/ui_searchDialogGui.h:538
msgid "kappa"
msgstr "كابا"

#: src/ui_searchDialogGui.h:541
msgid "lambda"
msgstr "لامدا"

#: src/ui_searchDialogGui.h:544
msgid "mu"
msgstr "ميو"

#: src/ui_searchDialogGui.h:547
msgid "nu"
msgstr "نيو"

#: src/ui_searchDialogGui.h:550
msgid "xi"
msgstr "ساي"

#: src/ui_searchDialogGui.h:553
msgid "omicron"
msgstr "أوميكرون"

#: src/ui_searchDialogGui.h:556
msgid "pi"
msgstr "باي"

#: src/ui_searchDialogGui.h:559
msgid "rho"
msgstr "رو"

#: src/ui_searchDialogGui.h:562
msgid "sigma"
msgstr "سيجما"

#: src/ui_searchDialogGui.h:565
msgid "tau"
msgstr "تاو"

#: src/ui_searchDialogGui.h:568
msgid "upsilon"
msgstr "أبسيلون"

#: src/ui_searchDialogGui.h:571
msgid "phi"
msgstr "في"

#: src/ui_searchDialogGui.h:574
msgid "chi"
msgstr "كاي"

#: src/ui_searchDialogGui.h:577
msgid "psi"
msgstr "بساي"

#: src/ui_searchDialogGui.h:580
msgid "omega"
msgstr "أوميجا"

#: src/ui_searchDialogGui.h:582
msgid "Greek letters for Bayer designations"
msgstr "الحروف الإغريقية لتسميات باير للنجوم"

#: src/ui_searchDialogGui.h:583
msgid "Object"
msgstr "اسم الجرم"

#: src/ui_searchDialogGui.h:584
msgid "RA/Dec (J2000):"
msgstr "الميل / المطلع المستقيم (J2000)"

#: src/ui_searchDialogGui.h:585
msgid "Position"
msgstr "الإحداثيات"

#: src/ui_searchDialogGui.h:586
msgid "On-line astronomical database SIMBAD"
msgstr "على الشبكة SIMBAD قاعدة معلومات"

#: src/ui_searchDialogGui.h:587
msgid "Extend search with SIMBAD"
msgstr "SIMBAD وسِّع البحث ليشمل قاعدة معلومات"

#: src/ui_searchDialogGui.h:588
msgid "Server:"
msgstr "الخادم"

#: src/ui_searchDialogGui.h:589 src/ui_viewDialog.h:1184
#: src/ui_viewDialog.h:1189 src/ui_viewDialog.h:1191
#: src/ui_configurationDialog.h:891 src/ui_configurationDialog.h:902
#: plugins/TelescopeControl/src/ui_telescopeDialog.h:421
msgid "Options"
msgstr "الخيارات"

#: src/ui_viewDialog.h:1101
msgid "View"
msgstr "العرض"

#: src/ui_viewDialog.h:1107
msgid "Sky"
msgstr "السماء"

#: src/ui_viewDialog.h:1109
msgid "Markings"
msgstr "التوسيمات"

#: src/ui_viewDialog.h:1111
#: plugins/TextUserInterface/src/TextUserInterface.cpp:395
msgid "Landscape"
msgstr "منظر الرصد الطبيعي"

#: src/ui_viewDialog.h:1113
#: plugins/TextUserInterface/src/TextUserInterface.cpp:217
msgid "Starlore"
msgstr "التراث الفلكي"

#: src/ui_viewDialog.h:1117
#: plugins/TextUserInterface/src/TextUserInterface.cpp:247
msgid "Absolute scale:"
msgstr "المقياس المطلق"

#: src/ui_viewDialog.h:1118
#: plugins/TextUserInterface/src/TextUserInterface.cpp:241
msgid "Relative scale:"
msgstr "المقياس النسبي"

#: src/ui_viewDialog.h:1119
#: plugins/TextUserInterface/src/TextUserInterface.cpp:253
msgid "Twinkle:"
msgstr "التلألؤ"

#: src/ui_viewDialog.h:1121
msgid "Dim faint stars when a very bright object is visible"
msgstr "تعتيم النجوم الباهتة عندما تكون الأجرام اللامعة منظورة"

#: src/ui_viewDialog.h:1123
msgid "Dynamic eye adaptation"
msgstr "تكيف العين الديناميكي"

#: src/ui_viewDialog.h:1124
msgid "Planets and satellites"
msgstr "الكواكب و التوابع"

#: src/ui_viewDialog.h:1125
msgid "Show planets"
msgstr "أظهر الكواكب"

#: src/ui_viewDialog.h:1126
msgid "Show planet markers"
msgstr "أظهر علامات الكواكب"

#: src/ui_viewDialog.h:1127
msgid "Show planet orbits"
msgstr "أظهر مدارات الكواكب"

#: src/ui_viewDialog.h:1128
msgid "Simulate light speed"
msgstr "قم بمحاكاة سرعة الضوء"

#: src/ui_viewDialog.h:1129
msgid "Scale Moon"
msgstr "كبِّر الحجم الظاهري للقمر"

#: src/ui_viewDialog.h:1131
msgid "Show atmosphere"
msgstr "أظهر الغلاف الجوي"

#: src/ui_viewDialog.h:1132
#: plugins/TextUserInterface/src/TextUserInterface.cpp:390
msgid "Light pollution:"
msgstr "التلوث الضوئي:"

#: src/ui_viewDialog.h:1134
msgid "pressure, temperature, extinction coefficient"
msgstr "الضغط، الحرارة، معامل الانطفاء"

#: src/ui_viewDialog.h:1136
msgid "Refraction/Extinction settings..."
msgstr "إعدادات الانكسار/الانطفاء"

#: src/ui_viewDialog.h:1137
msgid "Labels and Markers"
msgstr "الأسماء  والعلامات"

#: src/ui_viewDialog.h:1140
msgid "Planets"
msgstr "الكواكب"

#: src/ui_viewDialog.h:1141
msgid "Shooting Stars"
msgstr "وابل الشهب"

#: src/ui_viewDialog.h:1142
msgid "Hourly zenith rate:"
msgstr "المعدل السمتي لعدد الشهب في الساعة"

#: src/ui_viewDialog.h:1143
msgid "0"
msgstr "0"

#: src/ui_viewDialog.h:1144
msgid "10"
msgstr "10"

#: src/ui_viewDialog.h:1145
msgid "80"
msgstr "80"

#: src/ui_viewDialog.h:1146
msgid "10000"
msgstr "10000"

#: src/ui_viewDialog.h:1147
msgid "144000"
msgstr "144000"

#: src/ui_viewDialog.h:1149
msgid "Constellations"
msgstr "المجموعات النجمية"

#: src/ui_viewDialog.h:1150
msgid "Show lines"
msgstr "أظهر الخطوط"

#: src/ui_viewDialog.h:1151
msgid "Show labels"
msgstr "أظهر الأسماء"

#: src/ui_viewDialog.h:1152
msgid "Show boundaries"
msgstr "أظهر الحدود"

#: src/ui_viewDialog.h:1153
msgid "Show art"
msgstr "أظهر الرسومات"

#. TRANSLATORS: Refers to constellation art
#: src/ui_viewDialog.h:1154
#: plugins/TextUserInterface/src/TextUserInterface.cpp:285
msgid "Art brightness:"
msgstr "سطوع الرسومات:"

#: src/ui_viewDialog.h:1155
msgid "Celestial Sphere"
msgstr "الكرة السماوية"

#: src/ui_viewDialog.h:1162
msgid "Show equator line"
msgstr "أظهر خط الاستواء"

#: src/ui_viewDialog.h:1166
msgid "Show meridian line"
msgstr "أظهر خط الزوال"

#: src/ui_viewDialog.h:1170
msgid "Show horizon line"
msgstr "أظهر خط الأفق"

#: src/ui_viewDialog.h:1174
msgid "Show ecliptic line"
msgstr "أظهر الخط الكسوفي"

#: src/ui_viewDialog.h:1178
msgid "Show Galactic plane line"
msgstr "أظهر خط المستوى المجرِّي"

#: src/ui_viewDialog.h:1182
msgid "Projection"
msgstr "الإسقاط"

#: src/ui_viewDialog.h:1183
msgid "Add/remove landscapes..."
msgstr "أضف/احذف مناظر الرصد الطبيعية"

#: src/ui_viewDialog.h:1185
msgid "Show ground"
msgstr "أظهر سطح الأرض"

#: src/ui_viewDialog.h:1186
msgid "Show fog"
msgstr "أظهر الضباب"

#: src/ui_viewDialog.h:1187
msgid "Use associated planet and position"
msgstr "استخدم الكوكب و الموقع للمنظر الطبيعي ليكون هو مكان الراصد"

#: src/ui_viewDialog.h:1188
msgid "Use this landscape as default"
msgstr "اجعل هذا المشهد الطبيعي هو الافتراضي"

#: src/ui_viewDialog.h:1190
msgid "Use this sky culture as default"
msgstr "اجعل التراث الفلكي الحالي هو الافتراضي"

#: src/ui_viewDialog.h:1192
msgid "Visible"
msgstr "مرئي"

#: src/ui_configurationDialog.h:785
msgid "Configuration"
msgstr "الإعدادات"

#: src/ui_configurationDialog.h:787
msgid "Program language"
msgstr "لغة البرنامج"

#: src/ui_configurationDialog.h:788 src/ui_CustomInfoDialog.h:192
msgid "Selected object information"
msgstr "معلومات الجرم المختار"

#: src/ui_configurationDialog.h:790
msgid "Display all information available"
msgstr "أظهر جميع المعلومات المتوفرة"

#: src/ui_configurationDialog.h:792
msgid "All available"
msgstr "أظهر جميع المعلومات"

#: src/ui_configurationDialog.h:794
msgid "Display less information"
msgstr "أظهر معلومات اقل"

#: src/ui_configurationDialog.h:796
msgid "Short"
msgstr "أظهر معلومات مختصرة"

#: src/ui_configurationDialog.h:798
msgid "Display user settings information"
msgstr "إعرض المعلومات التي اختارها المستخدم"

#: src/ui_configurationDialog.h:800
msgid "Customized"
msgstr "معلومات مختارة"

#: src/ui_configurationDialog.h:802
msgid "Display no information"
msgstr "لاتظهر أي معلومات"

#: src/ui_configurationDialog.h:804
msgid "None"
msgstr "لاتظهر أي معلومات"

#: src/ui_configurationDialog.h:805
msgid "Default options"
msgstr "الخيارات الافتراضية"

#: src/ui_configurationDialog.h:807
msgid ""
"Save the settings you've changed this session to be the same the next time "
"you start Stellarium"
msgstr ""
"احفظ الإعدادات التي قمت بتغييرها في هذه الجلسة لاستخدامها عند تشغيل "
"ستيللاريوم المرة القادمة"

#: src/ui_configurationDialog.h:809
#: plugins/TimeZoneConfiguration/src/ui_timeZoneConfigurationWindow.h:393
msgid "Save settings"
msgstr "احفظ الإعدادات"

#: src/ui_configurationDialog.h:811
msgid "Restore the default settings that came with Stellarium"
msgstr "استرجع الإعدادات الافتراضية الأصلية كما كانت عند تركيب البرنامج"

#: src/ui_configurationDialog.h:813
msgid "Restore defaults"
msgstr "استرجع الإعدادات الافتراضية كما كانت عند تركيب البرنامج"

#: src/ui_configurationDialog.h:814
msgid ""
"Restoring default settings requires a restart of Stellarium. Saving all the "
"current options includes the current FOV and direction of view for use at "
"next startup."
msgstr ""
"استرجاع الإعدادات الافتراضية يتطلب إعادة تشغيل ستيللاريوم.‏حفظ الإعدادات "
"الحالية سوف يحفظ أيضاً حقل الرؤية الحالي واتجاه الرؤية لاستخدامها في المرة "
"القادمة.‏"

#: src/ui_configurationDialog.h:816
msgid "The width of your view when Stellarium starts"
msgstr "عرض الرؤية عند بدء تشغيل ستيللاريوم"

#: src/ui_configurationDialog.h:819
msgid "The direction you're looking when Stellarium starts"
msgstr "اتجاه الرؤية عند التشغيل"

#: src/ui_configurationDialog.h:821
msgid "Control"
msgstr "التحكم"

#: src/ui_configurationDialog.h:823
msgid "Allow keyboard to pan and zoom"
msgstr "اسمح للوحة المفاتيح بالتحكم في تحريك المشهد والتكبير"

#: src/ui_configurationDialog.h:825
msgid "Enable keyboard navigation"
msgstr "مكِّن من التنقل بواسطة لوحة المفاتيح"

#: src/ui_configurationDialog.h:827
msgid "Allow mouse to pan (drag) and zoom (mousewheel)"
msgstr "مكِّن الفأرة من تحريك المشهد بالسحب ومن التكبير بالعجلة"

#: src/ui_configurationDialog.h:829
msgid "Enable mouse navigation"
msgstr "مكِّن من التنقل بالفأرة"

#: src/ui_configurationDialog.h:830
#: plugins/TextUserInterface/src/TextUserInterface.cpp:180
msgid "Startup date and time"
msgstr "تاريخ ووقت البدء"

#: src/ui_configurationDialog.h:832
msgid "Starts Stellarium at system clock date and time"
msgstr "ابدأ البرنامج باستخدام وقت وتاريخ النظام"

#: src/ui_configurationDialog.h:834
msgid "System date and time"
msgstr "وقت و تاريخ النظام"

#: src/ui_configurationDialog.h:836
msgid ""
"Sets the simulation time to the next instance of this time of day when "
"Stellarium starts"
msgstr "يضبط محاكاة الوقت لمثل هذه اللحظة من اليوم عندما يبدأ ستيللاريوم"

#: src/ui_configurationDialog.h:838
msgid "System date at:"
msgstr "تاريخ النظام عند:"

#: src/ui_configurationDialog.h:840
msgid "Use a specific date and time when Stellarium starts up"
msgstr "استخدم تاريخاً و وقتاً محددين عندما  يبدأ ستيللاريوم"

#: src/ui_configurationDialog.h:842
msgid "Other:"
msgstr "أخرى:"

#: src/ui_configurationDialog.h:843
msgid "use current"
msgstr "إستخدام القيمة الحالية"

#: src/ui_configurationDialog.h:844
msgid "Other"
msgstr "إعدادات تحكم أخرى"

#: src/ui_configurationDialog.h:846
msgid "Hides the mouse cursor when inactive"
msgstr "يخفي مؤشر الفأرة في حالة عدم النشاط"

#: src/ui_configurationDialog.h:848
msgid "Mouse cursor timeout (seconds):"
msgstr "مهلة إخفاء مؤشر الفأرة (بالثواني)‏"

#: src/ui_configurationDialog.h:850
msgid "Toggle vertical and horizontal image flip buttons."
msgstr "إزرار قلب المشهد عمودياً وأفقياً.‏"

#: src/ui_configurationDialog.h:852
msgid "Show flip buttons"
msgstr "أظهر أزرار قلب المشهد في شريط التحكم"

#: src/ui_configurationDialog.h:853
msgid "Planetarium options"
msgstr "خيارات عرض القبة السماوية"

#: src/ui_configurationDialog.h:855
msgid ""
"Spheric mirror distortion is used when projecting Stellarium onto a spheric "
"mirror for low-cost planetarium systems."
msgstr ""
"يستعمل تشوه المرآة الكروية عند عرض ستيللاريوم على مرآة كروية مستخدمة في "
"أنظمة القبب السماوية المنخفضة التكلفة"

#: src/ui_configurationDialog.h:857
msgid "Spheric mirror distortion"
msgstr "تشوه المرآة الكروية"

#: src/ui_configurationDialog.h:859
msgid "Align labels with the horizon"
msgstr "اجعل الأسماء موازية للأفق"

#: src/ui_configurationDialog.h:861
msgid "Gravity labels"
msgstr "اجعل الأسماء موازية للأفق الأقرب"

#: src/ui_configurationDialog.h:863
msgid ""
"When enabled, the \"auto zoom out\" key will also set the initial viewing "
"direction"
msgstr ""
"عندما يكون \" زر التصغير الذاتي\" ممكناً فسوف يضبط الاتجاه الأولي للمشهد "
"أيضاً"

#: src/ui_configurationDialog.h:865
msgid "Auto zoom out returns to initial direction of view"
msgstr "التصغير الذاتي يعود إلى الاتجاه الأولي للمشهد"

#: src/ui_configurationDialog.h:867
msgid "Mask out everything outside a central circle in the main view"
msgstr "لاتظهر اي شيء خارج دائرة مركزية في المشهد الرئيسي"

#: src/ui_configurationDialog.h:869
msgid "Disc viewport"
msgstr "عرض على شكل قرص"

#: src/ui_configurationDialog.h:871
msgid "Hide other constellations when you click one"
msgstr "إخفاء المجموعات النجمية الاخرى عند النقر على أحدها"

#: src/ui_configurationDialog.h:873
msgid "Select single constellation"
msgstr "اختر مجموعة نجمية واحدة"

#: src/ui_configurationDialog.h:874
msgid "Screenshots"
msgstr "لقطات الشاشة"

#: src/ui_configurationDialog.h:875
msgid "Screenshot Directory"
msgstr "مجلد لقطة الشاشة"

#: src/ui_configurationDialog.h:877
msgid "Invert colors"
msgstr "عكس الألوان"

#: src/ui_configurationDialog.h:878
msgid "Star catalog updates"
msgstr "تحديثات دليل النجوم"

#: src/ui_configurationDialog.h:880
msgid "Click here to start downloading"
msgstr "اضغط هنا لبدء التحميل"

#: src/ui_configurationDialog.h:882
msgid "Download this file to view even more stars"
msgstr "حمِّل هذا الملف لإظهار نجوم اكثر ايضاً"

#: src/ui_configurationDialog.h:884
msgid "Restart the download"
msgstr "ابدأ التحميل من جديد"

#: src/ui_configurationDialog.h:886
msgid "Retry"
msgstr "أعد المحاولة"

#: src/ui_configurationDialog.h:888
msgid "Stop the download. You can always restart it later"
msgstr "أوقف التحميل. تستطيع دائماً أن تبدأ مجدداً في وقت لاحق."

#: src/ui_configurationDialog.h:890
#: plugins/TelescopeControl/src/ui_telescopeConfigurationDialog.h:518
msgid "Cancel"
msgstr "إلغاء"

#: src/ui_configurationDialog.h:893
msgid "Close window when script runs"
msgstr "أغلق النافذة عندما يبدأ السكريبت في العمل"

#: src/ui_configurationDialog.h:895
msgid "Run the selected script"
msgstr "شغِّل السكريبت المختار"

#: src/ui_configurationDialog.h:899
msgid "Stop a running script"
msgstr "أوقف السكريبت الشغَّال"

#: src/ui_configurationDialog.h:903
msgid "Load at startup"
msgstr "حمِّل عند بدء التشغيل"

#: src/ui_configurationDialog.h:904
msgid "configure"
msgstr "اضبط الإعدادات"

#: src/ui_configurationDialog.h:909
msgid "Main"
msgstr "الرئيسي"

#: src/ui_configurationDialog.h:911
msgid "Navigation"
msgstr "التنقل"

#: src/ui_configurationDialog.h:913
msgid "Tools"
msgstr "الأدوات"

#: src/ui_configurationDialog.h:915
#: plugins/TextUserInterface/src/TextUserInterface.cpp:441
msgid "Scripts"
msgstr "البرامج النصية‏"

#: src/ui_configurationDialog.h:917
msgid "Plugins"
msgstr "الإضافات"

#: src/ui_addRemoveLandscapesDialog.h:266
msgid "Add/Remove Landscapes"
msgstr "أضف/احذف مناظر الرصد الطبيعية"

#: src/ui_addRemoveLandscapesDialog.h:268
msgid "Add a new landscape"
msgstr "أضف منظر رصد طبيعي جديد"

#: src/ui_addRemoveLandscapesDialog.h:269
msgid "Install a new landscape from a ZIP archive..."
msgstr "ركِّب منظر رصد طبيعي من مجلد مضغوط"

#: src/ui_addRemoveLandscapesDialog.h:270
msgid "Switch to the new landscape after installation"
msgstr "تحوَّل إلى المنظر الجديد بعد التركيب"

#: src/ui_addRemoveLandscapesDialog.h:273
msgid "Remove an installed landscape"
msgstr "احذف منظر رصد مركَّب سابقاً"

#: src/ui_addRemoveLandscapesDialog.h:275
#: plugins/TelescopeControl/src/ui_telescopeDialog.h:411
#: plugins/SolarSystemEditor/src/ui_solarSystemManagerWindow.h:309
msgid "Remove"
msgstr "إزالة"

#: src/ui_addRemoveLandscapesDialog.h:276
msgid ""
"WARNING: Removing the selected landscape means deleting its files. This "
"operation is irreversible."
msgstr ""
"تحذير: حذف المنظر المختار يعني حذف جميع ملفاته. هذه العملية لا يمكن التراجع "
"عنها"

#: src/ui_AtmosphereDialog.h:176
msgid "Atmosphere Details"
msgstr "تفاصيل الغلاف الجوي"

#: src/ui_AtmosphereDialog.h:178
msgid "Refraction Settings"
msgstr "إعدادات الانكسار"

#: src/ui_AtmosphereDialog.h:179
msgid "Pressure (mbar):"
msgstr "الضغط (mbar)"

#: src/ui_AtmosphereDialog.h:180
msgid "Temperature (C):"
msgstr "الحرارة (C)"

#: src/ui_AtmosphereDialog.h:185
msgid ""
"Extinction is the loss of star brightness due to Earth's atmosphere. It is "
"given in mag/airmass, where airmass is number of atmospheres light has to "
"pass. (zenith: 1; horizon: about 40)"
msgstr ""
"الانطفاء هو الفقد في لمعان النجم بسبب الغلاف الجوي للأرض. وهو يحسب بـ "
"القدر/كتلة الهواء ، حيث كتلة الهواء هو الرقم للغلاف الجوي الذي يلزم للضوء "
"عبوره. (في السمت تكون القيمة 1، وفي الأفق تكون القيمة 40)ـ"

#: src/ui_AtmosphereDialog.h:187
msgid "Extinction Coefficient:"
msgstr "معامل الانطفاء"

#: src/ui_AtmosphereDialog.h:189
msgid ""
"Use about 0.12 for superb mountaintops, 0.2 for good rural landscape, 0.35 "
"for murky conditions."
msgstr ""
"استخدم القيمة 0.12 لقمم الجبال ذات الرؤية الفائقة، 0.2 للأرياف الجيدة، و "
"0.35 للأجواء الغير صافية"

#: src/ui_CustomInfoDialog.h:194
msgid "Custom Info Settings"
msgstr "اختر المعلومات التي تريد إظهارها"

#: src/ui_CustomInfoDialog.h:196
msgid "Display info about an object's name"
msgstr "إعرض معلومات عن اسم الجرم"

#: src/ui_CustomInfoDialog.h:198
msgid "An object's name"
msgstr "اسم الجرم"

#: src/ui_CustomInfoDialog.h:200
msgid "Display  info about a catalog numbers"
msgstr "إعرض معلومات عن رقم الدليل"

#: src/ui_CustomInfoDialog.h:202
msgid "Catalog numbers"
msgstr "رقم الدليل"

#: src/ui_CustomInfoDialog.h:204
msgid "Display  info about a visual magnitude"
msgstr "إعرض معلومات عن القدر الظاهري"

#: src/ui_CustomInfoDialog.h:206
msgid "Visual magnitude"
msgstr "القدر الظاهري"

#: src/ui_CustomInfoDialog.h:208
msgid "Display  info about an absolute magnitude"
msgstr "إعرض معلومات عن القدر المطلق"

#: src/ui_CustomInfoDialog.h:210
msgid "Absolute magnitude"
msgstr "القدر المطلق"

#: src/ui_CustomInfoDialog.h:212
msgid "Display the equatorial position (J2000 ref)"
msgstr "إعرض الإحداثيات الاستوائية بمرجعية عام 2000"

#: src/ui_CustomInfoDialog.h:214
msgid "The equatorial coordinates (J2000 ref)"
msgstr "الإحداثيات الاستوائية بمرجعية عام 2000"

#: src/ui_CustomInfoDialog.h:216
msgid "Display the equatorial position (of date)"
msgstr "إعرض الإحداثيات الاستوائية للوقت الحالي"

#: src/ui_CustomInfoDialog.h:218
msgid "The equatorial coordinates (of date)"
msgstr "الإحداثيات الاستوائية للوقت الحالي"

#: src/ui_CustomInfoDialog.h:220
msgid "Display the altitude and azimuth position"
msgstr "إعرض إحداثيات الارتفاع الزاوي والسمتي"

#: src/ui_CustomInfoDialog.h:222
msgid "The alt-azimuthal coordinates"
msgstr "إحداثيات الارتفاع الزاوي والسمتي"

#: src/ui_CustomInfoDialog.h:224
msgid "Display the hour angle + DE (of date)"
msgstr "إعرض زاوية الساعة والميل للوقت الحالي"

#: src/ui_CustomInfoDialog.h:226
msgid "The hour angle"
msgstr "زاوية الساعة"

#: src/ui_CustomInfoDialog.h:228
msgid "Display info about an object's distance"
msgstr "إعرض معلومات عن بعد الجرم"

#: src/ui_CustomInfoDialog.h:230
msgid "Object's distance"
msgstr "بعد الجرم"

#: src/ui_CustomInfoDialog.h:232
msgid "Display info about an object's size"
msgstr "إعرض معلومات عن حجم الجرم"

#: src/ui_CustomInfoDialog.h:234
msgid "Object's size"
msgstr "حجم الجرم"

#: src/ui_CustomInfoDialog.h:236 src/ui_CustomInfoDialog.h:240
#: src/ui_CustomInfoDialog.h:244
msgid "Display a derived class-specific extra fields"
msgstr "إعرض معلومات إضافية خاصة بنوع معين من الأجرام"

#: src/ui_CustomInfoDialog.h:238
msgid "Additional info (Extra 1)"
msgstr "معلومات إضافية - الإضافة 1"

#: src/ui_CustomInfoDialog.h:242
msgid "Additional info (Extra 2)"
msgstr "معلومات إضافية - الإضافة 2"

#: src/ui_CustomInfoDialog.h:246
msgid "Additional info (Extra 3)"
msgstr "معلومات إضافية - الإضافة 3"

#: src/ui_scriptConsole.h:341
msgid "Script console"
msgstr "شاشة البرامج النصية - السكريبتات"

#: src/ui_scriptConsole.h:344
msgid "load script from file"
msgstr "حمّل السكربت من ملف"

#: src/ui_scriptConsole.h:348
msgid "save script to file"
msgstr "احفظ السكربت في ملف"

#: src/ui_scriptConsole.h:352
msgid "clear script"
msgstr "امسح السكربت"

#: src/ui_scriptConsole.h:356
msgid "pre-process script using SSC preprocessor"
msgstr "SSC عالج السكربت مقدماً باستخدام معالج"

#: src/ui_scriptConsole.h:359
msgid "pre-process script using STS preprocessor"
msgstr "STS عالج السكربت مقدماً باستخدام معالج"

#: src/ui_scriptConsole.h:362
msgid "quickly load and run a utility script"
msgstr "حمّل ونفّذ سكربت سريعاً"

#: src/ui_scriptConsole.h:365
msgid "run script"
msgstr "نفّذ السكربت"

#: src/ui_scriptConsole.h:369
msgid "stop script"
msgstr "أوقف السكربت"

#: src/ui_scriptConsole.h:372
msgid "Script"
msgstr "البرنامج النصي - السكربت"

#: src/ui_scriptConsole.h:373
msgid "Output"
msgstr "المخرجات"

#: src/ui_scriptConsole.h:375
msgid "Cursor position"
msgstr "موضع المؤشر"

#: src/ui_scriptConsole.h:377
msgid "Include dir:"
msgstr "ضمِّن المسار"

#: src/ui_scriptConsole.h:378
msgid "..."
msgstr "..."

#: plugins/AngleMeasure/src/AngleMeasure.cpp:57
msgid "Angle Measure"
msgstr "قياس البعد الزاوي"

#: plugins/AngleMeasure/src/AngleMeasure.cpp:60
msgid "Provides an angle measurement tool"
msgstr "<p dir=rtl>أداة لقياس البعد الزاوي"

#: plugins/AngleMeasure/src/AngleMeasure.cpp:124
msgid "Angle measure"
msgstr "قياس البعد الزاوي"

#. TRANSLATORS: instructions for using the AngleMeasure plugin.
#: plugins/AngleMeasure/src/AngleMeasure.cpp:308
msgid "The Angle Measure is enabled:"
msgstr "أداة قياس البعد الزاوي مفعّلة الآن:"

#. TRANSLATORS: instructions for using the AngleMeasure plugin.
#: plugins/AngleMeasure/src/AngleMeasure.cpp:310
msgid "Drag with the left button to measure, left-click to clear."
msgstr "للقياس، اسحب بزر الفأرة الأيسر، وللمسح انقر الزر الأيسر"

#. TRANSLATORS: instructions for using the AngleMeasure plugin.
#: plugins/AngleMeasure/src/AngleMeasure.cpp:312
msgid "Right-clicking changes the end point only."
msgstr "النقر بالزر الأيمن يغيّر نقطة النهاية فقط."

#: plugins/CompassMarks/src/CompassMarks.cpp:57
msgid "Compass Marks"
msgstr "درجات البوصلة"

#: plugins/CompassMarks/src/CompassMarks.cpp:60
msgid "Displays compass bearing marks along the horizon"
msgstr "<p dir=rtl>يعرض درجات البوصلة بموازاة الأفق"

#: plugins/CompassMarks/src/CompassMarks.cpp:124
msgid "Compass marks"
msgstr "درجات البوصلة"

#: plugins/Oculars/src/Oculars.cpp:84
#: plugins/Oculars/src/ui_ocularDialog.h:862
msgid "Oculars"
msgstr "العدسة العينية"

#: plugins/Oculars/src/Oculars.cpp:87
msgid ""
"Shows the sky as if looking through a telescope eyepiece. (Only "
"magnification and field of view are simulated.) It can also show a sensor "
"frame and a Telrad sight."
msgstr ""
"<P DIR=RTL>هذه الميزة الإضافية تظهر لك السماء كما تراها من خلال عدسة تلسكوب. "
"(المحاكاة هي للتكبير وحقل الرؤية فقط.) ويمكن أيضاً محاكاة إطار مستشعر "
"الكاميرا ومنظر التوجيه من خلال أداة Telrad."

#: plugins/Oculars/src/Oculars.cpp:757
msgid "Please select an object before switching to ocular view."
msgstr "الرجاء اختيار جرم قبل التحول إلى المنظر عبر العدسة العينية."

#: plugins/Oculars/src/Oculars.cpp:836
msgid "&Previous ocular"
msgstr "&العدسة السابقة"

#: plugins/Oculars/src/Oculars.cpp:837
msgid "&Next ocular"
msgstr "&العدسة التالية"

#: plugins/Oculars/src/Oculars.cpp:838
msgid "Select &ocular"
msgstr "اختر &العدسة"

#: plugins/Oculars/src/Oculars.cpp:883
msgid "Toggle &crosshair"
msgstr "أظهار الشعرتين"

#: plugins/Oculars/src/Oculars.cpp:892
msgid "Configure &Oculars"
msgstr "إعدادات العدسات العينية"

#: plugins/Oculars/src/Oculars.cpp:901
msgid "Toggle &CCD"
msgstr "إظهار إطار مستشعر الكاميرا"

#: plugins/Oculars/src/Oculars.cpp:909
msgid "Toggle &Telrad"
msgstr "إظهار دوائر التلراد"

#: plugins/Oculars/src/Oculars.cpp:919
msgid "&Previous CCD"
msgstr "&المستشعر السابق"

#: plugins/Oculars/src/Oculars.cpp:920
msgid "&Next CCD"
msgstr "&المستشعر التالي"

#: plugins/Oculars/src/Oculars.cpp:921
msgid "&Select CCD"
msgstr "&اختر المستشعر"

#: plugins/Oculars/src/Oculars.cpp:943
msgid "&Rotate CCD"
msgstr "تدوير المستشعر"

#: plugins/Oculars/src/Oculars.cpp:975
msgid "&Reset rotation"
msgstr "&إعادة التدوير للوضع الأصلي"

#: plugins/Oculars/src/Oculars.cpp:1201
#: plugins/Oculars/src/ui_ocularDialog.h:864
msgid "Ocular view"
msgstr "منظر العدسة العينية"

#: plugins/Oculars/src/Oculars.cpp:1225
msgid "Oculars popup menu"
msgstr "القائمة المنبثقة للعدسات"

#: plugins/Oculars/src/Oculars.cpp:1233
msgid "Crosshairs"
msgstr "الشعرتان المتقاطعتان"

#: plugins/Oculars/src/Oculars.cpp:1241
msgid "Image sensor frame"
msgstr "إطار مستشعر الصورة"

#: plugins/Oculars/src/Oculars.cpp:1249
msgid "Telrad sight"
msgstr "دوائر أداة تلراد للتوجيه"

#: plugins/Oculars/src/Oculars.cpp:1257
msgid "Oculars plugin configuration"
msgstr "إعدادات ميزة العدسات العينية"

#: plugins/Oculars/src/Oculars.cpp:1445
#: plugins/Oculars/src/gui/OcularsGuiPanel.cpp:479
#, qt-format
msgid "Ocular #%1"
msgstr "العدسة العينية #%1"

#: plugins/Oculars/src/Oculars.cpp:1450
#: plugins/Oculars/src/gui/OcularsGuiPanel.cpp:483
#, qt-format
msgid "Ocular #%1: %2"
msgstr "العدسة العينية #%1: %2"

#. TRANSLATORS: FL = Focal length
#: plugins/Oculars/src/Oculars.cpp:1464
#: plugins/Oculars/src/gui/OcularsGuiPanel.cpp:520
#, qt-format
msgid "Ocular FL: %1 mm"
msgstr "طول العدسة البؤري: %1 مم"

#. TRANSLATORS: aFOV = apparent field of view
#: plugins/Oculars/src/Oculars.cpp:1471
#: plugins/Oculars/src/gui/OcularsGuiPanel.cpp:530
#, qt-format
msgid "Ocular aFOV: %1"
msgstr "حقل الرؤية الظاهري للعدسة: %1"

#: plugins/Oculars/src/Oculars.cpp:1481 plugins/Oculars/src/Oculars.cpp:1543
#: plugins/Oculars/src/gui/OcularsGuiPanel.cpp:656
#, qt-format
msgid "Telescope #%1"
msgstr "التلسكوب #%1"

#: plugins/Oculars/src/Oculars.cpp:1486 plugins/Oculars/src/Oculars.cpp:1548
#: plugins/Oculars/src/gui/OcularsGuiPanel.cpp:660
#, qt-format
msgid "Telescope #%1: %2"
msgstr "التلسكوب #%1: %2"

#: plugins/Oculars/src/Oculars.cpp:1497
#: plugins/Oculars/src/gui/OcularsGuiPanel.cpp:720
#, qt-format
msgid "Magnification: %1"
msgstr "التكبير: %1"

#: plugins/Oculars/src/Oculars.cpp:1505
#: plugins/Oculars/src/gui/OcularsGuiPanel.cpp:729
#, qt-format
msgid "FOV: %1"
msgstr "حقل الرؤية: %1"

#: plugins/Oculars/src/Oculars.cpp:1520
#: plugins/Oculars/src/gui/OcularsGuiPanel.cpp:601
#, qt-format
msgid "Dimensions: %1"
msgstr "الأبعاد: %1"

#: plugins/Oculars/src/Oculars.cpp:1525
#: plugins/Oculars/src/gui/OcularsGuiPanel.cpp:560
#, qt-format
msgid "Sensor #%1"
msgstr "المستشعر #%1"

#: plugins/Oculars/src/Oculars.cpp:1529
#: plugins/Oculars/src/gui/OcularsGuiPanel.cpp:564
#, qt-format
msgid "Sensor #%1: %2"
msgstr "المستشعر #%1: %2"

#: plugins/Oculars/src/Oculars.cpp:1735
msgid "&Telescope"
msgstr "&التلسكوب"

#: plugins/Oculars/src/Oculars.cpp:1736
msgid "&Previous telescope"
msgstr "&التلسكوب السابق"

#: plugins/Oculars/src/Oculars.cpp:1737
msgid "&Next telescope"
msgstr "&التلسكوب التالي"

#: plugins/Oculars/src/gui/OcularsGuiPanel.cpp:186
msgid "Previous ocular"
msgstr "العدسة السابقة"

#: plugins/Oculars/src/gui/OcularsGuiPanel.cpp:192
msgid "Next ocular"
msgstr "العدسة التالية"

#: plugins/Oculars/src/gui/OcularsGuiPanel.cpp:198
msgid "Previous CCD frame"
msgstr "إطار سي سي دي السابق"

#: plugins/Oculars/src/gui/OcularsGuiPanel.cpp:204
msgid "Next CCD frame"
msgstr "إطار سي سي دي التالي"

#: plugins/Oculars/src/gui/OcularsGuiPanel.cpp:210
msgid "Previous telescope"
msgstr "التلسكوب السابق"

#: plugins/Oculars/src/gui/OcularsGuiPanel.cpp:216
msgid "Next telescope"
msgstr "التلسكوب التالي"

#: plugins/Oculars/src/gui/OcularsGuiPanel.cpp:245
msgid "Rotate the sensor frame 15 degrees counterclockwise"
msgstr "دوِّر إطار المستشعر 15 درجة عكس اتجاه عقارب الساعة"

#: plugins/Oculars/src/gui/OcularsGuiPanel.cpp:258
msgid "Rotate the sensor frame 5 degrees counterclockwise"
msgstr "دوِّر إطار المستشعر 5 درجات عكس اتجاه عقارب الساعة"

#: plugins/Oculars/src/gui/OcularsGuiPanel.cpp:271
msgid "Rotate the sensor frame 1 degree counterclockwise"
msgstr "دوِّر إطار المستشعر درجة واحدة عكس اتجاه عقارب الساعة"

#: plugins/Oculars/src/gui/OcularsGuiPanel.cpp:284
msgid "Reset the sensor frame rotation"
msgstr "إعادة زاوية دوران إطار المستشعر للوضع الأصلي"

#: plugins/Oculars/src/gui/OcularsGuiPanel.cpp:297
msgid "Rotate the sensor frame 1 degree clockwise"
msgstr "دوِّر إطار المستشعر درجة واحدة باتجاه عقارب الساعة"

#: plugins/Oculars/src/gui/OcularsGuiPanel.cpp:310
msgid "Rotate the sensor frame 5 degrees clockwise"
msgstr "دوِّر إطار المستشعر خمس درجات باتجاه عقارب الساعة"

#: plugins/Oculars/src/gui/OcularsGuiPanel.cpp:323
msgid "Rotate the sensor frame 15 degrees clockwise"
msgstr "دوِّر إطار المستشعر 15 درجة باتجاه عقارب الساعة"

#: plugins/Oculars/src/gui/OcularsGuiPanel.cpp:522
msgid "Effective focal length of the ocular"
msgstr "الطول البؤري الفعلي للعدسة"

#: plugins/Oculars/src/gui/OcularsGuiPanel.cpp:533
msgid "Apparent field of view of the ocular"
msgstr "حقل الرؤية الظاهري للعدسة"

#: plugins/Oculars/src/gui/OcularsGuiPanel.cpp:609
#, qt-format
msgid "Rotation: %1"
msgstr "التدوير: %1"

#: plugins/Oculars/src/gui/OcularsGuiPanel.cpp:703
msgid "Magnification provided by these binoculars"
msgstr "التكبير المتاح بواسطة المنظار الثنائي"

#: plugins/Oculars/src/gui/OcularsGuiPanel.cpp:704
msgid "Actual field of view provided by these binoculars"
msgstr "حقل الرؤية الفعلي المتاح بواسطة هذا المنظار الثنائي"

#: plugins/Oculars/src/gui/OcularsGuiPanel.cpp:712
msgid "Magnification provided by this ocular/telescope combination"
msgstr "التكبير المتاح بهذا التلسكوب باستخدام هذه العدسة"

#: plugins/Oculars/src/gui/OcularsGuiPanel.cpp:713
msgid "Actual field of view provided by this ocular/telescope combination"
msgstr "حقل الرؤية المتاح بهذا التلسكوب باستخدام هذه العدسة"

#: plugins/Oculars/src/ui_ocularDialog.h:865
msgid "Enable only if an object is selected"
msgstr "فعِّل فقط عند اختيار جرم سماوي"

#: plugins/Oculars/src/ui_ocularDialog.h:866
msgid "Scale image circle"
msgstr "عدّل حجم دائرة المشهد"

#: plugins/Oculars/src/ui_ocularDialog.h:867
msgid "Key mappings"
msgstr "مفاتيح الأوامر"

#: plugins/Oculars/src/ui_ocularDialog.h:868
msgid "Toggle ocular view:"
msgstr "تفعيل المشهد عبر العدسة العينية"

#: plugins/Oculars/src/ui_ocularDialog.h:870
msgid "Open pop-up navigation menu:"
msgstr "فتح قائمة الخيارات المنبثقة"

#: plugins/Oculars/src/ui_ocularDialog.h:871
msgid "Interface"
msgstr "واجهة الاستخدام"

#: plugins/Oculars/src/ui_ocularDialog.h:872
msgid "On-screen control panel"
msgstr "لوحة تحكم ظاهرة على الشاشة"

#: plugins/Oculars/src/ui_ocularDialog.h:873
#: plugins/TextUserInterface/src/TextUserInterface.cpp:214
msgid "General"
msgstr "عام"

#: plugins/Oculars/src/ui_ocularDialog.h:874
#: plugins/Oculars/src/ui_ocularDialog.h:882
msgid "Eyepieces"
msgstr "العدسات"

#: plugins/Oculars/src/ui_ocularDialog.h:875
#: plugins/Oculars/src/ui_ocularDialog.h:884
#: plugins/Oculars/src/ui_ocularDialog.h:895
#: plugins/Satellites/src/ui_satellitesImportDialog.h:211
#: plugins/TelescopeControl/src/ui_telescopeDialog.h:407
msgid "Add"
msgstr "أضف"

#: plugins/Oculars/src/ui_ocularDialog.h:877
#: plugins/Oculars/src/ui_ocularDialog.h:886
#: plugins/Oculars/src/ui_ocularDialog.h:897
#: plugins/Satellites/src/ui_satellitesDialog.h:683
#: plugins/TelescopeControl/src/ui_telescopeConfigurationDialog.h:485
msgid "Name:"
msgstr "الاسم"

#: plugins/Oculars/src/ui_ocularDialog.h:878
msgid "aFOV:"
msgstr "حقل الرؤية الظاهري"

#: plugins/Oculars/src/ui_ocularDialog.h:879
#: plugins/Oculars/src/ui_ocularDialog.h:898
msgid "Focal length:"
msgstr "الطول البؤري"

#: plugins/Oculars/src/ui_ocularDialog.h:880
msgid "Field stop:"
msgstr "النسبة البؤرية"

#: plugins/Oculars/src/ui_ocularDialog.h:881
msgid "Binoculars"
msgstr "المنظار الثنائي"

#: plugins/Oculars/src/ui_ocularDialog.h:883
#: plugins/Oculars/src/ui_ocularDialog.h:893
msgid "Sensors"
msgstr "المستشعرات"

#: plugins/Oculars/src/ui_ocularDialog.h:887
msgid "Resolution x (pixels):"
msgstr "الدقة س (بكسل)"

#: plugins/Oculars/src/ui_ocularDialog.h:888
msgid "Resolution y (pixels):"
msgstr "الدقة ص (بكسل)"

#: plugins/Oculars/src/ui_ocularDialog.h:889
msgid "Chip width (mm):"
msgstr "عرض الشريحة (مم)"

#: plugins/Oculars/src/ui_ocularDialog.h:890
msgid "Chip height (mm):"
msgstr "طول الشريحة (مم)"

#: plugins/Oculars/src/ui_ocularDialog.h:891
msgid "Pixel width (micron):"
msgstr "عرض البكسل (ميكرون)"

#: plugins/Oculars/src/ui_ocularDialog.h:892
msgid "Pixel height (micron):"
msgstr "طول البكسل (ميكرون)"

#: plugins/Oculars/src/ui_ocularDialog.h:894
#: plugins/Oculars/src/ui_ocularDialog.h:902
#: plugins/TelescopeControl/src/ui_telescopeDialog.h:396
#: plugins/TelescopeControl/src/ui_telescopeDialog.h:412
msgid "Telescopes"
msgstr "التلسكوبات"

#: plugins/Oculars/src/ui_ocularDialog.h:899
msgid "Diameter:"
msgstr "القطر"

#: plugins/Oculars/src/ui_ocularDialog.h:900
msgid "Horizontal flip"
msgstr "قلب المشهد أفقياً"

#: plugins/Oculars/src/ui_ocularDialog.h:901
msgid "Vertical flip"
msgstr "قلب المشهد رأسياً"

#: plugins/Satellites/src/Satellites.cpp:65
#: plugins/Satellites/src/ui_satellitesDialog.h:705
msgid "Satellites"
msgstr "الأقمار الصناعية"

#: plugins/Satellites/src/Satellites.cpp:68
msgid ""
"Prediction of artificial satellite positions in Earth orbit based on NORAD "
"TLE data"
msgstr ""
"<P DIR=RTL>تحديد مواقع الأقمار الصناعية في مدارها  على الأرض بناءاً على "
"بيانات NORAD TLE"

#: plugins/Satellites/src/Satellites.cpp:130
msgid "Satellites configuration window"
msgstr "نافذة ضبط إعدادات الأقمار الصناعية"

#: plugins/Satellites/src/Satellites.cpp:131
msgid "Satellite hints"
msgstr "عرض الأقمار الصناعية"

#: plugins/Satellites/src/Satellites.cpp:133
msgid "Satellite labels"
msgstr "أسماء الأقمار الصناعية"

#: plugins/Satellites/src/Satellites.cpp:167
msgid ""
"The old satellites.json file is no longer compatible - using default file"
msgstr ""
"ملف\n"
"satellites.json \n"
"لم يعد متوافقاً مع البرنامج - سوف يستخدم الملف الافتراضي"

#: plugins/Satellites/src/Satellite.cpp:230
#: plugins/Satellites/src/Satellite.cpp:234
msgid "Catalog #"
msgstr "الدليل رقم"

#: plugins/Satellites/src/Satellite.cpp:236
msgid "International Designator"
msgstr "التصنيف العالمي"

#. TRANSLATORS: Slant range: distance between the satellite and the observer
#: plugins/Satellites/src/Satellite.cpp:248
#, qt-format
msgid "Range (km): %1"
msgstr "‎البعد عن الراصد بالكيلومترات: ‎%1"

#. TRANSLATORS: Rate at which the distance changes
#: plugins/Satellites/src/Satellite.cpp:251
#, qt-format
msgid "Range rate (km/s): %1"
msgstr "‎معدل تغير السرعة كم/ث: ‎%1"

#. TRANSLATORS: Satellite altitude
#: plugins/Satellites/src/Satellite.cpp:254
#, qt-format
msgid "Altitude (km): %1"
msgstr "‎الارتفاع بالكيلومتر: ‎%1"

#. TRANSLATORS: %1 and %3 are numbers, %2 and %4 - degree signs.
#: plugins/Satellites/src/Satellite.cpp:257
#, qt-format
msgid "SubPoint (Lat./Long.): %1%2/%3%4"
msgstr "‎ إحداثيات الموقع الأرضي تحت القمر مباشرة - الطول/العرض: ‎%1%2/%3%4"

#. TRANSLATORS: TEME is an Earth-centered inertial coordinate system
#: plugins/Satellites/src/Satellite.cpp:271
#, qt-format
msgid "TEME coordinates (km): %1"
msgstr "‎TEME الإحداثيات بالكيلومتر حسب: ‎%1"

#. TRANSLATORS: TEME is an Earth-centered inertial coordinate system
#: plugins/Satellites/src/Satellite.cpp:279
#, qt-format
msgid "TEME velocity (km/s): %1"
msgstr "‎TEME السرعة كم/ث حسب:‎%1"

#: plugins/Satellites/src/Satellite.cpp:287
msgid "The satellite and the observer are in sunlight."
msgstr "القمر الصناعي والراصد في ضوء الشمس"

#: plugins/Satellites/src/Satellite.cpp:290
msgid "The satellite is visible."
msgstr "القمر الصناعي ممكن أن يرى"

#: plugins/Satellites/src/Satellite.cpp:293
msgid "The satellite is eclipsed."
msgstr "القمر الصناعي في ظل الأرض"

#: plugins/Satellites/src/Satellite.cpp:296
msgid "The satellite is not visible"
msgstr "القمر الصناعي لايمكن رؤيته"

#: plugins/Satellites/src/Satellite.cpp:322
#, qt-format
msgid "%1 MHz (%2%3 kHz)"
msgstr "%1 ‎ميجا هرتز ‎(%2%3 ‎كيلوهرتز ‎)"

#: plugins/Satellites/src/gui/SatellitesDialog.cpp:258
msgid "Stellarium Satellites Plugin"
msgstr "<P DIR=RTL>ميزة الأقمار الصناعية الإضافية لبرنامج ستيللاريوم"

#: plugins/Satellites/src/gui/SatellitesDialog.cpp:259
msgid "Version"
msgstr "</P><P DIR=RTL>الإصدار"

#: plugins/Satellites/src/gui/SatellitesDialog.cpp:263
msgid ""
"The Satellites plugin predicts the positions of artificial satellites in "
"Earth orbit."
msgstr ""
"<P DIR=RTL>ميزة الأقمار الصناعية تتنبأ بموقع القمر الصناعي في مداره حول "
"الأرض."

#: plugins/Satellites/src/gui/SatellitesDialog.cpp:265
msgid "Notes for users"
msgstr "<P DIR=RTL>ملاحظات للمستخدمين"

#: plugins/Satellites/src/gui/SatellitesDialog.cpp:266
msgid ""
"Satellites and their orbits are only shown when the observer is on Earth."
msgstr ""
"<P DIR=RTL>الأقمار الصناعية ومداراتها تظهر فقط عندما يكون الراصد على كوكب "
"الأرض."

#: plugins/Satellites/src/gui/SatellitesDialog.cpp:267
msgid ""
"Predicted positions are only good for a fairly short time (on the order of "
"days, weeks or perhaps a month into the past and future). Expect high "
"weirdness when looking at dates outside this range."
msgstr ""
"<P DIR=RTL>تنبؤات هذه الميزة بمواقع الأقمار الصناعية لاتكون جيدة إلا لوقت "
"قصير، أيام معدودة أو أسابيع أو على الأكثر شهر في الماضي والمستقبل. توقع أن "
"تجد تنبؤات غريبة جداً خارج نطاق هذا الوقت."

#: plugins/Satellites/src/gui/SatellitesDialog.cpp:268
msgid ""
"Orbital elements go out of date pretty quickly (over mere weeks, sometimes "
"days).  To get useful data out, you need to update the TLE data regularly."
msgstr ""
"<P DIR=RTL>العناصر المدارية تفقد صلاحيتها لحساب المدار خلال فترة قصير جداً. "
"وللحصول على بيانات نافعة، يلزمك تحديث بيانات TLE بصفة متكررة."

#. TRANSLATORS: The translated names of the button and the tab are filled in automatically. You can check the original names in Stellarium. File names are not translated.
#: plugins/Satellites/src/gui/SatellitesDialog.cpp:270
#, qt-format
msgid ""
"Clicking the \"%1\" button in the \"%2\" tab of this dialog will revert to "
"the default %3 file.  The old file will be backed up as %4.  This can be "
"found in the user data directory, under \"modules/Satellites/\"."
msgstr ""
"<P DIR=RTL>النقر على زر \"%1\" في علامة التبويب \"%2\" سوف يسترجع لك الملف "
"الافتراضي %3. الملف القديم سيحفظ بنسخة احتياطية اسمها %4. وستجده على مسار "
"معلومات المستخدم، تحت \"modules/Satellites/\"</P>"

#: plugins/Satellites/src/gui/SatellitesDialog.cpp:276
msgid ""
"The Satellites plugin is still under development.  Some features are "
"incomplete, missing or buggy."
msgstr ""
"<P DIR=RTL>لاتزال ميزة الأقمار الصناعية تحت التطوير. بعض الوظائف قد تكون "
"ناقصة أو غير موجودة أو فيها بعض الأخطاء."

#. TRANSLATORS: Title of a section in the About tab of the Satellites window
#: plugins/Satellites/src/gui/SatellitesDialog.cpp:280
msgid "TLE data updates"
msgstr "<P DIR=RTL>تحديث بيانات TLE"

#: plugins/Satellites/src/gui/SatellitesDialog.cpp:281
msgid ""
"The Satellites plugin can automatically download TLE data from Internet "
"sources, and by default the plugin will do this if the existing data is more "
"than 72 hours old. "
msgstr ""
"<P DIR=RTL>يمكن لميزة الأقمار الصناعية تحديث بيانات ال TLE تلقائياً بتحميلها "
"من مصادرها في الإنترنت. والوقت الافتراضي لتحديث هذه البيانات هو بعد مرور 72 "
"ساعة على آخر تحديث. "

#: plugins/Satellites/src/gui/SatellitesDialog.cpp:282
#, qt-format
msgid ""
"If you disable Internet updates, you may update from a file on your "
"computer.  This file must be in the same format as the Celestrak updates "
"(see %1 for an example)."
msgstr ""
"<P DIR=RTL>إذا قمت بالغاء التحديث عبر الإنترنت، يمكنك التحديث من ملف في "
"حاسبك الشخصي. يجب أن يكون تنسيق الملف مثل التحديثات الموجودة على Celestrak "
"(انظر %1 كمثال على ذلك)."

#: plugins/Satellites/src/gui/SatellitesDialog.cpp:283
msgid ""
"<b>Note:</b> if the name of a satellite in update data has anything in "
"square brackets at the end, it will be removed before the data is used."
msgstr ""
"<P DIR=RTL><b>ملاحظة:</b>إذا كان اسم القمر الصناعي في بيانات التحديث يحتوي "
"أي عبارة بين قوسين مربعين فسوف تحذف هذه المعلومة قبل استخدام البيانات."

#: plugins/Satellites/src/gui/SatellitesDialog.cpp:286
msgid "Adding new satellites"
msgstr "<P DIR=RTL>إضافة أقمار صناعية جديدة"

#: plugins/Satellites/src/gui/SatellitesDialog.cpp:287
msgid ""
"1. Make sure the satellite(s) you wish to add are included in one of the "
"URLs listed in the Sources tab of the satellites configuration dialog. 2. Go "
"to the Satellites tab, and click the '+' button.  Select the satellite(s) "
"you wish to add and select the \"add\" button."
msgstr ""
"1. تأكد أن الأقمار الصناعية التي ترغب في إضافتها موجودة ضمن أحد الروابط تحت "
"علامة التبويب \"المصادر\" في نافذة إعدادات الأقمار الصناعية. 2. اذهب إلى "
"علامة التبويب \"الأقمار الصناعية\" واضغط على زر \"+\". اختر الأقمار الصناعية "
"التي تريد إضافتها واضغط على زر \"أضف\"."

#: plugins/Satellites/src/gui/SatellitesDialog.cpp:289
msgid "Technical notes"
msgstr "<P DIR=RTL>ملاحظات تقنية"

#: plugins/Satellites/src/gui/SatellitesDialog.cpp:290
msgid ""
"Positions are calculated using the SGP4 & SDP4 methods, using NORAD TLE data "
"as the input. "
msgstr ""
"<P DIR=RTL>يتم حساب الموقع باستخدام طريقة SGP4 & SDP4 وباستخدام بيانات NORAD "
"TLE كمدخلات. "

#: plugins/Satellites/src/gui/SatellitesDialog.cpp:291
msgid ""
"The orbital calculation code is written by Jose Luis Canales according to "
"the revised Spacetrack Report #3 (including Spacetrack Report #6). "
msgstr ""
"<P DIR=RTL>برمجة حساب المدار كتبها Jose Luis Canales حسب تقرير revised "
"Spacetrack Report # 3 (ويحتوي على Spacetrack Report #6). "

#. TRANSLATORS: The numbers contain the opening and closing tag of an HTML link
#: plugins/Satellites/src/gui/SatellitesDialog.cpp:293
#, qt-format
msgid "See %1this document%2 for details."
msgstr "<P DIR=RTL>انظر %1هذه الوثيقة%2 للتفاصيل."

#: plugins/Satellites/src/gui/SatellitesDialog.cpp:295
msgid "Links"
msgstr "<P DIR=RTL>روابط"

#: plugins/Satellites/src/gui/SatellitesDialog.cpp:296
msgid ""
"Support is provided via the Launchpad website.  Be sure to put \"Satellites "
"plugin\" in the subject when posting."
msgstr ""
"<P DIR=RTL>الدعم يتم عن طريق موقع Launchpad. تأكد من كتابة \"Satellites "
"plugin\" في عنوان الموضوع."

#. TRANSLATORS: The numbers contain the opening and closing tag of an HTML link
#: plugins/Satellites/src/gui/SatellitesDialog.cpp:299
#, qt-format
msgid "If you have a question, you can %1get an answer here%2"
msgstr "<P DIR=RTL>إذا كان لديك سؤال يمكنك %1الحصول على جواب هنا%2"

#. TRANSLATORS: The numbers contain the opening and closing tag of an HTML link
#: plugins/Satellites/src/gui/SatellitesDialog.cpp:301
#, qt-format
msgid "Bug reports can be made %1here%2."
msgstr "<P DIR=RTL> تستطيع التبليغ عن أخطاء البرنامج %1هنا%2."

#. TRANSLATORS: The numbers contain the opening and closing tag of an HTML link
#: plugins/Satellites/src/gui/SatellitesDialog.cpp:303
msgid ""
"If you would like to make a feature request, you can create a bug report, "
"and set the severity to \"wishlist\"."
msgstr ""
"<P DIR=RTL> إذا رغبت في طلب ميزة جديدة، يمكنك التبليغ عن مشكلة وتحديد "
"المستوى (severity) بكلمة \"wishlist\"."

#: plugins/Satellites/src/gui/SatellitesDialog.cpp:321
msgid "Internet updates disabled"
msgstr "التحديث عبر الإنترنت غير مفعَّل"

#: plugins/Satellites/src/gui/SatellitesDialog.cpp:323
#: plugins/Satellites/src/gui/SatellitesDialog.cpp:355
msgid "Updating now..."
msgstr "التحديث يتم حالياً..."

#: plugins/Satellites/src/gui/SatellitesDialog.cpp:325
msgid "Next update: < 1 minute"
msgstr "التحديث التالي: أقل من دقيقة"

#: plugins/Satellites/src/gui/SatellitesDialog.cpp:327
#, qt-format
msgid "Next update: %1 minutes"
msgstr "التحديث التالي: %1 دقيقة"

#: plugins/Satellites/src/gui/SatellitesDialog.cpp:329
#, qt-format
msgid "Next update: %1 hours"
msgstr "التحديث التالي: %1 ساعة"

#: plugins/Satellites/src/gui/SatellitesDialog.cpp:344
#: plugins/Satellites/src/ui_satellitesDialog.h:647
msgid "Update now"
msgstr "حدِّث البيانات الآن"

#: plugins/Satellites/src/gui/SatellitesDialog.cpp:346
msgid "Update from files"
msgstr "حدِّث من الملفات"

#: plugins/Satellites/src/gui/SatellitesDialog.cpp:358
msgid "Update error"
msgstr "حصل خطأ في التحديث"

#: plugins/Satellites/src/gui/SatellitesDialog.cpp:365
#, qt-format
msgid "Updated %1/%2 satellite(s); %3 missing"
msgstr "تم تحديث %1 من %2 من الأقمار الصناعية؛ و %3 مفقودة"

#: plugins/Satellites/src/gui/SatellitesDialog.cpp:422
msgid "[new source]"
msgstr "[مصدر جديد]"

#: plugins/Satellites/src/gui/SatellitesDialog.cpp:461
msgid "[orbit calculation error]"
msgstr "[خطأ في حساب المدار]"

#: plugins/Satellites/src/gui/SatellitesDialog.cpp:462
msgid "[all newly added]"
msgstr "[ كل المضافة حديثاً]"

#: plugins/Satellites/src/gui/SatellitesDialog.cpp:463
msgid "[all not displayed]"
msgstr "[كل التي لاتظهر في البرنامج]"

#: plugins/Satellites/src/gui/SatellitesDialog.cpp:464
msgid "[all displayed]"
msgstr "[كل التي تظهر في البرنامج]"

#: plugins/Satellites/src/gui/SatellitesDialog.cpp:465
msgid "[all]"
msgstr "[الكل]"

#: plugins/Satellites/src/gui/SatellitesDialog.cpp:597
msgid "Select TLE Update File"
msgstr "TLE اختر ملف التحديث"

#: plugins/Satellites/src/gui/SatellitesImportDialog.cpp:135
msgid "Downloading data..."
msgstr "... جاري تنزيل البيانات"

#: plugins/Satellites/src/gui/SatellitesImportDialog.cpp:136
msgid ""
"Stellarium is downloading satellite data from the update sources. Please "
"wait..."
msgstr "ستيلاريوم يقوم بتنزيل البيانات من مصدر التحديثات. الرجاء الانتظار"

#: plugins/Satellites/src/gui/SatellitesImportDialog.cpp:151
msgid "Select TLE source file(s)..."
msgstr "TLE اختر ملفات مصدر"

#: plugins/Satellites/src/gui/SatellitesImportDialog.cpp:166
#: plugins/Satellites/src/gui/SatellitesImportDialog.cpp:167
#: plugins/Satellites/src/gui/SatellitesImportDialog.cpp:226
#: plugins/Satellites/src/gui/SatellitesImportDialog.cpp:227
msgid "Processing data..."
msgstr "... معالجة المعلومات"

#: plugins/Satellites/src/gui/SatellitesImportDialog.cpp:221
msgid "No data could be downloaded. Try again later."
msgstr "لم يتمكن ستيللاريوم من تنزيل البيانات. حاول مرة أخرى لاحقاً."

#: plugins/Satellites/src/gui/SatellitesImportDialog.cpp:344
#, qt-format
msgid "Catalog Number: %1"
msgstr "رقم الدليل: %1"

#: plugins/Satellites/src/ui_satellitesDialog.h:640
#: plugins/Satellites/src/ui_satellitesDialog.h:641
msgid "Satellites Configuration"
msgstr "إعدادات الأقمار الصناعية"

#: plugins/Satellites/src/ui_satellitesDialog.h:643
msgid "Update TLE lists from Internet sources"
msgstr "من مصادر الإنترنت TLE حدث قوائم"

#: plugins/Satellites/src/ui_satellitesDialog.h:644
msgid "Update from Internet sources"
msgstr "حدِّث من مصادر الإنترنت"

#: plugins/Satellites/src/ui_satellitesDialog.h:645
msgid "Last update:"
msgstr "آخر تحديث"

#: plugins/Satellites/src/ui_satellitesDialog.h:646
msgid "Update frequency (hours):"
msgstr "حدِّث البيانات كل (ساعة)"

#: plugins/Satellites/src/ui_satellitesDialog.h:648
msgid "Labels"
msgstr "الأسماء"

#: plugins/Satellites/src/ui_satellitesDialog.h:649
msgid "Label font size (pixels):"
msgstr "حجم الخط لاسم القمر الصناعي (بكسل)"

#: plugins/Satellites/src/ui_satellitesDialog.h:650
msgid "Orbit lines"
msgstr "خطوط المدارات"

#: plugins/Satellites/src/ui_satellitesDialog.h:652
#: plugins/Satellites/src/ui_satellitesDialog.h:656
msgid "Number of segments used to draw the line"
msgstr "عدد القطع المستخدمة لرسم خط المدار"

#: plugins/Satellites/src/ui_satellitesDialog.h:654
msgid "Number of  segments:"
msgstr "عدد قطع الخطوط"

#: plugins/Satellites/src/ui_satellitesDialog.h:659
#: plugins/Satellites/src/ui_satellitesDialog.h:663
msgid "Duration of a single segment in seconds"
msgstr "مدة كل قطعة بالثواني"

#: plugins/Satellites/src/ui_satellitesDialog.h:661
msgid "Segment length (s):"
msgstr "طول القطعة"

#: plugins/Satellites/src/ui_satellitesDialog.h:666
#: plugins/Satellites/src/ui_satellitesDialog.h:669
msgid "Number of segments used to draw each end of the line"
msgstr "عدد القطع المستخدمة لرسم نهاية خط المدار"

#: plugins/Satellites/src/ui_satellitesDialog.h:671
msgid "Fade length:"
msgstr "طول نهاية الخط"

#: plugins/Satellites/src/ui_satellitesDialog.h:672
msgid "Restore default settings"
msgstr "استرجع الإعدادات الأصلية"

#: plugins/Satellites/src/ui_satellitesDialog.h:673
msgid "Save settings as default"
msgstr "احفظ الإعدادات الحالية كإفتراضية"

#: plugins/Satellites/src/ui_satellitesDialog.h:674
msgid "Settings"
msgstr "الضبط"

#: plugins/Satellites/src/ui_satellitesDialog.h:676
msgid "Display the selected satellite(s)"
msgstr "أجعل الأقمار المختارة من التي تظهر في البرنامج"

#: plugins/Satellites/src/ui_satellitesDialog.h:678
msgid "Displayed"
msgstr "أظهر في البرنامج"

#: plugins/Satellites/src/ui_satellitesDialog.h:680
msgid "Display orbit line(s) for the selected satellite(s)"
msgstr "أظهر خط المدار للأقمار المختارة"

#: plugins/Satellites/src/ui_satellitesDialog.h:682
msgid "Orbit"
msgstr "المدار"

#: plugins/Satellites/src/ui_satellitesDialog.h:684
msgid "Catalog number:"
msgstr "رقم الدليل:"

#: plugins/Satellites/src/ui_satellitesDialog.h:685
msgid "Description:"
msgstr "الوصف"

#: plugins/Satellites/src/ui_satellitesDialog.h:686
msgid "Groups:"
msgstr "المجموعة"

#: plugins/Satellites/src/ui_satellitesDialog.h:688
msgid "Comma separated list of groups"
msgstr "قائمة مجموعات منسَّقة بالفواصل"

#: plugins/Satellites/src/ui_satellitesDialog.h:690
msgid "TLE data:"
msgstr "بيانات TLE"

#: plugins/Satellites/src/ui_satellitesDialog.h:692
msgid "NORAD two line element orbit data"
msgstr "بيانات العاصر المدارية على شكل سطرين من NORAD"

#: plugins/Satellites/src/ui_satellitesDialog.h:695
msgid "Remove the selected satellites"
msgstr "أزل القمر الصناعي المختار"

#: plugins/Satellites/src/ui_satellitesDialog.h:698
msgid "Add more satellites"
msgstr "أضف أقمار صناعية"

#: plugins/Satellites/src/ui_satellitesDialog.h:702
msgid "Save changes"
msgstr "احفظ التغييرات"

#: plugins/Satellites/src/ui_satellitesDialog.h:707
msgid ""
"Enter or edit the URL of the selected source. Changes are saved by pressing "
"Enter."
msgstr ""
"أدخل أو عدل رابط مصدر البيانات. التغييرات تحفظ بالضغط على زر الإدخال Enter"

#: plugins/Satellites/src/ui_satellitesDialog.h:710
msgid "Add new source"
msgstr "أضف مصدراً جديداً"

#: plugins/Satellites/src/ui_satellitesDialog.h:714
msgid "Remove selected source"
msgstr "استبعد المصدر المختار"

#: plugins/Satellites/src/ui_satellitesDialog.h:717
msgid "Sources"
msgstr "المصادر"

#: plugins/Satellites/src/ui_satellitesImportDialog.h:206
msgid "More Satellites"
msgstr "أقمار صناعية أكثر"

#: plugins/Satellites/src/ui_satellitesImportDialog.h:208
msgid "Get data from update sources"
msgstr "أحصل على بيانات محدثة من المصدر"

#: plugins/Satellites/src/ui_satellitesImportDialog.h:209
#: plugins/SolarSystemEditor/src/ui_mpcImportWindow.h:534
msgid "Abort download"
msgstr "أجهض التحميل"

#: plugins/Satellites/src/ui_satellitesImportDialog.h:210
msgid "New satellites"
msgstr "الأقمار الصناعية الجديدة"

#: plugins/Satellites/src/ui_satellitesImportDialog.h:212
#: plugins/SolarSystemEditor/src/ui_mpcImportWindow.h:545
msgid "Discard"
msgstr "أهمل هذه القائمة"

#: plugins/TelescopeControl/src/TelescopeControl.cpp:75
#: plugins/TelescopeControl/src/TelescopeControl.cpp:150
msgid "Telescope Control"
msgstr "التحكم بالمقراب (التلسكوب)‏"

#: plugins/TelescopeControl/src/TelescopeControl.cpp:78
msgid ""
"This plug-in allows Stellarium to send \"slew\" commands to a telescope on a "
"computerized mount (a \"GoTo telescope\")."
msgstr ""
"<p dir=rtl>هذا البرنامج الإضافي يتيح لستيلاريوم إرسال أوامر لتحريك التلسكوب "
"على الحامل المحوسب."

#: plugins/TelescopeControl/src/TelescopeControl.cpp:155
#, qt-format
msgid "Move telescope #%1 to selected object"
msgstr "حرِّك التلسكوب #%1 إلى الجرم المختار"

#: plugins/TelescopeControl/src/TelescopeControl.cpp:162
#, qt-format
msgid "Move telescope #%1 to the point currently in the center of the screen"
msgstr "حرِّك التلسكوب #%1 إلى النقطة في مركز الشاشة"

#: plugins/TelescopeControl/src/TelescopeControl.cpp:173
msgid "Move a telescope to a given set of coordinates"
msgstr "حرِّك التلسكوب إلى إحداثيات معيَّنة"

#: plugins/TelescopeControl/src/gui/TelescopeConfigurationDialog.cpp:150
msgid "Add New Telescope"
msgstr "أضف تلسكوباً جديديداً"

#: plugins/TelescopeControl/src/gui/TelescopeConfigurationDialog.cpp:160
msgid "Configure Telescope"
msgstr "هيئ التلسكوب"

#: plugins/TelescopeControl/src/gui/TelescopeDialog.cpp:56
msgid "N/A"
msgstr "لاينطبق"

#: plugins/TelescopeControl/src/gui/TelescopeDialog.cpp:57
msgid "Starting"
msgstr "قيد البدء"

#: plugins/TelescopeControl/src/gui/TelescopeDialog.cpp:58
msgid "Connecting"
msgstr "قيد الاتصال"

#: plugins/TelescopeControl/src/gui/TelescopeDialog.cpp:59
msgid "Connected"
msgstr "متصل"

#: plugins/TelescopeControl/src/gui/TelescopeDialog.cpp:60
msgid "Disconnected"
msgstr "منفصل"

#: plugins/TelescopeControl/src/gui/TelescopeDialog.cpp:61
msgid "Stopped"
msgstr "التشغيل موقَّف"

#: plugins/TelescopeControl/src/gui/TelescopeDialog.cpp:238
msgid "Telescope Control plug-in"
msgstr "وظيفة التحكم بالتلسكوب"

#: plugins/TelescopeControl/src/gui/TelescopeDialog.cpp:239
#: plugins/TimeZoneConfiguration/src/gui/TimeZoneConfigurationWindow.cpp:105
#: plugins/SolarSystemEditor/src/gui/SolarSystemManagerWindow.cpp:97
#, qt-format
msgid "Version %1"
msgstr "الإصدار %1"

#. TRANSLATORS: Symbol for "number"
#: plugins/TelescopeControl/src/gui/TelescopeDialog.cpp:265
msgid "#"
msgstr "#"

#: plugins/TelescopeControl/src/gui/TelescopeDialog.cpp:267
msgid "Status"
msgstr "الحالة"

#: plugins/TelescopeControl/src/gui/TelescopeDialog.cpp:268
msgid "Type"
msgstr "النوع"

#: plugins/TelescopeControl/src/gui/TelescopeDialog.cpp:269
msgid "Name"
msgstr "الاسم"

#: plugins/TelescopeControl/src/gui/TelescopeDialog.cpp:284
#, qt-format
msgid ""
"To slew a connected telescope to an object (for example, a star), select "
"that object, then hold down the %1 key and press the key with that "
"telescope's number. To slew it to the center of the current view, hold down "
"the Alt key and press the key with that telescope's number."
msgstr ""
"لتوجيه التلسكوب إلى جرم ما (نجم مثلاً)، اختر هذا الجرم، ثم اضغط على مفتاح %1 "
"مع الضغط في نفس الوقت على رقم التلسكوب. للتوجيه إلى مركز المشهد الحالي، اضغط "
"على مفتاح Alt مع الضغط على على رقم التلسكوب."

#. TRANSLATORS: Currently, it is very unlikely if not impossible to actually see this text. :)
#: plugins/TelescopeControl/src/gui/TelescopeDialog.cpp:291
msgid ""
"No device model descriptions are available. Stellarium will not be able to "
"control a telescope on its own, but it is still possible to do it through an "
"external application or to connect to a remote host."
msgstr ""
"لايوجد وصف لنوع التلسكوب. لايمكن لستيللاريوم التحكم بالتلسكوب من تلقاء نفسه، "
"لكن يمكن عمل ذلك عن طريق برنامج خارجي أو مضيف عن بعد."

#. TRANSLATORS: The translated name of the Add button is automatically inserted.
#: plugins/TelescopeControl/src/gui/TelescopeDialog.cpp:296
#, qt-format
msgid "Press the \"%1\" button to set up a new telescope connection."
msgstr "اضغط زر \"%1\" لتوصيل تلسكوب جديد."

#. TRANSLATORS: Telescope connection type
#: plugins/TelescopeControl/src/gui/TelescopeDialog.cpp:310
msgid "local, Stellarium"
msgstr "محلي، ستيللاريوم"

#. TRANSLATORS: Telescope connection type
#: plugins/TelescopeControl/src/gui/TelescopeDialog.cpp:314
msgid "local, external"
msgstr "محلي، خارجي"

#. TRANSLATORS: Telescope connection type
#: plugins/TelescopeControl/src/gui/TelescopeDialog.cpp:318
msgid "remote, unknown"
msgstr "بعيد، غير معروف"

#. TRANSLATORS: Telescope connection type
#: plugins/TelescopeControl/src/gui/TelescopeDialog.cpp:322
msgid "virtual"
msgstr "افتراضي"

#: plugins/TelescopeControl/src/gui/TelescopeDialog.cpp:744
#: plugins/TelescopeControl/src/ui_telescopeDialog.h:399
msgid "Start"
msgstr "شغِّل"

#: plugins/TelescopeControl/src/gui/TelescopeDialog.cpp:745
msgid "Start the selected local telescope"
msgstr "شغِّل التلسكوب المحلي المختار"

#: plugins/TelescopeControl/src/gui/TelescopeDialog.cpp:750
msgid "Stop"
msgstr "أوقف"

#: plugins/TelescopeControl/src/gui/TelescopeDialog.cpp:751
msgid "Stop the selected local telescope"
msgstr "أوقف تشغيل التلسكوب المحلي المختار"

#: plugins/TelescopeControl/src/gui/TelescopeDialog.cpp:756
msgid "Connect"
msgstr "وصِّل"

#: plugins/TelescopeControl/src/gui/TelescopeDialog.cpp:757
msgid "Connect to the selected telescope"
msgstr "اتصل بالتلسكوب المختار"

#: plugins/TelescopeControl/src/gui/TelescopeDialog.cpp:762
msgid "Disconnect"
msgstr "إفصل"

#: plugins/TelescopeControl/src/gui/TelescopeDialog.cpp:763
msgid "Disconnect from the selected telescope"
msgstr "انفصل من التلسكوب المختار"

#: plugins/TelescopeControl/src/gui/TelescopeDialog.cpp:784
msgid "Select a directory"
msgstr "اختر مساراً للملفات"

#: plugins/TelescopeControl/src/ui_slewDialog.h:281
#: plugins/TelescopeControl/src/ui_telescopeConfigurationDialog.h:471
#: plugins/TelescopeControl/src/ui_telescopeDialog.h:395
msgid "Form"
msgstr "شكل"

#: plugins/TelescopeControl/src/ui_slewDialog.h:282
msgid "Slew telescope to"
msgstr "وجِّه التلسكوب إلى"

#: plugins/TelescopeControl/src/ui_slewDialog.h:284
msgid "There are no active devices."
msgstr "لايوجد أجهزة نشطة"

#: plugins/TelescopeControl/src/ui_slewDialog.h:285
msgid "Slew telescope to coordinates"
msgstr "وجِّه التلسكوب إلى الإحداثيات"

#: plugins/TelescopeControl/src/ui_slewDialog.h:286
msgid "&Right Ascension (J2000):"
msgstr "&المطلع المستقيم (2000)"

#: plugins/TelescopeControl/src/ui_slewDialog.h:287
msgid "De&clination (J2000):"
msgstr "ال&ميل (2000)"

#: plugins/TelescopeControl/src/ui_slewDialog.h:289
msgid "Hours-minutes-seconds format"
msgstr "تنسيق ساعة-دقيقة-ثانية"

#: plugins/TelescopeControl/src/ui_slewDialog.h:291
msgid "&HMS"
msgstr "&س د ث"

#: plugins/TelescopeControl/src/ui_slewDialog.h:293
msgid "Degrees-minutes-seconds format"
msgstr "تنسيق درجة-دقيقة-ثانية"

#: plugins/TelescopeControl/src/ui_slewDialog.h:295
msgid "&DMS"
msgstr "&د د ث"

#: plugins/TelescopeControl/src/ui_slewDialog.h:297
msgid "Decimal degrees"
msgstr "درجات عشرية"

#: plugins/TelescopeControl/src/ui_slewDialog.h:299
msgid "D&ecimal"
msgstr "ع&شري"

#: plugins/TelescopeControl/src/ui_slewDialog.h:300
msgid "&Slew"
msgstr "&وجِّه"

#: plugins/TelescopeControl/src/ui_slewDialog.h:301
msgid "Configure &telescopes..."
msgstr "هيئ &التلسكوب"

#: plugins/TelescopeControl/src/ui_telescopeConfigurationDialog.h:472
msgid "Telescope Configuration"
msgstr "تهيئة التلسكوب"

#: plugins/TelescopeControl/src/ui_telescopeConfigurationDialog.h:474
msgid "Telescope controlled by:"
msgstr "التحكم بالتلسكوب بواسطة:"

#: plugins/TelescopeControl/src/ui_telescopeConfigurationDialog.h:476
msgid ""
"A telescope connected to this computer via a serial port and controlled "
"directly by Stellarium."
msgstr ""
"تلسكوب موصَّل بهذا الحاسب عن طريق منفذ تسلسلي ويتحكم به مباشرة بواسطة "
"ستيللاريوم"

#: plugins/TelescopeControl/src/ui_telescopeConfigurationDialog.h:478
msgid "Stellarium, directly through a serial port"
msgstr "ستيللاريوم، مباشرة خلال منفذ تسلسلي"

#: plugins/TelescopeControl/src/ui_telescopeConfigurationDialog.h:480
msgid ""
"A telescope controlled by an external application, either at this computer "
"or at a remote machine."
msgstr ""
"تلسكوب يتحكم به بواسطة برنامج خارجي، في جهاز الحاسب هذا أو جهاز آخر عن بعد."

#: plugins/TelescopeControl/src/ui_telescopeConfigurationDialog.h:482
msgid "External software or a remote computer"
msgstr "برنامج خارجي أو حاسب عن بعد"

#: plugins/TelescopeControl/src/ui_telescopeConfigurationDialog.h:483
msgid "Nothing, just simulate one (a moving reticle)"
msgstr "لاشيء، محاكاة فقط للتلسكوب (عدسة متحركة)"

#: plugins/TelescopeControl/src/ui_telescopeConfigurationDialog.h:484
msgid "Telescope properties"
msgstr "خصائص التلسكوب"

#: plugins/TelescopeControl/src/ui_telescopeConfigurationDialog.h:486
msgid "Connection delay:"
msgstr "مقدار التأخير في الاتصال"

#: plugins/TelescopeControl/src/ui_telescopeConfigurationDialog.h:488
msgid ""
"The approximate time it takes for the signals from the telescope to reach "
"Stellarium.\n"
"Increase this value if the reticle is skipping."
msgstr ""
"الوقت التقريبي لوصول الإشارة من التلسكوب إلى ستيللاريوم.\n"
"زد هذه القيمة إذا كانت دائرة العدسة تقفز."

#: plugins/TelescopeControl/src/ui_telescopeConfigurationDialog.h:491
msgid "Coordinate system:"
msgstr "نظام الإحداثيات"

#: plugins/TelescopeControl/src/ui_telescopeConfigurationDialog.h:492
msgid "J2000 (default)"
msgstr "2000 (الافتراضي)"

#: plugins/TelescopeControl/src/ui_telescopeConfigurationDialog.h:493
msgid "Equinox of the date (JNow)"
msgstr "الاعتدال الحالي"

#: plugins/TelescopeControl/src/ui_telescopeConfigurationDialog.h:495
msgid ""
"Automatically attempt to start the telescope or establish connection when "
"Stellarium starts"
msgstr "حاول بدء تشغيل التلسكوب أو الاتصال به عند بدء برنامج ستيللاريوم"

#: plugins/TelescopeControl/src/ui_telescopeConfigurationDialog.h:497
msgid "Start/connect at startup"
msgstr "التشغيل/الاتصال عند البدء"

#: plugins/TelescopeControl/src/ui_telescopeConfigurationDialog.h:498
msgid "Device settings"
msgstr "ضبط الجهاز"

#: plugins/TelescopeControl/src/ui_telescopeConfigurationDialog.h:499
msgid "Serial port:"
msgstr "المنفذ التسلسلي"

#: plugins/TelescopeControl/src/ui_telescopeConfigurationDialog.h:500
msgid "Device model:"
msgstr "طراز الجهاز"

#: plugins/TelescopeControl/src/ui_telescopeConfigurationDialog.h:501
msgid "Connection settings"
msgstr "ضبط الاتصال"

#: plugins/TelescopeControl/src/ui_telescopeConfigurationDialog.h:502
msgid "Host:"
msgstr "الحاسب المضيف"

#: plugins/TelescopeControl/src/ui_telescopeConfigurationDialog.h:504
msgid ""
"Host name or IPv4 address of the machine that hosts the telescope server"
msgstr "اسم الحاسب المضيف أو عنوان IPv4 للحاسب الذي يستضيف خادم التلسكوبات"

#: plugins/TelescopeControl/src/ui_telescopeConfigurationDialog.h:506
msgid "TCP port:"
msgstr "منفذ TCP"

#: plugins/TelescopeControl/src/ui_telescopeConfigurationDialog.h:507
msgid "User interface settings"
msgstr "ضبط واجهة الاستخدام"

#: plugins/TelescopeControl/src/ui_telescopeConfigurationDialog.h:509
msgid "Show circles with fixed angular size around the telescope reticle"
msgstr "إظهار دوائر ذات بعد زاوي ثابت حول علامة العدسة"

#: plugins/TelescopeControl/src/ui_telescopeConfigurationDialog.h:511
msgid "Use field of view indicators"
msgstr "استخدم دوائر توضيح حقل الرؤية"

#: plugins/TelescopeControl/src/ui_telescopeConfigurationDialog.h:512
msgid "Circle size(s):"
msgstr "حجم الدوائر"

#: plugins/TelescopeControl/src/ui_telescopeConfigurationDialog.h:514
msgid "Up to ten decimal values in degrees of arc, separated with commas"
msgstr ""
"حدد حجم الدوائر بالزاوية القوسية، من قيمة واحدة إلى عشر قيم كحد أقصى، مع "
"الفصل بين كل قيمة والتي تليها بفاصلة"

#: plugins/TelescopeControl/src/ui_telescopeConfigurationDialog.h:517
msgid "OK"
msgstr "موافق"

#: plugins/TelescopeControl/src/ui_telescopeDialog.h:398
msgid "Telescopes Controlled"
msgstr "التلسكوبات المتحكم بها"

#: plugins/TelescopeControl/src/ui_telescopeDialog.h:401
msgid "Configure the selected telescope"
msgstr "هيئ التلسكوب المختار"

#: plugins/TelescopeControl/src/ui_telescopeDialog.h:403
msgid "Configure"
msgstr "هيئ"

#: plugins/TelescopeControl/src/ui_telescopeDialog.h:405
msgid "Add a new telescope"
msgstr "أضف تلسكوباً جديداً"

#: plugins/TelescopeControl/src/ui_telescopeDialog.h:409
msgid "Remove the selected telescope"
msgstr "احذف التلسكوب المختار"

#: plugins/TelescopeControl/src/ui_telescopeDialog.h:413
msgid "GUI"
msgstr "واجهة الاستخدام"

#: plugins/TelescopeControl/src/ui_telescopeDialog.h:414
msgid "Show telescope labels"
msgstr "أظهر أسماء التلسكوبات"

#: plugins/TelescopeControl/src/ui_telescopeDialog.h:415
msgid "Show telescope reticles"
msgstr "أظهر علامات العدسات"

#: plugins/TelescopeControl/src/ui_telescopeDialog.h:416
msgid "Show field of view indicators"
msgstr "أظهر دوائر حقل الرؤية"

#: plugins/TelescopeControl/src/ui_telescopeDialog.h:417
msgid "Files"
msgstr "الملفات"

#: plugins/TelescopeControl/src/ui_telescopeDialog.h:418
msgid "Log telescope driver messages to files"
msgstr "سجِّل رسائل سواق التلسكوب على الملفات"

#: plugins/TelescopeControl/src/ui_telescopeDialog.h:419
msgid "Use telescope server executables (override built-in drivers)"
msgstr "استخدم برامج خوادم التلسكوبات التنفيذية بدلاً من سواقات ستيللاريوم"

#: plugins/TelescopeControl/src/ui_telescopeDialog.h:420
msgid "Executables directory:"
msgstr "مسار البرامج التنفيذية"

#: plugins/TimeZoneConfiguration/src/TimeZoneConfiguration.cpp:41
msgid "Time Zone"
msgstr "المنطقة الزمنية"

#: plugins/TimeZoneConfiguration/src/TimeZoneConfiguration.cpp:44
msgid ""
"A convenient interface for some of the more obscure options in Stellarium's "
"configuration file. Allows setting the time zone and changing the way the "
"time and the date are displayed in the bottom bar."
msgstr ""
"<p dir=rtl>واجهة سهلة لبعض الخيارات الخفية الموجودة في ملف الإعدادات. تمكِّن "
"من ضبط المنطقة الزمنية واختيار الطريقة التي يظهر بها الوقت والتاريخ في "
"الشريط السفلي."

#: plugins/TimeZoneConfiguration/src/gui/DefineTimeZoneWindow.cpp:242
msgid "January"
msgstr "يناير"

#: plugins/TimeZoneConfiguration/src/gui/DefineTimeZoneWindow.cpp:243
msgid "February"
msgstr "فبراير"

#: plugins/TimeZoneConfiguration/src/gui/DefineTimeZoneWindow.cpp:244
msgid "March"
msgstr "مارس"

#: plugins/TimeZoneConfiguration/src/gui/DefineTimeZoneWindow.cpp:245
msgid "April"
msgstr "إبريل"

#: plugins/TimeZoneConfiguration/src/gui/DefineTimeZoneWindow.cpp:246
msgid "May"
msgstr "مايو"

#: plugins/TimeZoneConfiguration/src/gui/DefineTimeZoneWindow.cpp:247
msgid "June"
msgstr "يونية"

#: plugins/TimeZoneConfiguration/src/gui/DefineTimeZoneWindow.cpp:248
msgid "July"
msgstr "يولية"

#: plugins/TimeZoneConfiguration/src/gui/DefineTimeZoneWindow.cpp:249
msgid "August"
msgstr "أغسطس"

#: plugins/TimeZoneConfiguration/src/gui/DefineTimeZoneWindow.cpp:250
msgid "September"
msgstr "سبتمبر"

#: plugins/TimeZoneConfiguration/src/gui/DefineTimeZoneWindow.cpp:251
msgid "October"
msgstr "أكتوبر"

#: plugins/TimeZoneConfiguration/src/gui/DefineTimeZoneWindow.cpp:252
msgid "November"
msgstr "نوفمبر"

#: plugins/TimeZoneConfiguration/src/gui/DefineTimeZoneWindow.cpp:253
msgid "December"
msgstr "ديسمبر"

#: plugins/TimeZoneConfiguration/src/gui/DefineTimeZoneWindow.cpp:265
msgid "First week"
msgstr "الأسبوع الأول"

#: plugins/TimeZoneConfiguration/src/gui/DefineTimeZoneWindow.cpp:266
msgid "Second week"
msgstr "الأسبوع الثاني"

#: plugins/TimeZoneConfiguration/src/gui/DefineTimeZoneWindow.cpp:267
msgid "Third week"
msgstr "الأسبوع الثالث"

#: plugins/TimeZoneConfiguration/src/gui/DefineTimeZoneWindow.cpp:268
msgid "Fourth week"
msgstr "الأسبوع الرابع"

#: plugins/TimeZoneConfiguration/src/gui/DefineTimeZoneWindow.cpp:269
msgid "Last week"
msgstr "الأسبوع الأخير"

#: plugins/TimeZoneConfiguration/src/gui/DefineTimeZoneWindow.cpp:278
msgid "Sunday"
msgstr "الأحد"

#: plugins/TimeZoneConfiguration/src/gui/DefineTimeZoneWindow.cpp:279
msgid "Monday"
msgstr "الأثنين"

#: plugins/TimeZoneConfiguration/src/gui/DefineTimeZoneWindow.cpp:280
msgid "Tuesday"
msgstr "الثلاثاء"

#: plugins/TimeZoneConfiguration/src/gui/DefineTimeZoneWindow.cpp:281
msgid "Wednesday"
msgstr "الأربعاء"

#: plugins/TimeZoneConfiguration/src/gui/DefineTimeZoneWindow.cpp:282
msgid "Thursday"
msgstr "الخميس"

#: plugins/TimeZoneConfiguration/src/gui/DefineTimeZoneWindow.cpp:283
msgid "Friday"
msgstr "الجمعة"

#: plugins/TimeZoneConfiguration/src/gui/DefineTimeZoneWindow.cpp:284
msgid "Saturday"
msgstr "السبت"

#: plugins/TimeZoneConfiguration/src/gui/TimeZoneConfigurationWindow.cpp:104
msgid "Time Zone plug-in"
msgstr "وظيفة تعديل المنطقة الزمنية"

#: plugins/TimeZoneConfiguration/src/ui_defineTimeZone.h:449
msgid "Define a time zone"
msgstr "حدد منطقة زمنية"

#: plugins/TimeZoneConfiguration/src/ui_defineTimeZone.h:451
#: plugins/TimeZoneConfiguration/src/ui_timeZoneConfigurationWindow.h:384
#: plugins/TimeZoneConfiguration/src/ui_timeZoneConfigurationWindow.h:386
#: plugins/TimeZoneConfiguration/src/ui_timeZoneConfigurationWindow.h:395
msgid "Time zone"
msgstr "المنطقة الزمنية"

#: plugins/TimeZoneConfiguration/src/ui_defineTimeZone.h:452
msgid "Timezone name:"
msgstr "اسم المنطقة الزمنية"

#: plugins/TimeZoneConfiguration/src/ui_defineTimeZone.h:453
#: plugins/TimeZoneConfiguration/src/ui_timeZoneConfigurationWindow.h:390
msgid "Offset from UTC (hours):"
msgstr "الفرق عن التوقيت العالمي"

#: plugins/TimeZoneConfiguration/src/ui_defineTimeZone.h:454
msgid "Daylight saving time (summer time)"
msgstr "التوقيت الصيفي"

#: plugins/TimeZoneConfiguration/src/ui_defineTimeZone.h:455
msgid "DST timezone name:"
msgstr "اسم منطقة التوقيت الصيفي الزمنية"

#: plugins/TimeZoneConfiguration/src/ui_defineTimeZone.h:456
msgid "DST offset from UTC (hours):"
msgstr "فرق التوقيت الصيفي عن العالمي بالساعات"

#: plugins/TimeZoneConfiguration/src/ui_defineTimeZone.h:457
msgid "Daylight saving time start"
msgstr "بداية التوقيت الصيفي"

#: plugins/TimeZoneConfiguration/src/ui_defineTimeZone.h:458
#: plugins/TimeZoneConfiguration/src/ui_defineTimeZone.h:462
msgid "Day:"
msgstr "اليوم"

#: plugins/TimeZoneConfiguration/src/ui_defineTimeZone.h:459
#: plugins/TimeZoneConfiguration/src/ui_defineTimeZone.h:463
msgid "Time of change:"
msgstr "وقت التغيير"

#: plugins/TimeZoneConfiguration/src/ui_defineTimeZone.h:460
#: plugins/TimeZoneConfiguration/src/ui_defineTimeZone.h:464
msgid "Date:"
msgstr "التاريخ"

#: plugins/TimeZoneConfiguration/src/ui_defineTimeZone.h:461
msgid "Daylight saving time end"
msgstr "نهاية التوقيت الصيفي"

#: plugins/TimeZoneConfiguration/src/ui_defineTimeZone.h:465
msgid "Use this definition"
msgstr "استخدم هذا التعريف"

#: plugins/TimeZoneConfiguration/src/ui_timeZoneConfigurationWindow.h:387
msgid ""
"By default, the time displayed in Stellarium is interpreted as the local "
"time in the system's time zone, not in the displayed location's time zone. "
"This behaviour can be changed by changing Stellarium's global time zone "
"settings."
msgstr ""
"الوقت الظاهر في ستيللاريوم هو أصلاً مأخوذ من وقت المنطقة الزمنية في جهاز "
"الحاسب. يمكن تعديل هذا السلوك بتغيير ضبط إعدادات المنطقة الزمنية في "
"ستيللاريوم."

#: plugins/TimeZoneConfiguration/src/ui_timeZoneConfigurationWindow.h:388
msgid "Use system settings (default)"
msgstr "(استخدم ضبط الجهاز (الافتراضي"

#: plugins/TimeZoneConfiguration/src/ui_timeZoneConfigurationWindow.h:389
msgid "Universal Coordinated Time (UTC)"
msgstr "استخدم التوقيت العالمي"

#: plugins/TimeZoneConfiguration/src/ui_timeZoneConfigurationWindow.h:391
msgid "(offset = local time - UTC time)"
msgstr "الفرق = الوقت المحلي - الوقت العالمي"

#: plugins/TimeZoneConfiguration/src/ui_timeZoneConfigurationWindow.h:392
msgid "User-defined:"
msgstr "تعريف بواسطة المستخدم"

#: plugins/TimeZoneConfiguration/src/ui_timeZoneConfigurationWindow.h:394
msgid "Any changes will take effect the next time Stellarium is started."
msgstr "أي تغييرات ستفعَّل عند تشغيل ستيللاريوم المرة القادمة."

#: plugins/TimeZoneConfiguration/src/ui_timeZoneConfigurationWindow.h:396
#: plugins/TimeZoneConfiguration/src/ui_timeZoneConfigurationWindow.h:407
msgid "Display formats"
msgstr "تنسيق العرض"

#: plugins/TimeZoneConfiguration/src/ui_timeZoneConfigurationWindow.h:397
msgid ""
"These settings control the way time and date are displayed in the bottom bar."
msgstr "هذه الخيارات تحدد كيف يكون عرض الوقت والتاريخ في الشريط السفلي"

#: plugins/TimeZoneConfiguration/src/ui_timeZoneConfigurationWindow.h:398
#: plugins/TextUserInterface/src/TextUserInterface.cpp:199
msgid "Time display format"
msgstr "تنسيق عرض الوقت"

#: plugins/TimeZoneConfiguration/src/ui_timeZoneConfigurationWindow.h:399
#: plugins/TimeZoneConfiguration/src/ui_timeZoneConfigurationWindow.h:403
msgid "System default"
msgstr "حسب ضبط جهاز الحاسب"

#: plugins/TimeZoneConfiguration/src/ui_timeZoneConfigurationWindow.h:400
msgid "12-hour format"
msgstr "12 ساعة"

#: plugins/TimeZoneConfiguration/src/ui_timeZoneConfigurationWindow.h:401
msgid "24-hour format"
msgstr "24 ساعة"

#: plugins/TimeZoneConfiguration/src/ui_timeZoneConfigurationWindow.h:402
#: plugins/TextUserInterface/src/TextUserInterface.cpp:188
msgid "Date display format"
msgstr "تنسيق عرض التاريخ"

#: plugins/TimeZoneConfiguration/src/ui_timeZoneConfigurationWindow.h:404
msgid "yyyy-mm-dd (ISO 8601)"
msgstr "س س س س - ش ش - ي ي"

#: plugins/TimeZoneConfiguration/src/ui_timeZoneConfigurationWindow.h:405
msgid "dd-mm-yyyy"
msgstr "ي ي - ش ش - س س س س"

#: plugins/TimeZoneConfiguration/src/ui_timeZoneConfigurationWindow.h:406
msgid "mm-dd-yyyy"
msgstr "ش ش - ي ي - س س س س"

#: plugins/TextUserInterface/src/TextUserInterface.cpp:85
msgid ""
"Plugin implementation of 0.9.x series Text User Interface (TUI), used in "
"planetarium systems"
msgstr ""
"<p dir=rtl>برنامج إضافي يطبِّق الواجهة النصية المستخدمة في سلسلة الاصدارات "
"0.9 ، المستخدمة في أنظمة صالات القبب الفلكية."

#: plugins/TextUserInterface/src/TextUserInterface.cpp:149
msgid "Solar System body"
msgstr "جرم النظام الشمسي"

#: plugins/TextUserInterface/src/TextUserInterface.cpp:163
msgid "Current date/time"
msgstr "التاريخ والوقت الحاليين"

#: plugins/TextUserInterface/src/TextUserInterface.cpp:168
msgid "Set time zone"
msgstr "ضبط المنطقة الزمنية"

#: plugins/TextUserInterface/src/TextUserInterface.cpp:169
msgid "Day keys"
msgstr "مفاتيح الأيام"

#: plugins/TextUserInterface/src/TextUserInterface.cpp:170
msgid "Startup date/time preset"
msgstr "الضبط المسبق للتاريخ والوقت عند بدء البرنامج"

#. TRANSLATORS: The current system time is used at startup
#: plugins/TextUserInterface/src/TextUserInterface.cpp:177
msgid "system"
msgstr "استخدم تاريخ ووقت النظام عند البدء"

#. TRANSLATORS: A pre-set time is used at startup
#: plugins/TextUserInterface/src/TextUserInterface.cpp:179
msgid "preset"
msgstr "استخدم التاريخ والوقت المضبوطين مسبقاً عند البدء"

#: plugins/TextUserInterface/src/TextUserInterface.cpp:187
msgid "mmddyyyy"
msgstr "ش ش ي ي س س س س"

#: plugins/TextUserInterface/src/TextUserInterface.cpp:187
msgid "ddmmyyyy"
msgstr "ي ي ش ش س س س س"

#: plugins/TextUserInterface/src/TextUserInterface.cpp:187
msgid "yyyymmdd"
msgstr "س س س س ش ش ي ي"

#. TRANSLATORS: 12-hour time format
#: plugins/TextUserInterface/src/TextUserInterface.cpp:196
msgid "12h"
msgstr "12 ساعة"

#. TRANSLATORS: 24-hour time format
#: plugins/TextUserInterface/src/TextUserInterface.cpp:198
msgid "24h"
msgstr "24 ساعة"

#: plugins/TextUserInterface/src/TextUserInterface.cpp:223
msgid "Language"
msgstr "اللغة"

#: plugins/TextUserInterface/src/TextUserInterface.cpp:237
msgid "Show stars"
msgstr "أظهر النجوم"

#: plugins/TextUserInterface/src/TextUserInterface.cpp:265
msgid "Colors"
msgstr "الألوان"

#: plugins/TextUserInterface/src/TextUserInterface.cpp:341
msgid "Nebula names"
msgstr "أسماء السدم"

#: plugins/TextUserInterface/src/TextUserInterface.cpp:345
msgid "Nebula hints"
msgstr "علامات السدم"

#: plugins/TextUserInterface/src/TextUserInterface.cpp:359
msgid "Galactic plane line"
msgstr "خط المستوى المجرِّي"

#: plugins/TextUserInterface/src/TextUserInterface.cpp:388
msgid "Effects"
msgstr "التأثيرات"

#: plugins/TextUserInterface/src/TextUserInterface.cpp:402
msgid "Manual zoom"
msgstr "التقريب والتبعيد اليدوي"

#: plugins/TextUserInterface/src/TextUserInterface.cpp:407
msgid "Magnitude scaling multiplier"
msgstr "مضاعف درجات قدر اللمعان"

#: plugins/TextUserInterface/src/TextUserInterface.cpp:409
msgid "Milky Way intensity:"
msgstr "سطوع درب التبانة:"

#: plugins/TextUserInterface/src/TextUserInterface.cpp:415
msgid "Nebula label frequency:"
msgstr "تكرار اسم السديم:"

#: plugins/TextUserInterface/src/TextUserInterface.cpp:416
msgid "Zoom duration:"
msgstr "مدة التقريب والتبعيد:"

#: plugins/TextUserInterface/src/TextUserInterface.cpp:422
msgid "Cursor timeout:"
msgstr "مهلة إخفاء المؤشر"

#: plugins/TextUserInterface/src/TextUserInterface.cpp:423
msgid "Setting landscape sets location"
msgstr "إمكانية ضبط موقع منظر الرصد"

#: plugins/TextUserInterface/src/TextUserInterface.cpp:444
msgid "Run local script"
msgstr "تشغيل البرنامج النصي (السكريبت) المحلي"

#: plugins/TextUserInterface/src/TextUserInterface.cpp:450
msgid "Stop running script"
msgstr "وقف تشغيل البرنامج النصي"

#: plugins/TextUserInterface/src/TextUserInterface.cpp:453
msgid "CD/DVD script"
msgstr "برنامج نصي موجود على سي دي أو دي في دي"

#: plugins/TextUserInterface/src/TextUserInterface.cpp:461
#: plugins/TextUserInterface/src/TextUserInterface.cpp:465
msgid "Administration"
msgstr "الإدارة"

#: plugins/TextUserInterface/src/TextUserInterface.cpp:470
msgid "Load default configuration"
msgstr "حمِّل الإعدادات الافتراضية"

#: plugins/TextUserInterface/src/TextUserInterface.cpp:471
msgid "Save current configuration"
msgstr "احفظ الإعدادات الحالية"

#: plugins/TextUserInterface/src/TextUserInterface.cpp:474
msgid "Shut down"
msgstr "أوقف تشغيل البرنامج"

#: plugins/TextUserInterface/src/TextUserInterface.cpp:524
msgid "[no TUI node]"
msgstr "[لايوجد طرفية لواجهة المستخدم النصية]"

#: plugins/TextUserInterface/src/TuiNodeBool.cpp:72
msgid "On"
msgstr "نعم"

#: plugins/TextUserInterface/src/TuiNodeBool.cpp:73
msgid "Off"
msgstr "لا"

#: plugins/TextUserInterface/src/TuiNodeColor.cpp:109
#, qt-format
msgid "error, unknown color part \"%1\""
msgstr "خطأ، جزء من اللون غير معروف \"%1\""

#: plugins/TextUserInterface/src/TuiNodeActivate.cpp:48
msgid " [RETURN to activate]"
msgstr " [مفتاح الإدخال للتفعيل]"

#: plugins/SolarSystemEditor/src/SolarSystemEditor.cpp:56
msgid "Solar System Editor"
msgstr "محرِّر النظام الشمسي"

#: plugins/SolarSystemEditor/src/SolarSystemEditor.cpp:59
msgid ""
"An interface for adding asteroids and comets to Stellarium. It can download "
"object lists from the Minor Planet Center's website and perform searches in "
"its online database. Still a work in progress."
msgstr ""
"<p dir=rtl>واجهة لإضافة الكويكبات والمذنبات إلى ستيللاريوم. تمكِّن من تحميل "
"قوائم الأجرام من موقع  Minor Planet Center  وتقوم بالبحث في قواعد المعلومات "
"المتوفرة على الشبكة. لازال تحت التطوير."

#. TRANSLATORS: A link showing the text "Minor Planet & Comet Ephemeris Service" is inserted.
#: plugins/SolarSystemEditor/src/gui/MpcImportWindow.cpp:148
#, qt-format
msgid "Query the MPC's %1:"
msgstr "استفسر من موقع مركز الكويكبات %1"

#: plugins/SolarSystemEditor/src/gui/MpcImportWindow.cpp:151
msgid "Only one result will be returned if the query is successful."
msgstr "ستحصل على تنيجة فقط عندما يكون الاستفسار ناجحاً."

#: plugins/SolarSystemEditor/src/gui/MpcImportWindow.cpp:152
msgid ""
"Both comets and asteroids can be identified with their number, name (in "
"English) or provisional designation."
msgstr ""
"يمكن تحديد المذنبات والكويكبات بأرقامها، أو أسمائها الإنجليزية أو الاسم "
"المعطى وقت الاكتشاف."

#: plugins/SolarSystemEditor/src/gui/MpcImportWindow.cpp:159
#, qt-format
msgid ""
"Comet <i>names</i> need to be prefixed with %1 or %2. If more than one comet "
"matches a name, only the first result will be returned. For example, "
"searching for \"%3\" will return %4, Halley's Comet, but a search for \"%5\" "
"will return the asteroid %6."
msgstr ""
"أسماء المذنبات يجب أن تكون مسبوقة بـ %1 أو %2. إذا كان هناك أكثر من مذنب "
"بنفس الاسم، سوف تحصل فقط على نتيجة الاستفسار الأولى. مثلاً، البحث عن \"%3\" "
"ستكون نتيجته %4، مذنب هالي، ولكن البحث عن \"%5\" ستكون نتيجته الكويكب %6."

#. TRANSLATORS: Appears as the text of hyperlinks linking to websites. :)
#: plugins/SolarSystemEditor/src/gui/SolarSystemManagerWindow.cpp:88
msgid "website"
msgstr "موقع الإنترنت"

#. TRANSLATORS: IAU = International Astronomical Union
#: plugins/SolarSystemEditor/src/gui/SolarSystemManagerWindow.cpp:92
#, qt-format
msgid ""
"You can import comet and asteroid data formatted in the export formats of "
"the IAU's Minor Planet Center (%1). You can import files with lists of "
"objects, download such lists from the Internet or search the online Minor "
"Planet and Comet Ephemeris Service (MPES)."
msgstr ""
"تستطيع استيراد بيانات المذنبات والكويكبات منسقة حسب التنسيق التصديري لمركز "
"الكويكبات الصغيرة في الاتحاد العالمي الفلكي %1. تستطيع استيراد الملفات التي "
"تحتوي على قوائم الكويكبات، حمِّل هذه القوائم من الإنترنت أو ابحث مباشرة "
"باستخدام خدمة Minor Planet and Comet Ephemeris service - MPES."

#: plugins/SolarSystemEditor/src/gui/SolarSystemManagerWindow.cpp:96
msgid "Solar System Editor plug-in"
msgstr "وظيفة تحرير أجرام النظام الشمسي"

#: plugins/SolarSystemEditor/src/ui_mpcImportWindow.h:521
msgid "Import data"
msgstr "استورد البيانات"

#: plugins/SolarSystemEditor/src/ui_mpcImportWindow.h:523
msgid "Select the type"
msgstr "اختر النوع"

#: plugins/SolarSystemEditor/src/ui_mpcImportWindow.h:524
msgid "Asteroids"
msgstr "كويكب"

#: plugins/SolarSystemEditor/src/ui_mpcImportWindow.h:525
msgid "Comets"
msgstr "مذنب"

#: plugins/SolarSystemEditor/src/ui_mpcImportWindow.h:526
msgid "Select the source"
msgstr "اختر المصدر"

#: plugins/SolarSystemEditor/src/ui_mpcImportWindow.h:527
msgid "Download a list of objects from the Internet"
msgstr "حمِّل قائمة من الإنترنت"

#: plugins/SolarSystemEditor/src/ui_mpcImportWindow.h:528
msgid "Select a source from the list:"
msgstr "اختر أحد المصادر في القائمة"

#: plugins/SolarSystemEditor/src/ui_mpcImportWindow.h:529
msgid "Or enter a URL:"
msgstr "أو أدخل الرابط"

#: plugins/SolarSystemEditor/src/ui_mpcImportWindow.h:530
msgid "Add this URL to the bookmarks list"
msgstr "أضف هذا الرابط إلى قائمة العلامات المحفوظة"

#: plugins/SolarSystemEditor/src/ui_mpcImportWindow.h:531
msgid "Bookmark title:"
msgstr "اسم العلامة المحفوظة"

#: plugins/SolarSystemEditor/src/ui_mpcImportWindow.h:532
msgid "A file containing a list of objects"
msgstr "ملف يحتوي على قائمة من الأجرام"

#: plugins/SolarSystemEditor/src/ui_mpcImportWindow.h:533
msgid "Get orbital elements"
msgstr "إحصل على العناصر المدارية"

#: plugins/SolarSystemEditor/src/ui_mpcImportWindow.h:535
msgid "Lists"
msgstr "القوائم"

#: plugins/SolarSystemEditor/src/ui_mpcImportWindow.h:536
#: plugins/SolarSystemEditor/src/ui_mpcImportWindow.h:537
msgid "Online search"
msgstr "البحث على الإنترنت"

#: plugins/SolarSystemEditor/src/ui_mpcImportWindow.h:538
msgid "Objects found"
msgstr "نتائج البحث"

#: plugins/SolarSystemEditor/src/ui_mpcImportWindow.h:539
msgid ""
"Mark the objects you wish to be imported. In <i>italic</i> are listed names "
"that match the names of already loaded objects. In <b>bold</b> are listed "
"names that match the names of objects inherited from Stellarium's default "
"Solar System configuration.<br/>Note that adding a large number of objects "
"may cause Stellarium to run slowly."
msgstr ""
"علِّم على الأجرام التي تريد استيرادها. الخط المائل يدل على الأسماء المحملة "
"سابقاً. والخط الأسود يدل على الأسماء الموجودة ضمن إعدادات ستيللاريوم "
"الأصلية. لاحظ أن إضافة عدد ضخم من الأجرام ربما يجعل ستيللاريوم بطيئاً."

#: plugins/SolarSystemEditor/src/ui_mpcImportWindow.h:540
msgid "Overwrite existing objects"
msgstr "استبدل الأجرام الموجودة سابقاً"

#: plugins/SolarSystemEditor/src/ui_mpcImportWindow.h:541
msgid "Update existing objects"
msgstr "حدِّث الأجرام الموجودة سابقاً"

#: plugins/SolarSystemEditor/src/ui_mpcImportWindow.h:542
msgid "Update only the orbital elements"
msgstr "حدِّث العناصر المدارية فقط"

#: plugins/SolarSystemEditor/src/ui_mpcImportWindow.h:543
msgid "Mark all"
msgstr "تحديد كل الأجرام"

#: plugins/SolarSystemEditor/src/ui_mpcImportWindow.h:544
msgid "Mark none"
msgstr "ألغ تحديد كل الأجرام"

#: plugins/SolarSystemEditor/src/ui_mpcImportWindow.h:546
msgid "Add objects"
msgstr "أضف الأجرام"

#: plugins/SolarSystemEditor/src/ui_solarSystemManagerWindow.h:297
#: plugins/SolarSystemEditor/src/ui_solarSystemManagerWindow.h:308
msgid "Solar System objects"
msgstr "أجرام النظام الشمسي"

#: plugins/SolarSystemEditor/src/ui_solarSystemManagerWindow.h:299
msgid "Warning"
msgstr "تحذير"

#: plugins/SolarSystemEditor/src/ui_solarSystemManagerWindow.h:300
msgid ""
"This plug-in uses a custom Solar System configuration file. If something "
"goes wrong and Stellarium crashes and/or doesn't start, you can delete "
"manually that file from:"
msgstr ""
"هذه الوظيفة تستخدم ملف نظام شمسي معدَّل. إذا حصل خطأ أو نهاية غير متوقعة أو "
"عدم بداية لستيللاريوم، يمكنك حذف الملف يدوياً من"

#: plugins/SolarSystemEditor/src/ui_solarSystemManagerWindow.h:301
msgid ""
"You can also reset all changes and return to the default configuration:"
msgstr "تستطيع أيضاً إلغاء جميع التغييرات والعودة إلى الإعدادات الأصلية"

#: plugins/SolarSystemEditor/src/ui_solarSystemManagerWindow.h:302
msgid "Reset to defaults"
msgstr "العودة إلى الإعدادات الأصلية"

#: plugins/SolarSystemEditor/src/ui_solarSystemManagerWindow.h:303
msgid "Copy/replace the Solar System file"
msgstr "انسخ/استبدل ملف النظام الشمسي"

#: plugins/SolarSystemEditor/src/ui_solarSystemManagerWindow.h:304
msgid ""
"You can create a backup copy of the custom Solar System configuration file "
"in a convenient location, or replace it with such a copy."
msgstr ""
"تستطيع عمل نسخة احتياطية من ملف النظام الشمسي المعدل في مكان ملائم، أو "
"استبدالها بهذه النسخة"

#: plugins/SolarSystemEditor/src/ui_solarSystemManagerWindow.h:305
msgid "Copy the Solar System file..."
msgstr "انسخ ملف النظام الشمسي"

#: plugins/SolarSystemEditor/src/ui_solarSystemManagerWindow.h:306
msgid "Replace the Solar System file..."
msgstr "استبدل ملف النظام الشمسي"

#: plugins/SolarSystemEditor/src/ui_solarSystemManagerWindow.h:307
msgid "Configuration file"
msgstr "ملف الإعدادات"

#: plugins/SolarSystemEditor/src/ui_solarSystemManagerWindow.h:310
msgid "Add new Solar System objects"
msgstr "أضف جرم النظام الشمسي الجديد"

#: plugins/SolarSystemEditor/src/ui_solarSystemManagerWindow.h:311
msgid "Import orbital elements in MPC format..."
msgstr "MPC استورد العناصر المدارية حسب تنسيق"

#: plugins/SolarSystemEditor/src/ui_solarSystemManagerWindow.h:312
msgid "Solar System"
msgstr "النظام الشمسي"

#: plugins/Supernovae/src/Supernovae.cpp:59
msgid "Historical Supernovae"
msgstr "المستعرات الموثقة تاريخياً"

#: plugins/Supernovae/src/Supernovae.cpp:62
msgid ""
"A plugin that shows some historical supernovae brighter than 10 visual "
"magnitude: SN 185A (7 December), SN 386A (24 April), SN 1006A (29 April), SN "
"1054A (3 July), SN 1181A (4 August), SN 1572A (5 November), SN 1604A (8 "
"October), SN 1680A (15 August), SN 1885A (17 August), SN 1895B (5 July), SN "
"1937C (21 August), SN 1972E (8 May), SN 1987A (24 February) and SN 2011FE "
"(13 September)."
msgstr ""
"<p dir=rtl>وظيفة تعرض بعض المستعرات الموثقة تاريخياً بقدر لمعان بصري أعظم من "
"القدر العاشر:</p> \n"
"<p dir=ltr>SN 185A (7 December), SN 386A (24 April), SN 1006A (29 April), SN "
"1054A (3 July), SN 1181A (4 August), SN 1572A (5 November), SN 1604A (8 "
"October), SN 1680A (15 August), SN 1885A (17 August), SN 1895B (5 July), SN "
"1937C (21 August), SN 1972E (8 May), SN 1987A (24 February) and SN 2011FE "
"(13 September)."

#: plugins/Supernovae/src/Supernova.cpp:99
msgid "supernova"
msgstr "مستعر عظيم"

#: plugins/Supernovae/src/Supernova.cpp:115
#, qt-format
msgid "Type of supernova: %1"
msgstr "نوع المستعر: %1"

#: plugins/Quasars/src/Quasars.cpp:59
msgid "Quasars"
msgstr "الكوازارات"

#: plugins/Quasars/src/Quasars.cpp:62
msgid ""
"A plugin that shows some quasars brighter than 16 visual magnitude. A "
"catalogue of quasars compiled from 'Quasars and Active Galactic Nuclei' "
"(13th Ed.) (Veron+ 2010) =2010A&A...518A..10V"
msgstr ""
"<P DIR=RTL>برنامج إضافي لإظهار بعض الكوزرات ذات اللمعان الأسطع من القدر 16. "
"ويحوي مجموعة من الكوزرات مصدرها الطبعة الثالثة عشرة من كتاب 'Quasars and "
"Active Galactic Nuclei'' (13th Ed.) (Veron+ 2010) =2010A&A...518A..10V"

#: plugins/Quasars/src/Quasar.cpp:92
msgid "quasar"
msgstr "كوازار"

#: plugins/Quasars/src/Quasar.cpp:134
#, qt-format
msgid "Z (redshift): %1"
msgstr "‎ Z (الإزاحة الحمراء‎): %1"

#: plugins/Pulsars/src/Pulsars.cpp:59
msgid "Pulsars"
msgstr "النجوم النابضة"

#: plugins/Pulsars/src/Pulsars.cpp:62
msgid ""
"This plugin plots the position of various pulsars, with object information "
"about each one. Pulsar data is derived from 'Catalog of Pulsars' (Taylor+ "
"1995).<br><br>Note: pulsar identifiers have the prefix \"PSR\""
msgstr ""
"<P DIR=RTL>هذه الإضافة ترسم مواقع عدة نجوم نابضة Pulsar ، وتوفير معلومات عن "
"كل منها. بيانات النجوم النابضة مستقاة من دليل النجوم النابضة تايلور وآخرون "
"1995. <br><br> لاحظ أن النجوم النابضة يبدأ اسمها ب \"PSR\""

#: plugins/Pulsars/src/Pulsar.cpp:102
msgid "pulsar"
msgstr "نجم نابض"

#: plugins/Pulsars/src/Pulsar.cpp:109
#, qt-format
msgid "Barycentric period: %1 s"
msgstr "‎دورة المركز الكتلي‎:%1 ثانية"

#: plugins/Pulsars/src/Pulsar.cpp:112
#, qt-format
msgid "Distance: %1 kpc (%2 ly)"
msgstr "‎المسافة‎: %1 ‎كيلو بارسك‎(%2 ‎سنة ضوئية‎)"

#: plugins/Pulsars/src/Pulsar.cpp:116
#, qt-format
msgid "Type of pulsar: %1"
msgstr "‎نوع النجم النابض‎:%1"

#: plugins/Pulsars/src/Pulsar.cpp:120
#, qt-format
msgid "Equivalent width of the integrated pulse profile: %1 ms"
msgstr "‎العرض المكافيء لمعدل قوة إشارة النبض‎: %1 ms"

#: plugins/Pulsars/src/Pulsar.cpp:124
#, qt-format
msgid "Profile width at 50% of peak: %1 ms"
msgstr "‎عرض قوة إشارة النبض عند 50% من أقصى حد‎: %1 ms"

#. TRANSLATORS: Full phrase is "Time averaged flux density at XXXMHz"
#: plugins/Pulsars/src/Pulsar.cpp:130 plugins/Pulsars/src/Pulsar.cpp:142
#: plugins/Pulsars/src/Pulsar.cpp:154
msgid "Time averaged flux density at"
msgstr "كثافة معدل التدفق الوقتي عند‎"

#. TRANSLATORS: Unit of measurement of frequency
#: plugins/Pulsars/src/Pulsar.cpp:133 plugins/Pulsars/src/Pulsar.cpp:145
#: plugins/Pulsars/src/Pulsar.cpp:157
msgid "MHz"
msgstr "‎MHz‎"

#. TRANSLATORS: mJy is milliJansky(10-26W/m2/Hz)
#: plugins/Pulsars/src/Pulsar.cpp:136 plugins/Pulsars/src/Pulsar.cpp:148
#: plugins/Pulsars/src/Pulsar.cpp:160
msgid "mJy"
msgstr "mJy"

#. TRANSLATORS: Type of pulsar
#: plugins/Pulsars/src/Pulsar.cpp:232
msgid "globular cluster association"
msgstr "متعلق بحشد نجمي كروي"

#. TRANSLATORS: Type of pulsar
#: plugins/Pulsars/src/Pulsar.cpp:238
msgid "SNR association"
msgstr "متعلق ببقايا مستعر عظيم"

#. TRANSLATORS: Type of pulsar
#: plugins/Pulsars/src/Pulsar.cpp:244
msgid "glitches in period"
msgstr "خلل في الدورة"

#. TRANSLATORS: Type of pulsar
#: plugins/Pulsars/src/Pulsar.cpp:250
msgid "binary or multiple pulsar"
msgstr "نجم نابض ثنائي أو متعدد"

#. TRANSLATORS: Type of pulsar
#: plugins/Pulsars/src/Pulsar.cpp:256
msgid "millisecond pulsar"
msgstr "نجم نابض ذو دورة مدتها أجزاء من ألف من الثانية"

#. TRANSLATORS: Type of pulsar
#: plugins/Pulsars/src/Pulsar.cpp:262
msgid "recycled pulsar"
msgstr "نجم نابض معاد"

#. TRANSLATORS: Type of pulsar
#: plugins/Pulsars/src/Pulsar.cpp:268
msgid "radio interpulse"
msgstr "نبض بيني راديوي"

#. TRANSLATORS: Type of pulsar
#: plugins/Pulsars/src/Pulsar.cpp:274
msgid "optical, X-ray or Gamma-ray pulsed emission (high energy)"
msgstr "إطلاق نبضي ضوئي أو لأشعة إكس أو أشعة جاما عالي الطاقة"

#. TRANSLATORS: Type of pulsar
#: plugins/Pulsars/src/Pulsar.cpp:280
msgid "extragalactic (in MC) pulsar"
<<<<<<< HEAD
msgstr "نجم نابض خارج المجرة في السحابة الماجلانية"
=======
msgstr "نجم نابض خارج المجرة في السحابة الماجلانية"

#~ msgid "Equatorial Grid"
#~ msgstr "الشبكة الاستوائية"

#~ msgid "Azimuthal Grid"
#~ msgstr "الشبكة السمتية"

#~ msgid "Equator Line"
#~ msgstr "خط الاستواء"

#~ msgid "Cardinal Points"
#~ msgstr "الجهات الاربع"

#~ msgid "Date & Time"
#~ msgstr "التاريخ و التوقيت"

#~ msgid "Set Location "
#~ msgstr "حدد الموقع "

#~ msgid "Set Time "
#~ msgstr "حدد الوقت "

#~ msgid "General "
#~ msgstr "عام "

#~ msgid "Stars "
#~ msgstr "النجوم "

#~ msgid "Effects "
#~ msgstr "المؤثرات "

#~ msgid "Actual Time"
#~ msgstr "الوقت الفعلي"

#~ msgid "Planet Orbits"
#~ msgstr "مدارات الكواكب"

#~ msgid "Meridian Line"
#~ msgstr "خط دائرة نصف النهار"

#~ msgid "Nebula Circles"
#~ msgstr "دوائر السدم السماوية"

#~ msgid "Hydra"
#~ msgstr "الشجاع"

#~ msgid "Light pollution: "
#~ msgstr "التلوث الضوئي "

#~ msgid "Planets labels"
#~ msgstr "أسماء الكواكب"

#~ msgid "xxx"
#~ msgstr "xxx"

#~ msgid "Colors "
#~ msgstr "الألوان "

#~ msgid "Constellation Lines"
#~ msgstr "خطوط الكوكبات"

#~ msgid "Constellation Names"
#~ msgstr "اسماء الكوكبات"

#~ msgid "Constellation Art Intensity"
#~ msgstr "سطوع الرسوم الفنية للكوكبات"

#~ msgid "Constellation Boundaries"
#~ msgstr "حدود الكوكبات"

#~ msgid "Ecliptic Line"
#~ msgstr "خط الدائرةالكسوفية"

#~ msgid "Nebula Names"
#~ msgstr "أسماء السدم"

#~ msgid "Landscape: "
#~ msgstr "المناظر الطبيعية‎: "

#~ msgid "Latitude: "
#~ msgstr "خط العرض‎: "

#~ msgid "Longitude: "
#~ msgstr "خط الطول‎: "

#~ msgid "Altitude (m): "
#~ msgstr "(الارتفاع (م ‎: "

#~ msgid "Sky Time: "
#~ msgstr "توقيت السماء‎: "

#~ msgid "Set Time Zone: "
#~ msgstr "حدد المنطقة الزمنية‎: "

#~ msgid "Day keys: "
#~ msgstr "مفاتيح اليوم‎: "

#~ msgid "Calendar"
#~ msgstr "تقويم"

#~ msgid "Preset Sky Time: "
#~ msgstr "(حدد الوقت المضبوط مسبقاً (في حالة عدم اختيار التوقيت الفعلي‎: "

#~ msgid "Sky Time At Start-up: "
#~ msgstr "توقيت السماء عند البدء‎: "

#~ msgid "Preset Time"
#~ msgstr "الوقت المضبوط مسبقاً"

#~ msgid "Time Display Format: "
#~ msgstr "نمط عرض الوقت ‎: "

#~ msgid "Date Display Format: "
#~ msgstr "نمط عرض التاريخ‎: "

#~ msgid "Sky Culture: "
#~ msgstr "التراث الفلكي‎: "

#~ msgid "Sky Language: "
#~ msgstr "اللغة‎: "

#~ msgid "Star Value Multiplier: "
#~ msgstr "مضاعف قيمة النجم‎: "

#~ msgid "Magnitude Sizing Multiplier: "
#~ msgstr "مضاعف حجم قدر السطوع‎: "

#~ msgid "Maximum Magnitude to Label: "
#~ msgstr "إظهار أسماء النجوم الأكثر سطوعاً من القدر‎: "

#~ msgid "Twinkling: "
#~ msgstr "التلألؤ "

#~ msgid "Limiting Magnitude: "
#~ msgstr "القدرالمحدد‎: "

#~ msgid "Planet Names"
#~ msgstr "أسماء الكواكب"

#~ msgid "Planet Trails"
#~ msgstr "مسار  الكوكب"

#~ msgid "Light Pollution Luminance: "
#~ msgstr "مستوى التلوث الضوئي‎: "

#~ msgid "Manual zoom: "
#~ msgstr "التقريب اليدوي‎: "

#~ msgid "Object Sizing Rule: "
#~ msgstr "قاعدة تقدير حجم الجرم‎: "

#~ msgid "Magnitude Scaling Multiplier: "
#~ msgstr "مضاعف مقياس القدر‎: "

#~ msgid "Milky Way intensity: "
#~ msgstr "سطوع رسم درب التبانة‎: "

#~ msgid "Maximum Nebula Magnitude to Label: "
#~ msgstr "إظهار أسماء السدم عندما يكون قدر السطوع أكثر من‎: "

#~ msgid "Zoom Duration: "
#~ msgstr "مدة التقريب‎: "

#~ msgid "Cursor Timeout: "
#~ msgstr "مهلة المؤشر‎: "

#~ msgid "Correct for light travel time: "
#~ msgstr "صحح لسرعة انتقال الضوء‎: "

#~ msgid "Local Script: "
#~ msgstr "نص برمجي محلي‎: "

#~ msgid "CD/DVD Script: "
#~ msgstr "نص برمجي في قرص مدمج أو ضوئي‎: "

#~ msgid "USB Script: "
#~ msgstr "نص برمجي في المنفذ التسلسلي‎: "

#~ msgid "Select and exit to run."
#~ msgstr "اختر واخرج من البرنامج للتنفيذ.‏"

#~ msgid "Load Default Configuration: "
#~ msgstr "حمل الإعدادات الأصلية‎: "

#~ msgid "Set UI Locale: "
#~ msgstr "حدد لغة واجهة المستخدم‎: "

#~ msgid "Finished downloading all star catalogs!"
#~ msgstr "انتهى تحميل جميع أدلة النجوم!‏"

#~ msgid "Startup FOV: XX"
#~ msgstr "حقل الرؤية عند التشغيل :XX"

#~ msgid "Startup direction of view: xxxx"
#~ msgstr "إتجاه الرؤية الذي يظهر عند التشغيل :XX"

#~ msgid "Get catalog x of y"
#~ msgstr "اجلب الدليل x من y"

#~ msgid "Administration "
#~ msgstr "الإدارة "

#~ msgid "Solar System Body: "
#~ msgstr "جرم من المجموعة الشمسية‎: "

#~ msgid "Sidereal"
#~ msgstr "نجمي"

#~ msgid "Show: "
#~ msgstr "أظهر‎: "

#~ msgid "Arrow down to load list."
#~ msgstr ".مفتاح السهم السفلي لتحميل القائمة"

#~ msgid "Save Current Configuration as Default: "
#~ msgstr "احفظ الإعدادات الحالية كأساسية‎: "

#~ msgid "Shut Down: "
#~ msgstr "إغلاق‎: "

#~ msgid "Update me via Internet: "
#~ msgstr "حدث بواسطة الإنترنت‎: "

#~ msgid "Scripts "
#~ msgstr "البرامج النصية "

#~ msgid "Art brightness: "
#~ msgstr "سطوع الرسومات "
>>>>>>> 2d02519f
<|MERGE_RESOLUTION|>--- conflicted
+++ resolved
@@ -7,26 +7,15 @@
 msgstr ""
 "Project-Id-Version: stellarium\n"
 "Report-Msgid-Bugs-To: \n"
-<<<<<<< HEAD
-"POT-Creation-Date: 2012-05-10 19:57+0700\n"
-"PO-Revision-Date: 2012-05-11 13:08+0000\n"
-"Last-Translator: Alexander Wolf <Unknown>\n"
-=======
 "POT-Creation-Date: 2012-05-04 02:16+0700\n"
 "PO-Revision-Date: 2012-05-17 22:53+0000\n"
 "Last-Translator: Khalid AlAjaji <Unknown>\n"
->>>>>>> 2d02519f
 "Language-Team: Arabic <ar@li.org>\n"
 "MIME-Version: 1.0\n"
 "Content-Type: text/plain; charset=UTF-8\n"
 "Content-Transfer-Encoding: 8bit\n"
-<<<<<<< HEAD
-"X-Launchpad-Export-Date: 2012-05-12 06:00+0000\n"
-"X-Generator: Launchpad (build 15225)\n"
-=======
 "X-Launchpad-Export-Date: 2012-05-18 04:37+0000\n"
 "X-Generator: Launchpad (build 15259)\n"
->>>>>>> 2d02519f
 
 #: src/core/modules/GridLinesMgr.cpp:542 src/ui_viewDialog.h:1168
 msgid "Meridian"
@@ -5725,9 +5714,6 @@
 #. TRANSLATORS: Type of pulsar
 #: plugins/Pulsars/src/Pulsar.cpp:280
 msgid "extragalactic (in MC) pulsar"
-<<<<<<< HEAD
-msgstr "نجم نابض خارج المجرة في السحابة الماجلانية"
-=======
 msgstr "نجم نابض خارج المجرة في السحابة الماجلانية"
 
 #~ msgid "Equatorial Grid"
@@ -5956,5 +5942,4 @@
 #~ msgstr "البرامج النصية "
 
 #~ msgid "Art brightness: "
-#~ msgstr "سطوع الرسومات "
->>>>>>> 2d02519f
+#~ msgstr "سطوع الرسومات "