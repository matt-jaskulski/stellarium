--- conflicted
+++ resolved
@@ -7,19 +7,15 @@
 msgstr ""
 "Project-Id-Version: stellarium\n"
 "Report-Msgid-Bugs-To: \n"
-"POT-Creation-Date: 2012-02-27 04:57+0700\n"
-"PO-Revision-Date: 2012-02-25 10:00+0000\n"
+"POT-Creation-Date: 2012-02-20 17:27+0700\n"
+"PO-Revision-Date: 2012-02-26 01:24+0000\n"
 "Last-Translator: Khalid AlAjaji <Unknown>\n"
 "Language-Team: Arabic <ar@li.org>\n"
 "MIME-Version: 1.0\n"
 "Content-Type: text/plain; charset=UTF-8\n"
 "Content-Transfer-Encoding: 8bit\n"
-<<<<<<< HEAD
-"X-Launchpad-Export-Date: 2012-02-27 05:31+0000\n"
-=======
-"X-Launchpad-Export-Date: 2012-02-27 04:48+0000\n"
->>>>>>> 6e0d1a72
-"X-Generator: Launchpad (build 14868)\n"
+"X-Launchpad-Export-Date: 2012-02-26 04:51+0000\n"
+"X-Generator: Launchpad (build 14860)\n"
 
 #: src/core/modules/GridLinesMgr.cpp:542
 msgid "Meridian"
@@ -335,7 +331,7 @@
 msgstr "اتجاه الرؤية عند بدء البرنامج سمت/ارتفاع: %1/%2"
 
 #: src/gui/ConfigurationDialog.cpp:536
-#: plugins/Satellites/src/gui/SatellitesDialog.cpp:260
+#: plugins/Satellites/src/gui/SatellitesDialog.cpp:255
 msgid "Authors"
 msgstr "<P DIR=RTL>المؤلفون"
 
@@ -3774,81 +3770,72 @@
 "satellites.json \n"
 "لم يعد متوافقاً مع البرنامج - سوف يستخدم الملف الافتراضي"
 
-#: plugins/Satellites/src/Satellite.cpp:228
-#: plugins/Satellites/src/Satellite.cpp:232
-msgid "Catalog #"
-msgstr ""
-
-#: plugins/Satellites/src/Satellite.cpp:234
-msgid "International Designator"
-msgstr ""
-
 #. TRANSLATORS: Slant range: distance between the satellite and the observer
-#: plugins/Satellites/src/Satellite.cpp:246
+#: plugins/Satellites/src/Satellite.cpp:238
 #, qt-format
 msgid "Range (km): %1"
 msgstr "‎البعد عن الراصد بالكيلومترات: ‎%1"
 
 #. TRANSLATORS: Rate at which the distance changes
-#: plugins/Satellites/src/Satellite.cpp:249
+#: plugins/Satellites/src/Satellite.cpp:241
 #, qt-format
 msgid "Range rate (km/s): %1"
 msgstr "‎معدل تغير السرعة كم/ث: ‎%1"
 
 #. TRANSLATORS: Satellite altitude
-#: plugins/Satellites/src/Satellite.cpp:252
+#: plugins/Satellites/src/Satellite.cpp:244
 #, qt-format
 msgid "Altitude (km): %1"
 msgstr "‎الارتفاع بالكيلومتر: ‎%1"
 
 #. TRANSLATORS: %1 and %3 are numbers, %2 and %4 - degree signs.
-#: plugins/Satellites/src/Satellite.cpp:255
+#: plugins/Satellites/src/Satellite.cpp:247
 #, qt-format
 msgid "SubPoint (Lat./Long.): %1%2/%3%4"
 msgstr "‎ إحداثيات الموقع الأرضي تحت القمر مباشرة - الطول/العرض: ‎%1%2/%3%4"
 
 #. TRANSLATORS: TEME is an Earth-centered inertial coordinate system
-#: plugins/Satellites/src/Satellite.cpp:269
+#: plugins/Satellites/src/Satellite.cpp:261
 #, qt-format
 msgid "TEME coordinates (km): %1"
 msgstr "‎TEME الإحداثيات بالكيلومتر حسب: ‎%1"
 
 #. TRANSLATORS: TEME is an Earth-centered inertial coordinate system
-#: plugins/Satellites/src/Satellite.cpp:277
+#: plugins/Satellites/src/Satellite.cpp:269
 #, qt-format
 msgid "TEME velocity (km/s): %1"
 msgstr "‎TEME السرعة كم/ث حسب:‎%1"
 
-#: plugins/Satellites/src/Satellite.cpp:285
+#: plugins/Satellites/src/Satellite.cpp:277
 msgid "The satellite and the observer are in sunlight."
 msgstr "القمر الصناعي والراصد في ضوء الشمس"
 
-#: plugins/Satellites/src/Satellite.cpp:288
+#: plugins/Satellites/src/Satellite.cpp:280
 msgid "The satellite is visible."
 msgstr "القمر الصناعي ممكن أن يرى"
 
-#: plugins/Satellites/src/Satellite.cpp:291
+#: plugins/Satellites/src/Satellite.cpp:283
 msgid "The satellite is eclipsed."
 msgstr "القمر الصناعي في ظل الأرض"
 
-#: plugins/Satellites/src/Satellite.cpp:294
+#: plugins/Satellites/src/Satellite.cpp:286
 msgid "The satellite is not visible"
 msgstr "القمر الصناعي لايمكن رؤيته"
 
-#: plugins/Satellites/src/Satellite.cpp:320
+#: plugins/Satellites/src/Satellite.cpp:312
 #, qt-format
 msgid "%1 MHz (%2%3 kHz)"
 msgstr "%1 ‎ميجا هرتز ‎(%2%3 ‎كيلوهرتز ‎)"
 
-#: plugins/Satellites/src/gui/SatellitesDialog.cpp:258
+#: plugins/Satellites/src/gui/SatellitesDialog.cpp:253
 msgid "Stellarium Satellites Plugin"
 msgstr "<P DIR=RTL>ميزة الأقمار الصناعية الإضافية لبرنامج ستيللاريوم"
 
-#: plugins/Satellites/src/gui/SatellitesDialog.cpp:259
+#: plugins/Satellites/src/gui/SatellitesDialog.cpp:254
 msgid "Version"
 msgstr "</P><P DIR=RTL>الإصدار"
 
-#: plugins/Satellites/src/gui/SatellitesDialog.cpp:263
+#: plugins/Satellites/src/gui/SatellitesDialog.cpp:258
 msgid ""
 "The Satellites plugin predicts the positions of artificial satellites in "
 "Earth orbit."
@@ -3856,18 +3843,18 @@
 "<P DIR=RTL>ميزة الأقمار الصناعية تتنبأ بموقع القمر الصناعي في مداره حول "
 "الأرض."
 
-#: plugins/Satellites/src/gui/SatellitesDialog.cpp:265
+#: plugins/Satellites/src/gui/SatellitesDialog.cpp:260
 msgid "Notes for users"
 msgstr "<P DIR=RTL>ملاحظات للمستخدمين"
 
-#: plugins/Satellites/src/gui/SatellitesDialog.cpp:266
+#: plugins/Satellites/src/gui/SatellitesDialog.cpp:261
 msgid ""
 "Satellites and their orbits are only shown when the observer is on Earth."
 msgstr ""
 "<P DIR=RTL>الأقمار الصناعية ومداراتها تظهر فقط عندما يكون الراصد على كوكب "
 "الأرض."
 
-#: plugins/Satellites/src/gui/SatellitesDialog.cpp:267
+#: plugins/Satellites/src/gui/SatellitesDialog.cpp:262
 msgid ""
 "Predicted positions are only good for a fairly short time (on the order of "
 "days, weeks or perhaps a month into the past and future). Expect high "
@@ -3877,7 +3864,7 @@
 "قصير، أيام معدودة أو أسابيع أو على الأكثر شهر في الماضي والمستقبل. توقع أن "
 "تجد تنبؤات غريبة جداً خارج نطاق هذا الوقت."
 
-#: plugins/Satellites/src/gui/SatellitesDialog.cpp:268
+#: plugins/Satellites/src/gui/SatellitesDialog.cpp:263
 msgid ""
 "Orbital elements go out of date pretty quickly (over mere weeks, sometimes "
 "days).  To get useful data out, you need to update the TLE data regularly."
@@ -3886,7 +3873,7 @@
 "وللحصول على بيانات نافعة، يلزمك تحديث بيانات TLE بصفة متكررة."
 
 #. TRANSLATORS: The translated names of the button and the tab are filled in automatically. You can check the original names in Stellarium. File names are not translated.
-#: plugins/Satellites/src/gui/SatellitesDialog.cpp:270
+#: plugins/Satellites/src/gui/SatellitesDialog.cpp:265
 #, qt-format
 msgid ""
 "Clicking the \"%1\" button in the \"%2\" tab of this dialog will revert to "
@@ -3897,7 +3884,7 @@
 "الافتراضي %3. الملف القديم سيحفظ بنسخة احتياطية اسمها %4. وستجده على مسار "
 "معلومات المستخدم، تحت \"modules/Satellites/\"</P>"
 
-#: plugins/Satellites/src/gui/SatellitesDialog.cpp:276
+#: plugins/Satellites/src/gui/SatellitesDialog.cpp:271
 msgid ""
 "The Satellites plugin is still under development.  Some features are "
 "incomplete, missing or buggy."
@@ -3906,11 +3893,11 @@
 "ناقصة أو غير موجودة أو فيها بعض الأخطاء."
 
 #. TRANSLATORS: Title of a section in the About tab of the Satellites window
-#: plugins/Satellites/src/gui/SatellitesDialog.cpp:280
+#: plugins/Satellites/src/gui/SatellitesDialog.cpp:275
 msgid "TLE data updates"
 msgstr "<P DIR=RTL>تحديث بيانات TLE"
 
-#: plugins/Satellites/src/gui/SatellitesDialog.cpp:281
+#: plugins/Satellites/src/gui/SatellitesDialog.cpp:276
 msgid ""
 "The Satellites plugin can automatically download TLE data from Internet "
 "sources, and by default the plugin will do this if the existing data is more "
@@ -3920,7 +3907,7 @@
 "من مصادرها في الإنترنت. والوقت الافتراضي لتحديث هذه البيانات هو بعد مرور 72 "
 "ساعة على آخر تحديث. "
 
-#: plugins/Satellites/src/gui/SatellitesDialog.cpp:282
+#: plugins/Satellites/src/gui/SatellitesDialog.cpp:277
 #, qt-format
 msgid ""
 "If you disable Internet updates, you may update from a file on your "
@@ -3931,7 +3918,7 @@
 "حاسبك الشخصي. يجب أن يكون تنسيق الملف مثل التحديثات الموجودة على Celestrak "
 "(انظر %1 كمثال على ذلك)."
 
-#: plugins/Satellites/src/gui/SatellitesDialog.cpp:283
+#: plugins/Satellites/src/gui/SatellitesDialog.cpp:278
 msgid ""
 "<b>Note:</b> if the name of a satellite in update data has anything in "
 "square brackets at the end, it will be removed before the data is used."
@@ -3939,28 +3926,25 @@
 "<P DIR=RTL><b>ملاحظة:</b>إذا كان اسم القمر الصناعي في بيانات التحديث يحتوي "
 "أي عبارة بين قوسين مربعين فسوف تحذف هذه المعلومة قبل استخدام البيانات."
 
-#: plugins/Satellites/src/gui/SatellitesDialog.cpp:286
+#: plugins/Satellites/src/gui/SatellitesDialog.cpp:281
 msgid "Adding new satellites"
 msgstr "<P DIR=RTL>إضافة أقمار صناعية جديدة"
 
-<<<<<<< HEAD
-#: plugins/Satellites/src/gui/SatellitesDialog.cpp:287
-=======
-#: plugins/Satellites/src/gui/SatellitesDialog.cpp:286
-#, qt-format
->>>>>>> 6e0d1a72
-msgid ""
-"1. Make sure the satellite(s) you wish to add are included in one of the "
-"URLs listed in the Sources tab of the satellites configuration dialog. 2. Go "
-"to the Satellites tab, and click the '+' button.  Select the satellite(s) "
-"you wish to add and select the \"add\" button."
-msgstr ""
-
-#: plugins/Satellites/src/gui/SatellitesDialog.cpp:289
+#: plugins/Satellites/src/gui/SatellitesDialog.cpp:282
+#, qt-format
+msgid ""
+"At the moment you must manually edit the %1 file to add new satellites to "
+"the database. Making this easier is still on the TODO list..."
+msgstr ""
+"<P DIR=RTL>في الوقت الحالي، يلزمك تحرير الملف %1 يدوياً لإضافة قمر صناعي "
+"جديد إلى قاعدة البيانات. وتسهيل هذه المهمة هو من ضمن قائمة التحسينات "
+"المستقبلية."
+
+#: plugins/Satellites/src/gui/SatellitesDialog.cpp:284
 msgid "Technical notes"
 msgstr "<P DIR=RTL>ملاحظات تقنية"
 
-#: plugins/Satellites/src/gui/SatellitesDialog.cpp:290
+#: plugins/Satellites/src/gui/SatellitesDialog.cpp:285
 msgid ""
 "Positions are calculated using the SGP4 & SDP4 methods, using NORAD TLE data "
 "as the input. "
@@ -3968,7 +3952,7 @@
 "<P DIR=RTL>يتم حساب الموقع باستخدام طريقة SGP4 & SDP4 وباستخدام بيانات NORAD "
 "TLE كمدخلات. "
 
-#: plugins/Satellites/src/gui/SatellitesDialog.cpp:291
+#: plugins/Satellites/src/gui/SatellitesDialog.cpp:286
 msgid ""
 "The orbital calculation code is written by Jose Luis Canales according to "
 "the revised Spacetrack Report #3 (including Spacetrack Report #6). "
@@ -3977,16 +3961,16 @@
 "Spacetrack Report # 3 (ويحتوي على Spacetrack Report #6). "
 
 #. TRANSLATORS: The numbers contain the opening and closing tag of an HTML link
-#: plugins/Satellites/src/gui/SatellitesDialog.cpp:293
+#: plugins/Satellites/src/gui/SatellitesDialog.cpp:288
 #, qt-format
 msgid "See %1this document%2 for details."
 msgstr "<P DIR=RTL>انظر %1هذه الوثيقة%2 للتفاصيل."
 
-#: plugins/Satellites/src/gui/SatellitesDialog.cpp:295
+#: plugins/Satellites/src/gui/SatellitesDialog.cpp:290
 msgid "Links"
 msgstr "<P DIR=RTL>روابط"
 
-#: plugins/Satellites/src/gui/SatellitesDialog.cpp:296
+#: plugins/Satellites/src/gui/SatellitesDialog.cpp:291
 msgid ""
 "Support is provided via the Launchpad website.  Be sure to put \"Satellites "
 "plugin\" in the subject when posting."
@@ -3995,19 +3979,19 @@
 "plugin\" في عنوان الموضوع."
 
 #. TRANSLATORS: The numbers contain the opening and closing tag of an HTML link
-#: plugins/Satellites/src/gui/SatellitesDialog.cpp:299
+#: plugins/Satellites/src/gui/SatellitesDialog.cpp:294
 #, qt-format
 msgid "If you have a question, you can %1get an answer here%2"
 msgstr "<P DIR=RTL>إذا كان لديك سؤال يمكنك %1الحصول على جواب هنا%2"
 
 #. TRANSLATORS: The numbers contain the opening and closing tag of an HTML link
-#: plugins/Satellites/src/gui/SatellitesDialog.cpp:301
+#: plugins/Satellites/src/gui/SatellitesDialog.cpp:296
 #, qt-format
 msgid "Bug reports can be made %1here%2."
 msgstr "<P DIR=RTL> تستطيع التبليغ عن أخطاء البرنامج %1هنا%2."
 
 #. TRANSLATORS: The numbers contain the opening and closing tag of an HTML link
-#: plugins/Satellites/src/gui/SatellitesDialog.cpp:303
+#: plugins/Satellites/src/gui/SatellitesDialog.cpp:298
 msgid ""
 "If you would like to make a feature request, you can create a bug report, "
 "and set the severity to \"wishlist\"."
@@ -4015,75 +3999,68 @@
 "<P DIR=RTL> إذا رغبت في طلب ميزة جديدة، يمكنك التبليغ عن مشكلة وتحديد "
 "المستوى (severity) بكلمة \"wishlist\"."
 
-#: plugins/Satellites/src/gui/SatellitesDialog.cpp:321
+#: plugins/Satellites/src/gui/SatellitesDialog.cpp:316
 msgid "Internet updates disabled"
 msgstr "التحديث عبر الإنترنت غير مفعَّل"
 
-#: plugins/Satellites/src/gui/SatellitesDialog.cpp:323
-#: plugins/Satellites/src/gui/SatellitesDialog.cpp:355
+#: plugins/Satellites/src/gui/SatellitesDialog.cpp:318
+#: plugins/Satellites/src/gui/SatellitesDialog.cpp:350
 msgid "Updating now..."
 msgstr "التحديث يتم حالياً..."
 
-#: plugins/Satellites/src/gui/SatellitesDialog.cpp:325
+#: plugins/Satellites/src/gui/SatellitesDialog.cpp:320
 msgid "Next update: < 1 minute"
 msgstr "التحديث التالي: أقل من دقيقة"
 
-#: plugins/Satellites/src/gui/SatellitesDialog.cpp:327
+#: plugins/Satellites/src/gui/SatellitesDialog.cpp:322
 #, qt-format
 msgid "Next update: %1 minutes"
 msgstr "التحديث التالي: %1 دقيقة"
 
-#: plugins/Satellites/src/gui/SatellitesDialog.cpp:329
+#: plugins/Satellites/src/gui/SatellitesDialog.cpp:324
 #, qt-format
 msgid "Next update: %1 hours"
 msgstr "التحديث التالي: %1 ساعة"
 
-#: plugins/Satellites/src/gui/SatellitesDialog.cpp:344
+#: plugins/Satellites/src/gui/SatellitesDialog.cpp:339
 #: plugins/Satellites/src/ui_satellitesDialog.h:647
 msgid "Update now"
 msgstr "حدِّث البيانات الآن"
 
-#: plugins/Satellites/src/gui/SatellitesDialog.cpp:346
+#: plugins/Satellites/src/gui/SatellitesDialog.cpp:341
 msgid "Update from files"
 msgstr "حدِّث من الملفات"
 
-#: plugins/Satellites/src/gui/SatellitesDialog.cpp:358
+#: plugins/Satellites/src/gui/SatellitesDialog.cpp:353
 msgid "Update error"
 msgstr "حصل خطأ في التحديث"
 
-#: plugins/Satellites/src/gui/SatellitesDialog.cpp:365
+#: plugins/Satellites/src/gui/SatellitesDialog.cpp:360
 #, qt-format
 msgid "Updated %1/%2 satellite(s); %3 missing"
 msgstr "تم تحديث %1 من %2 من الأقمار الصناعية؛ و %3 مفقودة"
 
-#: plugins/Satellites/src/gui/SatellitesDialog.cpp:422
+#: plugins/Satellites/src/gui/SatellitesDialog.cpp:417
 msgid "[new source]"
 msgstr "[مصدر جديد]"
 
-<<<<<<< HEAD
-#: plugins/Satellites/src/gui/SatellitesDialog.cpp:461
-msgid "[orbit calculation error]"
-msgstr ""
-
-=======
->>>>>>> 6e0d1a72
-#: plugins/Satellites/src/gui/SatellitesDialog.cpp:462
+#: plugins/Satellites/src/gui/SatellitesDialog.cpp:458
 msgid "[all newly added]"
 msgstr "[ كل المضافة حديثاً]"
 
-#: plugins/Satellites/src/gui/SatellitesDialog.cpp:463
+#: plugins/Satellites/src/gui/SatellitesDialog.cpp:459
 msgid "[all not displayed]"
 msgstr "[كل التي لاتظهر في البرنامج]"
 
-#: plugins/Satellites/src/gui/SatellitesDialog.cpp:464
+#: plugins/Satellites/src/gui/SatellitesDialog.cpp:460
 msgid "[all displayed]"
 msgstr "[كل التي تظهر في البرنامج]"
 
-#: plugins/Satellites/src/gui/SatellitesDialog.cpp:465
+#: plugins/Satellites/src/gui/SatellitesDialog.cpp:461
 msgid "[all]"
 msgstr "[الكل]"
 
-#: plugins/Satellites/src/gui/SatellitesDialog.cpp:597
+#: plugins/Satellites/src/gui/SatellitesDialog.cpp:573
 msgid "Select TLE Update File"
 msgstr "TLE اختر ملف التحديث"
 
@@ -5490,11 +5467,230 @@
 msgid "extragalactic (in MC) pulsar"
 msgstr "نجم نابض خارج المجرة في السحابة الماجلانية"
 
-#, qt-format
-#~ msgid ""
-#~ "At the moment you must manually edit the %1 file to add new satellites to "
-#~ "the database. Making this easier is still on the TODO list..."
-#~ msgstr ""
-#~ "<P DIR=RTL>في الوقت الحالي، يلزمك تحرير الملف %1 يدوياً لإضافة قمر صناعي "
-#~ "جديد إلى قاعدة البيانات. وتسهيل هذه المهمة هو من ضمن قائمة التحسينات "
-#~ "المستقبلية."+#~ msgid "Equatorial Grid"
+#~ msgstr "الشبكة الاستوائية"
+
+#~ msgid "Azimuthal Grid"
+#~ msgstr "الشبكة السمتية"
+
+#~ msgid "Equator Line"
+#~ msgstr "خط الاستواء"
+
+#~ msgid "Cardinal Points"
+#~ msgstr "الجهات الاربع"
+
+#~ msgid "Date & Time"
+#~ msgstr "التاريخ و التوقيت"
+
+#~ msgid "Set Location "
+#~ msgstr "حدد الموقع "
+
+#~ msgid "Set Time "
+#~ msgstr "حدد الوقت "
+
+#~ msgid "General "
+#~ msgstr "عام "
+
+#~ msgid "Stars "
+#~ msgstr "النجوم "
+
+#~ msgid "Effects "
+#~ msgstr "المؤثرات "
+
+#~ msgid "Actual Time"
+#~ msgstr "الوقت الفعلي"
+
+#~ msgid "Planet Orbits"
+#~ msgstr "مدارات الكواكب"
+
+#~ msgid "Meridian Line"
+#~ msgstr "خط دائرة نصف النهار"
+
+#~ msgid "Nebula Circles"
+#~ msgstr "دوائر السدم السماوية"
+
+#~ msgid "Hydra"
+#~ msgstr "الشجاع"
+
+#~ msgid "Light pollution: "
+#~ msgstr "التلوث الضوئي "
+
+#~ msgid "Planets labels"
+#~ msgstr "أسماء الكواكب"
+
+#~ msgid "xxx"
+#~ msgstr "xxx"
+
+#~ msgid "Colors "
+#~ msgstr "الألوان "
+
+#~ msgid "Constellation Lines"
+#~ msgstr "خطوط الكوكبات"
+
+#~ msgid "Constellation Names"
+#~ msgstr "اسماء الكوكبات"
+
+#~ msgid "Constellation Art Intensity"
+#~ msgstr "سطوع الرسوم الفنية للكوكبات"
+
+#~ msgid "Constellation Boundaries"
+#~ msgstr "حدود الكوكبات"
+
+#~ msgid "Ecliptic Line"
+#~ msgstr "خط الدائرةالكسوفية"
+
+#~ msgid "Nebula Names"
+#~ msgstr "أسماء السدم"
+
+#~ msgid "Landscape: "
+#~ msgstr "المناظر الطبيعية‎: "
+
+#~ msgid "Latitude: "
+#~ msgstr "خط العرض‎: "
+
+#~ msgid "Longitude: "
+#~ msgstr "خط الطول‎: "
+
+#~ msgid "Altitude (m): "
+#~ msgstr "(الارتفاع (م ‎: "
+
+#~ msgid "Sky Time: "
+#~ msgstr "توقيت السماء‎: "
+
+#~ msgid "Set Time Zone: "
+#~ msgstr "حدد المنطقة الزمنية‎: "
+
+#~ msgid "Day keys: "
+#~ msgstr "مفاتيح اليوم‎: "
+
+#~ msgid "Calendar"
+#~ msgstr "تقويم"
+
+#~ msgid "Preset Sky Time: "
+#~ msgstr "(حدد الوقت المضبوط مسبقاً (في حالة عدم اختيار التوقيت الفعلي‎: "
+
+#~ msgid "Sky Time At Start-up: "
+#~ msgstr "توقيت السماء عند البدء‎: "
+
+#~ msgid "Preset Time"
+#~ msgstr "الوقت المضبوط مسبقاً"
+
+#~ msgid "Time Display Format: "
+#~ msgstr "نمط عرض الوقت ‎: "
+
+#~ msgid "Date Display Format: "
+#~ msgstr "نمط عرض التاريخ‎: "
+
+#~ msgid "Sky Culture: "
+#~ msgstr "التراث الفلكي‎: "
+
+#~ msgid "Sky Language: "
+#~ msgstr "اللغة‎: "
+
+#~ msgid "Star Value Multiplier: "
+#~ msgstr "مضاعف قيمة النجم‎: "
+
+#~ msgid "Magnitude Sizing Multiplier: "
+#~ msgstr "مضاعف حجم قدر السطوع‎: "
+
+#~ msgid "Maximum Magnitude to Label: "
+#~ msgstr "إظهار أسماء النجوم الأكثر سطوعاً من القدر‎: "
+
+#~ msgid "Twinkling: "
+#~ msgstr "التلألؤ "
+
+#~ msgid "Limiting Magnitude: "
+#~ msgstr "القدرالمحدد‎: "
+
+#~ msgid "Planet Names"
+#~ msgstr "أسماء الكواكب"
+
+#~ msgid "Planet Trails"
+#~ msgstr "مسار  الكوكب"
+
+#~ msgid "Light Pollution Luminance: "
+#~ msgstr "مستوى التلوث الضوئي‎: "
+
+#~ msgid "Manual zoom: "
+#~ msgstr "التقريب اليدوي‎: "
+
+#~ msgid "Object Sizing Rule: "
+#~ msgstr "قاعدة تقدير حجم الجرم‎: "
+
+#~ msgid "Magnitude Scaling Multiplier: "
+#~ msgstr "مضاعف مقياس القدر‎: "
+
+#~ msgid "Milky Way intensity: "
+#~ msgstr "سطوع رسم درب التبانة‎: "
+
+#~ msgid "Maximum Nebula Magnitude to Label: "
+#~ msgstr "إظهار أسماء السدم عندما يكون قدر السطوع أكثر من‎: "
+
+#~ msgid "Zoom Duration: "
+#~ msgstr "مدة التقريب‎: "
+
+#~ msgid "Cursor Timeout: "
+#~ msgstr "مهلة المؤشر‎: "
+
+#~ msgid "Correct for light travel time: "
+#~ msgstr "صحح لسرعة انتقال الضوء‎: "
+
+#~ msgid "Local Script: "
+#~ msgstr "نص برمجي محلي‎: "
+
+#~ msgid "CD/DVD Script: "
+#~ msgstr "نص برمجي في قرص مدمج أو ضوئي‎: "
+
+#~ msgid "USB Script: "
+#~ msgstr "نص برمجي في المنفذ التسلسلي‎: "
+
+#~ msgid "Select and exit to run."
+#~ msgstr "اختر واخرج من البرنامج للتنفيذ.‏"
+
+#~ msgid "Load Default Configuration: "
+#~ msgstr "حمل الإعدادات الأصلية‎: "
+
+#~ msgid "Set UI Locale: "
+#~ msgstr "حدد لغة واجهة المستخدم‎: "
+
+#~ msgid "Finished downloading all star catalogs!"
+#~ msgstr "انتهى تحميل جميع أدلة النجوم!‏"
+
+#~ msgid "Startup FOV: XX"
+#~ msgstr "حقل الرؤية عند التشغيل :XX"
+
+#~ msgid "Startup direction of view: xxxx"
+#~ msgstr "إتجاه الرؤية الذي يظهر عند التشغيل :XX"
+
+#~ msgid "Get catalog x of y"
+#~ msgstr "اجلب الدليل x من y"
+
+#~ msgid "Administration "
+#~ msgstr "الإدارة "
+
+#~ msgid "Solar System Body: "
+#~ msgstr "جرم من المجموعة الشمسية‎: "
+
+#~ msgid "Sidereal"
+#~ msgstr "نجمي"
+
+#~ msgid "Show: "
+#~ msgstr "أظهر‎: "
+
+#~ msgid "Arrow down to load list."
+#~ msgstr ".مفتاح السهم السفلي لتحميل القائمة"
+
+#~ msgid "Save Current Configuration as Default: "
+#~ msgstr "احفظ الإعدادات الحالية كأساسية‎: "
+
+#~ msgid "Shut Down: "
+#~ msgstr "إغلاق‎: "
+
+#~ msgid "Update me via Internet: "
+#~ msgstr "حدث بواسطة الإنترنت‎: "
+
+#~ msgid "Scripts "
+#~ msgstr "البرامج النصية "
+
+#~ msgid "Art brightness: "
+#~ msgstr "سطوع الرسومات "