/*
 * Stellarium Telescope Control Plug-in
 * 
 * Copyright (C) 2009-2011 Bogdan Marinov (this file)
 * 
 * This program is free software; you can redistribute it and/or
 * modify it under the terms of the GNU General Public License
 * as published by the Free Software Foundation; either version 2
 * of the License, or (at your option) any later version.
 * 
 * This program is distributed in the hope that it will be useful,
 * but WITHOUT ANY WARRANTY; without even the implied warranty of
 * MERCHANTABILITY or FITNESS FOR A PARTICULAR PURPOSE.  See the
 * GNU General Public License for more details.
 * 
 * You should have received a copy of the GNU General Public License
 * along with this program; if not, write to the Free Software
 * Foundation, Inc., 51 Franklin Street, Suite 500, Boston, MA  02110-1335, USA.
*/

#include "Dialog.hpp"
#include "StelApp.hpp"
#include "StelCore.hpp"
#include "StelModuleMgr.hpp"
#include "StelFileMgr.hpp"
#include "StelLocaleMgr.hpp"
#include "StelStyle.hpp"
#include "StelTranslator.hpp"
#include "TelescopeControl.hpp"
#include "TelescopeConfigurationDialog.hpp"
#include "TelescopeDialog.hpp"
#include "ui_telescopeDialog.h"
#include "StelGui.hpp"
#include <QDebug>
#include <QFrame>
#include <QTimer>
#include <QFile>
#include <QFileDialog>
#include <QHash>
#include <QHeaderView>
#include <QSettings>
#include <QStandardItem>

using namespace TelescopeControlGlobals;


TelescopeDialog::TelescopeDialog()
	: StelDialog("TelescopeControl")
	, telescopeCount(0)
	, configuredSlot(0)
	, configuredTelescopeIsNew(false)
{
	telescopeStatus[0] = StatusNA;
	telescopeType[0] = ConnectionNA;

	ui = new Ui_telescopeDialogForm;

	//TODO: Fix this - it's in the same plugin
	telescopeManager = GETSTELMODULE(TelescopeControl);
	telescopeListModel = new QStandardItemModel(0, ColumnCount);

	//TODO: This shouldn't be a hash...
	statusString[StatusNA] = QString(N_("N/A"));
	statusString[StatusStarting] = QString(N_("Starting"));
	statusString[StatusConnecting] = QString(N_("Connecting"));
	statusString[StatusConnected] = QString(N_("Connected"));
	statusString[StatusDisconnected] = QString(N_("Disconnected"));
	statusString[StatusStopped] = QString(N_("Stopped"));
}

TelescopeDialog::~TelescopeDialog()
{	
	delete ui;
	
	delete telescopeListModel;
}

void TelescopeDialog::retranslate()
{
	if (dialog)
	{
		ui->retranslateUi(dialog);
		setAboutText();
		setHeaderNames();
		updateWarningTexts();
		
		//Retranslate type strings
		for (int i = 0; i < telescopeListModel->rowCount(); i++)
		{
			QStandardItem* item = telescopeListModel->item(i, ColumnType);
			QString original = item->data(Qt::UserRole).toString();
			QModelIndex index = telescopeListModel->index(i, ColumnType);
			telescopeListModel->setData(index, q_(original), Qt::DisplayRole);
		}
	}
}

// Initialize the dialog widgets and connect the signals/slots
void TelescopeDialog::createDialogContent()
{
	ui->setupUi(dialog);
	
#ifdef Q_OS_WIN
	//Kinetic scrolling for tablet pc and pc
	QList<QWidget *> addscroll;
	addscroll << ui->telescopeTreeView << ui->textBrowserHelp << ui->textBrowserAbout;
	installKineticScrolling(addscroll);
#endif

	//Inherited connect
	connect(&StelApp::getInstance(), SIGNAL(languageChanged()), this, SLOT(retranslate()));
	connect(ui->closeStelWindow, SIGNAL(clicked()), this, SLOT(close()));
	connect(ui->TitleBar, SIGNAL(movedTo(QPoint)), this, SLOT(handleMovedTo(QPoint)));

	//Connect: sender, signal, receiver, method
	//Page: Telescopes
	connect(ui->pushButtonChangeStatus, SIGNAL(clicked()), this, SLOT(buttonChangeStatusPressed()));
	connect(ui->pushButtonConfigure, SIGNAL(clicked()), this, SLOT(buttonConfigurePressed()));
	connect(ui->pushButtonAdd, SIGNAL(clicked()), this, SLOT(buttonAddPressed()));
	connect(ui->pushButtonRemove, SIGNAL(clicked()), this, SLOT(buttonRemovePressed()));
	
	connect(ui->telescopeTreeView, SIGNAL(clicked (const QModelIndex &)), this, SLOT(selectTelecope(const QModelIndex &)));
	//connect(ui->telescopeTreeView, SIGNAL(activated (const QModelIndex &)), this, SLOT(configureTelescope(const QModelIndex &)));
	
	//Page: Options:
	connect(ui->checkBoxReticles, SIGNAL(clicked(bool)),
	        telescopeManager, SLOT(setFlagTelescopeReticles(bool)));
	connect(ui->checkBoxLabels, SIGNAL(clicked(bool)),
	        telescopeManager, SLOT(setFlagTelescopeLabels(bool)));
	connect(ui->checkBoxCircles, SIGNAL(clicked(bool)),
	        telescopeManager, SLOT(setFlagTelescopeCircles(bool)));
	
	connect(ui->checkBoxEnableLogs, SIGNAL(toggled(bool)), telescopeManager, SLOT(setFlagUseTelescopeServerLogs(bool)));
	
	connect(ui->checkBoxUseExecutables, SIGNAL(toggled(bool)), ui->labelExecutablesDirectory, SLOT(setEnabled(bool)));
	connect(ui->checkBoxUseExecutables, SIGNAL(toggled(bool)), ui->lineEditExecutablesDirectory, SLOT(setEnabled(bool)));
	connect(ui->checkBoxUseExecutables, SIGNAL(toggled(bool)), ui->pushButtonPickExecutablesDirectory, SLOT(setEnabled(bool)));
	connect(ui->checkBoxUseExecutables, SIGNAL(toggled(bool)), this, SLOT(checkBoxUseExecutablesToggled(bool)));
	
	connect(ui->pushButtonPickExecutablesDirectory, SIGNAL(clicked()), this, SLOT(buttonBrowseServerDirectoryPressed()));
	
	//In other dialogs:
	connect(&configurationDialog, SIGNAL(changesDiscarded()), this, SLOT(discardChanges()));
	connect(&configurationDialog, SIGNAL(changesSaved(QString, ConnectionType)), this, SLOT(saveChanges(QString, ConnectionType)));
	
	//Initialize the style
	updateStyle();
	
	//Initializing the list of telescopes
	telescopeListModel->setColumnCount(ColumnCount);
	setHeaderNames();
	
	ui->telescopeTreeView->setModel(telescopeListModel);
	ui->telescopeTreeView->header()->setSectionsMovable(false);
	ui->telescopeTreeView->header()->setSectionResizeMode(ColumnSlot, QHeaderView::ResizeToContents);
	ui->telescopeTreeView->header()->setStretchLastSection(true);
	
	//Populating the list
	//Cycle the slots
	for (int slotNumber = MIN_SLOT_NUMBER; slotNumber < SLOT_NUMBER_LIMIT; slotNumber++)
	{
		//Slot #
		//int slotNumber = (i+1)%SLOT_COUNT;//Making sure slot 0 is last
		
		//Make sure that this is initialized for all slots
		telescopeStatus[slotNumber] = StatusNA;
		
		//Read the telescope properties
		QString name;
		ConnectionType connectionType;
		QString equinox;
		QString host;
		int portTCP;
		int delay;
		bool connectAtStartup;
		QList<double> circles;
		QString serverName;
		QString portSerial;
		QString rts2Url;
		QString rts2Username;
		QString rts2Password;
<<<<<<< HEAD
		if(!telescopeManager->getTelescopeAtSlot(slotNumber, connectionType, name, equinox, host, portTCP, delay, connectAtStartup, circles, serverName, portSerial, rts2Url, rts2Username, rts2Password))
=======
		int rts2Refresh;
		if(!telescopeManager->getTelescopeAtSlot(slotNumber, connectionType, name, equinox, host, portTCP, delay, connectAtStartup, circles, serverName, portSerial, rts2Url, rts2Username, rts2Password, rts2Refresh))
>>>>>>> c5e0c720
			continue;
		
		//Determine the server type
		telescopeType[slotNumber] = connectionType;
		
		//Determine the telescope's status
		if (telescopeManager->isConnectedClientAtSlot(slotNumber))
		{
			telescopeStatus[slotNumber] = StatusConnected;
		}
		else
		{
			//TODO: Fix this!
			//At startup everything exists and attempts to connect
			telescopeStatus[slotNumber] = StatusConnecting;
		}
		
		addModelRow(slotNumber, connectionType, telescopeStatus[slotNumber], name);
		
		//After everything is done, count this as loaded
		telescopeCount++;
	}
	
	//Finished populating the table, let's sort it by slot number
	//ui->telescopeTreeView->setSortingEnabled(true);//Set in the .ui file
	ui->telescopeTreeView->sortByColumn(ColumnSlot, Qt::AscendingOrder);
	//(Works even when the table is empty)
	//(Makes redundant the delay of 0 above)
	
	//TODO: Reuse code.
	if(telescopeCount > 0)
	{
		ui->telescopeTreeView->setFocus();
		ui->telescopeTreeView->header()->setSectionResizeMode(ColumnType, QHeaderView::ResizeToContents);
	}
	else
	{
		ui->pushButtonChangeStatus->setEnabled(false);
		ui->pushButtonConfigure->setEnabled(false);
		ui->pushButtonRemove->setEnabled(false);
		ui->pushButtonAdd->setFocus();
	}
	updateWarningTexts();
	
	if(telescopeCount >= SLOT_COUNT)
		ui->pushButtonAdd->setEnabled(false);
	
	//Checkboxes
	ui->checkBoxReticles->setChecked(telescopeManager->getFlagTelescopeReticles());
	ui->checkBoxLabels->setChecked(telescopeManager->getFlagTelescopeLabels());
	ui->checkBoxCircles->setChecked(telescopeManager->getFlagTelescopeCircles());
	ui->checkBoxEnableLogs->setChecked(telescopeManager->getFlagUseTelescopeServerLogs());
	
	//Telescope server directory
	ui->checkBoxUseExecutables->setChecked(telescopeManager->getFlagUseServerExecutables());
	ui->lineEditExecutablesDirectory->setText(telescopeManager->getServerExecutablesDirectoryPath());
	
	//About page
	setAboutText();
	
	//Everything must be initialized by now, start the updateTimer
	//TODO: Find if it's possible to run it only when the dialog is visible
	QTimer* updateTimer = new QTimer(this);
	connect(updateTimer, SIGNAL(timeout()), this, SLOT(updateTelescopeStates()));
	updateTimer->start(200);
}

void TelescopeDialog::setAboutText()
{
	//TODO: Expand
	QString aboutPage = "<html><head></head><body>";
	aboutPage += "<h2>" + q_("Telescope Control plug-in") + "</h2><table width=\"90%\">";
	aboutPage += "<tr width=\"30%\"><td><strong>" + q_("Version") + ":</strong></td><td>" + TELESCOPE_CONTROL_PLUGIN_VERSION + "</td></tr>";
	aboutPage += "<tr><td><strong>" + q_("License") + ":</strong></td><td>" + TELESCOPE_CONTROL_PLUGIN_LICENSE + "</td></tr>";
	aboutPage += "<tr><td rowspan=3><strong>" + q_("Authors") + "</strong></td><td>Johannes Gajdosik</td></td>";
	aboutPage += "<tr><td>Michael Heinz</td></tr>";
	aboutPage += "<tr><td>Bogdan Marinov &lt;bogdan.marinov84@gmail.com&gt; (" + q_("Plug-in and GUI programming") + ")</td></tr>";
<<<<<<< HEAD
	aboutPage += "<tr><td>Petr Kubánek (" + q_("RTS2 support") + ")</td></tr>";
=======
	aboutPage += "<tr><td rowspan=2><strong>" + q_("Contributors") + ":</strong></td><td>Petr Kubánek (" + q_("RTS2 support") + ")</td></tr>";
	aboutPage += "<tr><td>Alexander Wolf &lt;alex.v.wolf@gmail.com&gt;</td></tr>";
>>>>>>> c5e0c720
	aboutPage += "</table>";

	aboutPage += "<p>" + q_("This plug-in is based on and reuses a lot of code under the GNU General Public License:") + "</p><ul>";
	aboutPage += "<li>" + q_("the Telescope, TelescopeDummy, TelescopeTcp and TelescopeMgr classes in Stellarium's code (the client side of Stellarium's original telescope control feature);") + "</li>";
	aboutPage += "<li>" + q_("the telescope server core code (licensed under the LGPL)") + "</li>";
	aboutPage += "<li>" + q_("the TelescopeServerLx200 telescope server core code (originally licensed under the LGPL)");
	aboutPage += "<br/>" + q_("Author of all of the above - the client, the server core, and the LX200 server, along with the Stellarium telescope control network protocol (over TCP/IP), is <b>Johannes Gajdosik</b>.") + "</li>";
	aboutPage += "<li>" + q_("the TelescopeServerNexStar telescope server core code (originally licensed under the LGPL, based on TelescopeServerLx200) by <b>Michael Heinz</b>.") + "</li></ul>";

	aboutPage += "<h3>" + q_("Links") + "</h3>";
	aboutPage += "<p>" + QString(q_("Support is provided via the Launchpad website.  Be sure to put \"%1\" in the subject when posting.")).arg("Telescope Control plug-in") + "</p>";
	aboutPage += "<p><ul>";
	// TRANSLATORS: The numbers contain the opening and closing tag of an HTML link
	aboutPage += "<li>" + QString(q_("If you have a question, you can %1get an answer here%2").arg("<a href=\"https://answers.launchpad.net/stellarium\">")).arg("</a>") + "</li>";
	// TRANSLATORS: The numbers contain the opening and closing tag of an HTML link
	aboutPage += "<li>" + QString(q_("Bug reports can be made %1here%2.")).arg("<a href=\"https://bugs.launchpad.net/stellarium\">").arg("</a>") + "</li>";
	// TRANSLATORS: The numbers contain the opening and closing tag of an HTML link
	aboutPage += "<li>" + q_("If you would like to make a feature request, you can create a bug report, and set the severity to \"wishlist\".") + "</li>";
	// TRANSLATORS: The numbers contain the opening and closing tag of an HTML link
	aboutPage += "<li>" + q_("If you want to read full information about this plugin, its history and format of catalog, you can %1get info here%2.").arg("<a href=\"http://stellarium.org/wiki/index.php/Telescope_Control_plug-in\">").arg("</a>") + "</li>";
	aboutPage += "</ul></p></body></html>";
	
	QString helpPage = "<html><head></head><body>";
	helpPage += "<p>" + QString(q_("A more complete and up-to-date documentation for this plug-in can be found on the %1Telescope Control%2 page in the Stellarium Wiki.")).arg("<a href=\"http://stellarium.org/wiki/index.php/Telescope_Control_plug-in\">").arg("</a>") + "</p>";
	helpPage += "<h3><a name=\"top\" />" + q_("Contents") + "</h3><ul>";
	helpPage += "<li><a href=\"#Abilities_and_limitations\">" + q_("Abilities and limitations") + "</a></li>";
	helpPage += "<li><a href=\"#originalfeature\">" + q_("The original telescope control feature") + "</a></li>";
	helpPage += "<li><a href=\"#usingthisplugin\">" + q_("Using this plug-in") + "</a></li>";
	helpPage += "<li><a href=\"#mainwindow\">" + q_("Main window ('Telescopes')") + "</a></li>";
	helpPage += "<li><a href=\"#configwindow\">" + q_("Telescope configuration window") + "</a><ul>";
	helpPage += "<li><a href=\"#connection_type\">" + q_("Connection type") + "</a></li>";
	helpPage += "<li><a href=\"#telescope_properties\">" + q_("Telescope properties") + "</a></li>";
	helpPage += "<li><a href=\"#device_settings\">" + q_("Device settings") + "</a></li>";
	helpPage += "<li><a href=\"#connection_settings\">" + q_("Connection settings") + "</a></li>";
	helpPage += "<li><a href=\"#fovcircles\">" + q_("Field of view indicators") + "</a></li></ul></li>";
	helpPage += "<li><a href=\"#slew_to\">" + q_("'Slew telescope to' window") + "</a></li>";
	helpPage += "<li><a href=\"#commands\">" + q_("Telescope commands") + "</a></li>";
	helpPage += "<li><a href=\"#devices\">" + q_("Supported devices") + "</a></li>";
	helpPage += "<li><a href=\"#virtual_telescope\">" + q_("Virtual telescope") + "</a></li></ul>";

	helpPage += "<h3><a name=\"Abilities_and_limitations\" />" + q_("Abilities and limitations") + "</h3>";
	helpPage += "<p>" + q_("This plug-in allows Stellarium to send only '<b>slew</b>' ('go to') commands to the device and to receive its current position. It cannot issue any other commands, so users should be aware of the possibility for mount collisions and similar situations. (To abort a slew, you can start another one to a safe position.)") + "</p>";
	helpPage += "<p>" + q_("As of the current version, this plug-in doesn't allow satellite tracking, and is not very suitable for lunar or planetary observations.") + "</p>";
	helpPage += "<p><span style=\"color: red; font-weight: bolder;\">" + q_("WARNING: Stellarium CANNOT prevent your telescope from being pointed at the Sun.") + "</span></p><ul>";
	helpPage += "<li>" + q_("Never point your telescope at the Sun without a proper solar filter installed. The powerful light amplified by the telescope WILL cause irreversible damage to your eyes and/or your equipment.") + "</li>";
	helpPage += "<li>" + q_("Even if you don't do it deliberately, a slew during daylight hours may cause your telescope to point at the sun on its way to the given destination, so it is strongly recommended to avoid using the telescope control feature before sunset without appropriate protection.") + "</li></ul>";
	helpPage += "<p><a href=\"#top\"><small>[" + q_("Back to top") + "]</small></a></p>";

	helpPage += "<h3><a name=\"originalfeature\" />" + q_("The original telescope control feature") + "</h3>";
	helpPage += "<p>" + q_("As of Stellarium 0.10.5, the original telescope control feature has been removed. There is no longer a way to control a telescope with Stellarium without this plug-in.") + "</p>";
	helpPage += "<p><a href=\"#top\"><small>[" + q_("Back to top") + "]</small></a></p>";

	helpPage += "<h3><a name=\"usingthisplugin\" />" + q_("Using this plug-in") + "</h3>";
	helpPage += "<p>" + q_("Here are two general ways to control a device with this plug-in, depending on the situation:") + "</p><ul>";
	helpPage += "<li><b>" + q_("DIRECT CONNECTION") + "</b>: " + QString(q_("A %1device supported by the plug-in%2 is connected with a cable to the computer running Stellarium;")).arg("<a href=\"#devices\">").arg("</a>") + "</li>";
	helpPage += "<li><b>" + q_("INDIRECT CONNECTION") + "</b>: <ul>";
	helpPage += "<li>" + QString(q_("A device is connected to the same computer but it is driven by a %1stand-alone telescope server program%2 or a %3third-party application%4 <b>that can 'talk' to Stellarium</b>;")).arg("<a href=\"http://stellarium.org/wiki/index.php/Telescope_Control_%28client-server%29\">").arg("</a>").arg("<a href=\"http://stellarium.org/wiki/index.php/Telescope_Control#Third_party_applications\">").arg("</a>") + "</li>";
	helpPage += "<li>" + q_("A device is connected to a remote computer and the software that drives it can 'talk' to Stellarium <i>over the network</i>; this software can be either one of Stellarium's stand-alone telescope servers, or a third party application.") + "</li></ul></li></ul>";
	helpPage += "<p>" + QString(q_("Most older telescopes use cables that connect to a %1serial port%2 (RS-232), the newer ones use %3USB%4 (Universal Serial Bus).")).arg("<a href=\"http://meta.wikimedia.org/wiki/wikipedia:en:serial_port\">").arg("</a>").arg("<a href=\"http://meta.wikimedia.org/wiki/wikipedia:en:Universal_Serial_Bus\">").arg("</a>")
		 + " " + q_("On Linux and Mac OS X both cases are handled identically by the plug-in. On Windows, a USB connection may require a 'virtual serial port' software, if it is not supplied with the cable or the telescope.")
		 + " " + q_("Such a software creates a virtual ('fake') COM port that corresponds to the real USB port so it can be used by the plug-in.")
		 + " " + q_("On all three platforms, if the computer has no 'classic' serial ports and the telescope can connect only to a serial port, a serial-to-USB (RS-232-to-USB) adapter may be necessary.") + "</p>";
	helpPage += "<p>" + q_("Telescope set-up (setting geographical coordinates, performing alignment, etc.) should be done before connecting the telescope to Stellarium.") + "</p>";
	helpPage += "<p><a href=\"#top\"><small>[" + q_("Back to top") + "]</small></a></p>";

	helpPage += "<h3><a name=\"mainwindow\" />" + q_("Main window ('Telescopes')") + "</h3>";
	helpPage += "<p>" + q_("The plug-in's main window can be opened:") + "</p><ul>";
	helpPage += "<li>" + q_("By pressing the 'configure' button for the plug-in in the 'Plugins' tab of Stellarium's Configuration window (opened by pressing <b>F2</b> or the respective button in the left toolbar).") + "</li>";
	helpPage += "<li>" + QString(q_("By pressing the 'Configure telescopes...' button in the %1'Slew to' window%2 (opened by pressing <b>Ctrl+0</b> or the respective button on the bottom toolbar).")).arg("<a href=\"#slew_to\">").arg("</a>") + "</li></ul>";
	helpPage += "<p>" + q_("The <b>Telescopes</b> tab displays a list of the telescope connections that have been set up:") + "</p><ul>";
	helpPage += "<li>" + q_("The number (<b>#</b>) column shows the number used to control this telescope. For example, for telescope #2, the shortcut is Ctrl+2.") + "</li>";
	helpPage += "<li>" + q_("The <b>Status</b> column indicates if this connection is currently active or not. Unfortunately, there are some cases in which 'Connected' is displayed when no working connection exists.") + "</li>";
	helpPage += "<li>" + q_("The <b>Type</b> field indicates what kind of connection is this:") + "</li><ul>";
	helpPage += "<li>" + QString(q_("<b>virtual</b> means a %1virtual telescope%2;")).arg("<a href=\"#virtual_telescope\">").arg("</a>") + "</li>";
	helpPage += "<li>" + QString(q_("<b>local, Stellarium</b> means a DIRECT connection to the telescope (see %1above%2);")).arg("<a href=\"#usingthisplugin\">").arg("</a>") + "</li>";
	helpPage += "<li>" + q_("<b>local, external</b> means an INDIRECT connection to a program running on the same computer;") + "</li>";
	helpPage += "<li>" + q_("<b>remote, unknown</b> means an INDIRECT connection over a network to a remote machine.") + "</li></ul></li></ul>";
	helpPage += "<p>" + q_("To set up a new telescope connection, press the <b>Add</b> button. To modify the configuration of an existing connection, select it in the list and press the <b>Configure</b> button. In both cases, a telescope connection configuration window will open.") + "</p>";
	helpPage += "<p><a href=\"#top\"><small>[" + q_("Back to top") + "]</small></a></p>";

	helpPage += "<h3><a name=\"configwindow\" />" + q_("Telescope configuration window") + "</h3>";

	helpPage += "<h4><a name=\"connection_type\" />" + q_("Connection type") + "</h4>";
	helpPage += "<p>" + QString(q_("The topmost field represents the choice between the two types of connections (see %1above%2):")).arg("<a href=\"#usingthisplugin\">").arg("</a>") + "</p>";
	helpPage += "<p><b>" + q_("Telescope controlled by:") + "</b></p><ul>";
	helpPage += "<li>" + q_("<b>Stellarium, directly through a serial port</b> is the DIRECT case") + "</li>";
	helpPage += "<li>" + q_("<b>External software or a remote computer</b> is the INDIRECT case") + "</li>";
	helpPage += "<li>" + QString(q_("<b>Nothing, just simulate one (a moving reticle)</b> is a %1virtual telescope%2 (no connection)")).arg("<a href=\"#virtual_telescope\">").arg("</a>") + "</li></ul>";
	helpPage += "<p><a href=\"#top\"><small>[" + q_("Back to top") + "]</small></a></p>";

	helpPage += "<h4><a name=\"telescope_properties\" />" + q_("Telescope properties") + "</h4>";
	helpPage += "<p>" + q_("<b>Name</b> is the label that will be displayed on the screen next to the telescope reticle.") + "</p>";
	helpPage += "<p>" + q_("<b>Connection delay</b>: If the movement of the telescope reticle on the screen is uneven, you can try increasing or decreasing this value.") + "</p>";
	helpPage += "<p>" + q_("<b>Coordinate system</b>: Some Celestron telescopes have had their firmware updated and now interpret the coordinates they receive as coordinates that use the equinox of the date (EOD, also known as JNow), making necessary this override.") + "</p>";
	helpPage += "<p>" + q_("<b>Start/connect at startup</b>: Check this option if you want Stellarium to attempt to connect to the telescope immediately after it starts.")
		 + " " + q_("Otherwise, to start the telescope, you need to open the main window, select that telescope and press the 'Start/Connect' button.") + "</p>";
	helpPage += "<p><a href=\"#top\"><small>[" + q_("Back to top") + "]</small></a></p>";

	helpPage += "<h4><a name=\"device_settings\" />" + q_("Device settings") + "</h4>";
	helpPage += "<p>" + QString(q_("This section is active only for DIRECT connections (see %1above%2).")).arg("<a href=\"#usingthisplugin\">").arg("</a>") + "</p>";
	helpPage += "<p>" + q_("<b>Serial port</b> sets the serial port used by the telescope.") + "</p>";
	helpPage += "<p>" + q_("There is a pop-up box that suggests some default values:") + "</p><ul>";
	helpPage += "<li>" + q_("On Windows, serial ports COM1 to COM10;") + "</li>";
	helpPage += "<li>" + q_("On Linux, serial ports /dev/ttyS0 to /dev/ttyS3 and USB ports /dev/ttyUSB0 to /dev/ttyUSB3;") + "</li>";
	helpPage += "<li>" + q_("On Mac OS X, the list is empty as it names its ports in a peculiar way.") + "</li></ul>";
	helpPage += "<p>" + q_("If you are using an USB cable, the default serial port of your telescope most probably is not in the list of suggestions.") + "</p>";
	helpPage += "<p>" + q_("To list all valid serial port names in Mac OS X, open a terminal and type:") + "<br /><samp>ls /dev/*</samp></p>";
	helpPage += "<p>" + q_("This will list all devices, the full name of your serial port should be somewhere in the list (for example, '/dev/cu.usbserial-FTDFZVMK').") + "</p>";
	helpPage += "<p>" + QString(q_("<b>Device model</b>: see %1Supported devices%2 below.")).arg("<a href=\"#devices\">").arg("</a>") + "</p>";
	helpPage += "<p><a href=\"#top\"><small>[" + q_("Back to top") + "]</small></a></p>";

	helpPage += "<h4><a name=\"connection_settings\" />" + q_("Connection settings") + "</h4>";
	helpPage += "<p>" + QString(q_("Both fields here refer to communication over a network (%1TCP/IP%2).")).arg("<a href=\"http://meta.wikimedia.org/wiki/wikipedia:en:TCP/IP\">").arg("</a>")
		 + " " + QString(q_("Doing something with them is necessary only for INDIRECT connections  (see %1above%2).")).arg("<a href=\"#usingthisplugin\">").arg("</a>") + "</p>";
	helpPage += "<p>" + QString(q_("<b>Host</b> can be either a host name or an %1IPv4%2 address such as '127.0.0.1'. The default value of 'localhost' means 'this computer'.")).arg("<a href=\"http://meta.wikimedia.org/wiki/wikipedia:en:IPv4\">").arg("</a>") + "</p>";
	helpPage += "<p>" + q_("<b>Port</b> refers to the TCP port used for communication. The default value depends on the telescope number and ranges between 10001 and 10009.") + "</p>";
	helpPage += "<p>" + q_("Both values are ignored for DIRECT connections.") + "</p>";
	helpPage += "<p>" + q_("For INDIRECT connections, modifying the default host name value makes sense only if you are attempting a remote connection over a network.")
		 + " " + q_("In this case, it should be the name or IP address of the computer that runs a program that runs the telescope.") + "</p>";
	helpPage += "<p><a href=\"#top\"><small>[" + q_("Back to top") + "]</small></a></p>";

	helpPage += "<h4><a name=\"fovcircles\" />" + q_("Field of view indicators") + "</h4>";
	helpPage += "<p>" + q_("A series of circles representing different fields of view can be added around the telescope marker. This is a relic from the times before the <strong>Oculars</strong> plug-in existed.") + "</p>";
	helpPage += "<p>" + q_("In the telescope configuration window, click on 'User Interface Settings'.")
		 + " " + q_("Mark the 'Use field of view indicators' option, then enter a list of values separated with commas in the field below.")
		 + " " + q_("The values are interpreted as degrees of arc.") + "</p>";
	helpPage += "<p>" + QString(q_("This can be used in combination with a %1virtual telescope%2 to display a moving reticle with the Telrad circles.")).arg("<a href=\"#virtual_telescope\">").arg("</a>") + "</p>";
	helpPage += "<p><a href=\"#top\"><small>[" + q_("Back to top") + "]</small></a></p>";

	helpPage += "<h3><a name=\"slew_to\" />" + q_("'Slew telescope to' window") + "</h3>";
	helpPage += "<p>" + q_("The 'Slew telescope to' window can be opened by pressing <b>Ctrl+0</b> or the respective button in the bottom toolbar.") + "</p>";
	helpPage += "<p>" + q_("It contains two fields for entering celestial coordinates, selectors for the preferred format (Hours-Minutes-Seconds, Degrees-Minutes-Seconds, or Decimal degrees), a drop-down list and two buttons.") + "</p>";
	helpPage += "<p>" + q_("The drop-down list contains the names of the currently connected devices.")
		 + " " + q_("If no devices are connected, it will remain empty, and the 'Slew' button will be disabled.") + "</p>";
	helpPage += "<p>" + q_("Pressing the <b>Slew</b> button slews the selected device to the selected set of coordinates.")
		 + " " + QString(q_("See the section about %1keyboard commands%2 below for other ways of controlling the device.")).arg("<a href=\"#commands\">").arg("</a>") + "</p>";
	helpPage += "<p>" + QString(q_("Pressing the <b>Configure telescopes...</b> button opens the %1main window%2 of the plug-in.")).arg("<a href=\"#mainwindow\">").arg("</a>") + "</p>";
	helpPage += "<p>" + q_("<b>TIP:</b> Inside the 'Slew' window, underlined letters indicate that pressing 'Alt + underlined letter' can be used instead of clicking.")
		 + " " + q_("For example, pressing <b>Alt+S</b> is equivalent to clicking the 'Slew' button, pressing <b>Alt+E</b> switches to decimal degree format, etc.") + "</p>";
	helpPage += "<p><a href=\"#top\"><small>[" + q_("Back to top") + "]</small></a></p>";

	helpPage += "<h3><a name=\"commands\" />" + q_("Sending commands") + "</h3>";
	helpPage += "<p>" + q_("Once a telescope is successfully started/connected, Stellarium displays a telescope reticle labelled with the telescope's name on its current position in the sky.")
		 + " " + q_("The reticle is an object like every other in Stellarium - it can be selected with the mouse, it can be tracked and it appears as an object in the 'Search' window.") + "</p>";
	helpPage += "<p>" + q_("<b>To point a device to an object:</b> Select an object (e.g. a star) and press the number of the device while holding down the <b>Ctrl</b> key.")
		 + " (" + q_("For example, Ctrl+1 for telescope #1.") + ") "
		 + q_("This will move the telescope to the selected object.") + "</p>";
	helpPage += "<p>" + q_("<b>To point a device to the center of the view:</b> Press the number of the device while holding down the <b>Alt</b> key.")
		 + " (" + q_("For example, Alt+1 for telescope #1.") + ") "
		 + q_("This will slew the device to the point in the center of the current view.")
		 + " (" + q_("If you move the view after issuing the command, the target won't change unless you issue another command.") + ")</p>";
	helpPage += "<p>" + QString(q_("<b>To point a device to a given set of coordinates:</b> Use the %1'Slew to' window%2 (press <b>Ctrl+0</b>).")).arg("<a href=\"#slew_to\">").arg("</a>") + "</p>";
	helpPage += "<p><a href=\"#top\"><small>[" + q_("Back to top") + "]</small></a></p>";

	helpPage += "<h3><a name=\"devices\" />" + q_("Supported devices") + "</h3>";
	helpPage += "<p>" + QString(q_("All devices listed in the %1'Device model' list%2 are convenience definitions using one of the two built-in interfaces: the Meade LX200 (the Meade Autostar controller) interface and the Celestron NexStar interface.")).arg("<a href=\"#device_settings\">").arg("</a>") + "</p>";
	helpPage += "<p>" + q_("The device list contains the following:") + "</p><dl>";
	helpPage += "<dt><b>Celestron NexStar (compatible)</b></dt><dd>" + q_("Any device using the NexStar interface.") + "</dd>";
	helpPage += "<dt><b>Losmandy G-11</b></dt><dd>" + q_("A computerized telescope mount made by Losmandy (Meade LX-200/Autostar interface).") + "</dd>";
	helpPage += "<dt><b>Meade Autostar compatible</b></dt><dd>" + q_("Any device using the LX-200/Autostar interface.") + "</dd>";
	helpPage += "<dt><b>Meade ETX-70 (#494 Autostar, #506 CCS)</b></dt><dd>" + q_("The Meade ETX-70 telescope with the #494 Autostar controller and the #506 Connector Cable Set.")
		 + " " + QString(q_("According to the tester, it is a bit slow, so its default setting of %1'Connection delay'%2 is 1.5 seconds instead of 0.5 seconds.")).arg("<a href=\"#telescope_properties\">").arg("</a>") + "</dd>";
	helpPage += "<dt><b>Meade LX200 (compatible)</b></dt><dd>" + q_("Any device using the LX-200/Autostar interface.") + "</dd>";
	helpPage += "<dt><b>Sky-Watcher SynScan AZ mount</b></dt><dd>" + q_("The Sky-Watcher SynScan AZ GoTo mount is used in a number of telescopes.") + "</dd>";
	helpPage += "<dt><b>Sky-Watcher SynScan (version 3 or later)</b></dt><dd>" + q_("<b>SynScan</b> is also the name of the hand controller used in other Sky-Watcher GoTo mounts, and it seems that any mount that uses a SynScan controller version 3.0 or greater is supported by the plug-in, as it uses the NexStar protocol.") + "</dd>";
	helpPage += "<dt><b>Wildcard Innovations Argo Navis (Meade mode)</b></dt><dd>" + q_("Argo Navis is a 'Digital Telescope Computer' by Wildcard Innovations.")
		 + " " + q_("It is an advanced digital setting circle that turns an ordinary telescope (for example, a dobsonian) into a 'Push To' telescope (a telescope that uses a computer to find targets and human power to move the telescope itself).")
		 + " " + QString(q_("Just don't forget to set it to Meade compatibility mode and set the baud rate to 9600B%1.")).arg("<sup><a href=\"http://www.iceinspace.com.au/forum/showpost.php?p=554948&amp;postcount=18\">1</a></sup>") + "</dd></dl>";
	helpPage += "<p><a href=\"#top\"><small>[" + q_("Back to top") + "]</small></a></p>";

	helpPage += "<h3><a name=\"virtual_telescope\" />" + q_("Virtual telescope") + "</h3>";
	helpPage += "<p>" + q_("If you want to test this plug-in without an actual device connected to the computer, choose <b>Nothing, just simulate one (a moving reticle)</b> in the <b>Telescope controlled by:</b> field. It will show a telescope reticle that will react in the same way as the reticle of a real telescope controlled by the plug-in.") + "</p>";
	helpPage += "<p>" + QString(q_("See the section above about %1field of view indicators%2 for a possible practical application (emulating 'Telrad' circles).")).arg("<a href=\"#fovcircles\">").arg("</a>") + "</p>";
	helpPage += "<p>" + QString(q_("This feature is equivalent to the 'Dummy' type of telescope supported by %1Stellarium's original telescope control feature%2.")).arg("<a href=\"http://stellarium.org/wiki/index.php/Telescope_Control_%28client-server%29\">").arg("</a>") + "</p>";
	helpPage += "<p><a href=\"#top\"><small>[" + q_("Back to top") + "]</small></a></p>";

	helpPage += "</body></html>";
	
	StelGui* gui = dynamic_cast<StelGui*>(StelApp::getInstance().getGui());
	Q_ASSERT(gui);
	ui->textBrowserAbout->document()->setDefaultStyleSheet(QString(gui->getStelStyle().htmlStyleSheet));
	ui->textBrowserHelp->document()->setDefaultStyleSheet(QString(gui->getStelStyle().htmlStyleSheet));
	ui->textBrowserAbout->setHtml(aboutPage);
	ui->textBrowserHelp->setHtml(helpPage);
}

void TelescopeDialog::setHeaderNames()
{
	QStringList headerStrings;
	// TRANSLATORS: Symbol for "number"
	headerStrings << q_("#");
	//headerStrings << "Start";
	headerStrings << q_("Status");
	headerStrings << q_("Type");
	headerStrings << q_("Name");
	telescopeListModel->setHorizontalHeaderLabels(headerStrings);
}

void TelescopeDialog::updateWarningTexts()
{
	QString text;
	if (telescopeCount > 0)
	{
#ifdef Q_OS_MAC
		QString modifierName = "Command";
#else
		QString modifierName = "Ctrl";
#endif
		
		text = QString(q_("To slew a connected telescope to an object (for example, a star), select that object, then hold down the %1 key and press the key with that telescope's number. To slew it to the center of the current view, hold down the Alt key and press the key with that telescope's number.")).arg(modifierName);
	}
	else
	{
		if (telescopeManager->getDeviceModels().isEmpty())
		{
			// TRANSLATORS: Currently, it is very unlikely if not impossible to actually see this text. :)
			text = q_("No device model descriptions are available. Stellarium will not be able to control a telescope on its own, but it is still possible to do it through an external application or to connect to a remote host.");
		}
		else
		{
			// TRANSLATORS: The translated name of the Add button is automatically inserted.
			text = QString(q_("Press the \"%1\" button to set up a new telescope connection.")).arg(ui->pushButtonAdd->text());
		}
	}
	
	ui->labelWarning->setText(text);
}

QString TelescopeDialog::getTypeLabel(ConnectionType type)
{
	QString typeLabel;
	switch (type)
	{
		case ConnectionInternal:
			// TRANSLATORS: Telescope connection type
			typeLabel = N_("local, Stellarium");
			break;
		case ConnectionLocal:
			// TRANSLATORS: Telescope connection type
			typeLabel = N_("local, external");
			break;
		case ConnectionRemote:
			// TRANSLATORS: Telescope connection type
			typeLabel = N_("remote, unknown");
			break;
		case ConnectionVirtual:
			// TRANSLATORS: Telescope connection type
			typeLabel = N_("virtual");
			break;
		case ConnectionRTS2:
			// TRANSLATORS: Telescope connection type
			typeLabel = N_("RTS2");
			break;
		default:
			;
	}
	return typeLabel;
}

void TelescopeDialog::addModelRow(int number,
                                  ConnectionType type,
                                  TelescopeStatus status,
                                  const QString& name)
{
	Q_ASSERT(telescopeListModel);
	
	QStandardItem* tempItem = Q_NULLPTR;
	int lastRow = telescopeListModel->rowCount();
	// Number
	tempItem = new QStandardItem(QString::number(number));
	tempItem->setEditable(false);
	telescopeListModel->setItem(lastRow, ColumnSlot, tempItem);
	
	// Checkbox
	//TODO: This is not updated, because it was commented out
	//tempItem = new QStandardItem;
	//tempItem->setEditable(false);
	//tempItem->setCheckable(true);
	//tempItem->setCheckState(Qt::Checked);
	//tempItem->setData("If checked, this telescope will start when Stellarium is started", Qt::ToolTipRole);
	//telescopeListModel->setItem(lastRow, ColumnStartup, tempItem);//Start-up checkbox
	
	//Status
	tempItem = new QStandardItem(q_(statusString[status]));
	tempItem->setEditable(false);
	telescopeListModel->setItem(lastRow, ColumnStatus, tempItem);
	
	//Type
	QString typeLabel = getTypeLabel(type);
	tempItem = new QStandardItem(q_(typeLabel));
	tempItem->setEditable(false);
	tempItem->setData(typeLabel, Qt::UserRole);
	telescopeListModel->setItem(lastRow, ColumnType, tempItem);
	
	//Name
	tempItem = new QStandardItem(name);
	tempItem->setEditable(false);
	telescopeListModel->setItem(lastRow, ColumnName, tempItem);
}

void TelescopeDialog::updateModelRow(int rowNumber,
                                     ConnectionType type,
                                     TelescopeStatus status,
                                     const QString& name)
{
	Q_ASSERT(telescopeListModel);
	if (rowNumber > telescopeListModel->rowCount())
		return;
	
	//The slot number doesn't need to be updated. :)
	//Status
	QString statusLabel = q_(statusString[status]);
	QModelIndex index = telescopeListModel->index(rowNumber, ColumnStatus);
	telescopeListModel->setData(index, statusLabel, Qt::DisplayRole);
	
	//Type
	QString typeLabel = getTypeLabel(type);
	index = telescopeListModel->index(rowNumber, ColumnType);
	telescopeListModel->setData(index, typeLabel, Qt::UserRole);
	telescopeListModel->setData(index, q_(typeLabel), Qt::DisplayRole);
	
	//Name
	index = telescopeListModel->index(rowNumber, ColumnName);
	telescopeListModel->setData(index, name, Qt::DisplayRole);
}


void TelescopeDialog::selectTelecope(const QModelIndex & index)
{
	//Extract selected item index
	int selectedSlot = telescopeListModel->data( telescopeListModel->index(index.row(),0) ).toInt();
	updateStatusButtonForSlot(selectedSlot);

	//In all cases
	ui->pushButtonRemove->setEnabled(true);
}

void TelescopeDialog::configureTelescope(const QModelIndex & currentIndex)
{
	configuredTelescopeIsNew = false;
	configuredSlot = telescopeListModel->data( telescopeListModel->index(currentIndex.row(), ColumnSlot) ).toInt();
	
	//Stop the telescope first if necessary
	if(telescopeType[configuredSlot] != ConnectionInternal && telescopeStatus[configuredSlot] != StatusDisconnected)
	{
		if(telescopeManager->stopTelescopeAtSlot(configuredSlot)) //Act as "Disconnect"
				telescopeStatus[configuredSlot] = StatusDisconnected;
		else
			return;
	}
	else if(telescopeStatus[configuredSlot] != StatusStopped)
	{
		if(telescopeManager->stopTelescopeAtSlot(configuredSlot)) //Act as "Stop"
					telescopeStatus[configuredSlot] = StatusStopped;
	}
	//Update the status in the list
	int curRow = ui->telescopeTreeView->currentIndex().row();
	QModelIndex curIndex = telescopeListModel->index(curRow, ColumnStatus);
	QString string = q_(statusString[telescopeStatus[configuredSlot]]);
	telescopeListModel->setData(curIndex, string, Qt::DisplayRole);
	
	setVisible(false);
	configurationDialog.setVisible(true); //This should be called first to actually create the dialog content
	
	configurationDialog.initExistingTelescopeConfiguration(configuredSlot);
}

void TelescopeDialog::buttonChangeStatusPressed()
{
	if(!ui->telescopeTreeView->currentIndex().isValid())
		return;
	
	//Extract selected slot
	int selectedSlot = telescopeListModel->data( telescopeListModel->index(ui->telescopeTreeView->currentIndex().row(), ColumnSlot) ).toInt();
	
	//TODO: As most of these are asynchronous actions, it looks like that there should be a queue...
	
	if(telescopeType[selectedSlot] != ConnectionInternal) 
	{
		//Can't be launched by Stellarium -> can't be stopped by Stellarium
		//Can be only connected/disconnected
		if(telescopeStatus[selectedSlot] == StatusDisconnected)
		{
			if(telescopeManager->startTelescopeAtSlot(selectedSlot)) //Act as "Connect"
				telescopeStatus[selectedSlot] = StatusConnecting;
		}
		else
		{
			if(telescopeManager->stopTelescopeAtSlot(selectedSlot)) //Act as "Disconnect"
				telescopeStatus[selectedSlot] = StatusDisconnected;
		}
	}
	else
	{
		switch(telescopeStatus[selectedSlot]) //Why the switch?
		{
			case StatusNA:
			case StatusStopped:
			{
				if(telescopeManager->startTelescopeAtSlot(selectedSlot)) //Act as "Start"
					telescopeStatus[selectedSlot] = StatusConnecting;
			}
			break;
			case StatusConnecting:
			case StatusConnected:
			{
				if(telescopeManager->stopTelescopeAtSlot(selectedSlot)) //Act as "Stop"
					telescopeStatus[selectedSlot] = StatusStopped;
			}
			break;
			default:
				break;
		}
	}
	
	//Update the status in the list
	int curRow = ui->telescopeTreeView->currentIndex().row();
	QModelIndex curIndex = telescopeListModel->index(curRow, ColumnStatus);
	QString string = q_(statusString[telescopeStatus[selectedSlot]]);
	telescopeListModel->setData(curIndex, string, Qt::DisplayRole);
}

void TelescopeDialog::buttonConfigurePressed()
{
	if(ui->telescopeTreeView->currentIndex().isValid())
		configureTelescope(ui->telescopeTreeView->currentIndex());
}

void TelescopeDialog::buttonAddPressed()
{
	if(telescopeCount >= SLOT_COUNT)
		return;
	
	configuredTelescopeIsNew = true;
	
	//Find the first unoccupied slot (there is at least one)
	for (configuredSlot = MIN_SLOT_NUMBER; configuredSlot < SLOT_NUMBER_LIMIT; configuredSlot++)
	{
		//configuredSlot = (i+1)%SLOT_COUNT;
		if(telescopeStatus[configuredSlot] == StatusNA)
			break;
	}
	
	setVisible(false);
	configurationDialog.setVisible(true); //This should be called first to actually create the dialog content
	configurationDialog.initNewTelescopeConfiguration(configuredSlot);
}

void TelescopeDialog::buttonRemovePressed()
{
	if(!ui->telescopeTreeView->currentIndex().isValid())
		return;
	
	//Extract selected slot
	int selectedSlot = telescopeListModel->data( telescopeListModel->index(ui->telescopeTreeView->currentIndex().row(),0) ).toInt();
	
	//Stop the telescope if necessary and remove it
	if(telescopeManager->stopTelescopeAtSlot(selectedSlot))
	{
		//TODO: Update status?
		if(!telescopeManager->removeTelescopeAtSlot(selectedSlot))
		{
			//TODO: Add debug
			return;
		}
	}
	else
	{
		//TODO: Add debug
		return;
	}
	
	//Save the changes to file
	telescopeManager->saveTelescopes();
	
	telescopeStatus[selectedSlot] = StatusNA;
	telescopeCount -= 1;
	
//Update the interface to reflect the changes:
	
	//Make sure that the header section keeps it size
	if(telescopeCount == 0)
		ui->telescopeTreeView->header()->setSectionResizeMode(ColumnType, QHeaderView::Interactive);
	
	//Remove the telescope from the table/tree
	telescopeListModel->removeRow(ui->telescopeTreeView->currentIndex().row());
	
	//If there are less than the maximal number of telescopes now, new ones can be added
	if(telescopeCount < SLOT_COUNT)
		ui->pushButtonAdd->setEnabled(true);
	
	//If there are no telescopes left, disable some buttons
	if(telescopeCount == 0)
	{
		//TODO: Fix the phantom text of the Status button (reuse code?)
		//IDEA: Vsible/invisible instead of enabled/disabled?
		//The other buttons expand to take the place (delete spacers)
		ui->pushButtonChangeStatus->setEnabled(false);
		ui->pushButtonConfigure->setEnabled(false);
		ui->pushButtonRemove->setEnabled(false);
	}
	else
	{
		ui->telescopeTreeView->setCurrentIndex(telescopeListModel->index(0,0));
	}
	updateWarningTexts();
}

void TelescopeDialog::saveChanges(QString name, ConnectionType type)
{
	//Save the changes to file
	telescopeManager->saveTelescopes();
	
	//Type and server properties
	telescopeType[configuredSlot] = type;
	switch (type)
	{
		case ConnectionVirtual:
			telescopeStatus[configuredSlot] = StatusStopped;
			break;

		case ConnectionInternal:
			if(configuredTelescopeIsNew)
				telescopeStatus[configuredSlot] = StatusStopped;//TODO: Is there a point? Isn't it better to force the status update method?
			break;

		case ConnectionLocal:
			telescopeStatus[configuredSlot] = StatusDisconnected;
			break;

		case ConnectionRemote:
		default:
			telescopeStatus[configuredSlot] = StatusDisconnected;
	}
	
	//Update the model/list
	TelescopeStatus status = telescopeStatus[configuredSlot];
	if(configuredTelescopeIsNew)
	{
		addModelRow(configuredSlot, type, status, name);
		telescopeCount++;
	}
	else
	{
		int currentRow = ui->telescopeTreeView->currentIndex().row();
		updateModelRow(currentRow, type, status, name);
	}
	//Sort the updated table by slot number
	ui->telescopeTreeView->sortByColumn(ColumnSlot, Qt::AscendingOrder);
	
	//Can't add more telescopes if they have reached the maximum number
	if (telescopeCount >= SLOT_COUNT)
		ui->pushButtonAdd->setEnabled(false);
	
	//
	if (telescopeCount == 0)
	{
		ui->pushButtonChangeStatus->setEnabled(false);
		ui->pushButtonConfigure->setEnabled(false);
		ui->pushButtonRemove->setEnabled(false);
		ui->telescopeTreeView->header()->setSectionResizeMode(ColumnType, QHeaderView::Interactive);
	}
	else
	{
		ui->telescopeTreeView->setFocus();
		ui->telescopeTreeView->setCurrentIndex(telescopeListModel->index(0,0));
		ui->pushButtonConfigure->setEnabled(true);
		ui->pushButtonRemove->setEnabled(true);
		ui->telescopeTreeView->header()->setSectionResizeMode(ColumnType, QHeaderView::ResizeToContents);
	}
	updateWarningTexts();
	
	configuredTelescopeIsNew = false;
	configurationDialog.setVisible(false);
	setVisible(true);//Brings the current window to the foreground
}

void TelescopeDialog::discardChanges()
{
	configurationDialog.setVisible(false);
	setVisible(true);//Brings the current window to the foreground
	
	if (telescopeCount >= SLOT_COUNT)
		ui->pushButtonAdd->setEnabled(false);
	if (telescopeCount == 0)
		ui->pushButtonRemove->setEnabled(false);
	
	configuredTelescopeIsNew = false;
}

void TelescopeDialog::updateTelescopeStates()
{
	if(telescopeCount == 0)
		return;
	
	int slotNumber = -1;
	for (int i=0; i<(telescopeListModel->rowCount()); i++)
	{
		slotNumber = telescopeListModel->data( telescopeListModel->index(i, ColumnSlot) ).toInt();
		//TODO: Check if these cover all possibilites
		if (telescopeManager->isConnectedClientAtSlot(slotNumber))
		{
			telescopeStatus[slotNumber] = StatusConnected;
		}
		else if(telescopeManager->isExistingClientAtSlot(slotNumber))
		{
			telescopeStatus[slotNumber] = StatusConnecting;
		}
		else
		{
			if(telescopeType[slotNumber] == ConnectionInternal)
				telescopeStatus[slotNumber] = StatusStopped;
			else
				telescopeStatus[slotNumber] = StatusDisconnected;
		}
		
		//Update the status in the list
		QModelIndex index = telescopeListModel->index(i, ColumnStatus);
		QString statusStr = q_(statusString[telescopeStatus[slotNumber]]);
		telescopeListModel->setData(index, statusStr, Qt::DisplayRole);
	}
	
	if(ui->telescopeTreeView->currentIndex().isValid())
	{
		int selectedSlot = telescopeListModel->data( telescopeListModel->index(ui->telescopeTreeView->currentIndex().row(), ColumnSlot) ).toInt();
		//Update the ChangeStatus button
		updateStatusButtonForSlot(selectedSlot);
	}
}

void TelescopeDialog::updateStatusButtonForSlot(int selectedSlot)
{
	if(telescopeType[selectedSlot] != ConnectionInternal)
	{
		//Can't be launched by Stellarium => can't be stopped by Stellarium
		//Can be only connected/disconnected
		if(telescopeStatus[selectedSlot] == StatusDisconnected)
		{
			setStatusButtonToConnect();
			ui->pushButtonChangeStatus->setEnabled(true);
		}
		else
		{
			setStatusButtonToDisconnect();
			ui->pushButtonChangeStatus->setEnabled(true);
		}
	}
	else
	{
		switch(telescopeStatus[selectedSlot])
		{
			case StatusNA:
			case StatusStopped:
				setStatusButtonToStart();
				ui->pushButtonChangeStatus->setEnabled(true);
				break;
			case StatusConnected:
			case StatusConnecting:
				setStatusButtonToStop();
				ui->pushButtonChangeStatus->setEnabled(true);
				break;
			default:
				setStatusButtonToStart();
				ui->pushButtonChangeStatus->setEnabled(false);
				ui->pushButtonConfigure->setEnabled(false);
				ui->pushButtonRemove->setEnabled(false);
				break;
		}
	}
}

void TelescopeDialog::setStatusButtonToStart()
{
        ui->pushButtonChangeStatus->setText(q_("Start"));
        ui->pushButtonChangeStatus->setToolTip(q_("Start the selected local telescope"));
}

void TelescopeDialog::setStatusButtonToStop()
{
        ui->pushButtonChangeStatus->setText(q_("Stop"));
        ui->pushButtonChangeStatus->setToolTip(q_("Stop the selected local telescope"));
}

void TelescopeDialog::setStatusButtonToConnect()
{
        ui->pushButtonChangeStatus->setText(q_("Connect"));
        ui->pushButtonChangeStatus->setToolTip(q_("Connect to the selected telescope"));
}

void TelescopeDialog::setStatusButtonToDisconnect()
{
        ui->pushButtonChangeStatus->setText(q_("Disconnect"));
        ui->pushButtonChangeStatus->setToolTip(q_("Disconnect from the selected telescope"));
}

void TelescopeDialog::updateStyle()
{
	if (dialog)
	{
		StelGui* gui = dynamic_cast<StelGui*>(StelApp::getInstance().getGui());
		Q_ASSERT(gui);
		QString style(gui->getStelStyle().htmlStyleSheet);
		ui->textBrowserAbout->document()->setDefaultStyleSheet(style);
	}
}

void TelescopeDialog::checkBoxUseExecutablesToggled(bool useExecutables)
{
	telescopeManager->setFlagUseServerExecutables(useExecutables);
}

void TelescopeDialog::buttonBrowseServerDirectoryPressed()
{
        QString newPath = QFileDialog::getExistingDirectory (0, QString(q_("Select a directory")), telescopeManager->getServerExecutablesDirectoryPath());
	//TODO: Validation? Directory exists and contains servers?
	if(!newPath.isEmpty())
	{
		ui->lineEditExecutablesDirectory->setText(newPath);
		telescopeManager->setServerExecutablesDirectoryPath(newPath);
		telescopeManager->setFlagUseServerExecutables(true);
	}
}<|MERGE_RESOLUTION|>--- conflicted
+++ resolved
@@ -179,12 +179,8 @@
 		QString rts2Url;
 		QString rts2Username;
 		QString rts2Password;
-<<<<<<< HEAD
-		if(!telescopeManager->getTelescopeAtSlot(slotNumber, connectionType, name, equinox, host, portTCP, delay, connectAtStartup, circles, serverName, portSerial, rts2Url, rts2Username, rts2Password))
-=======
 		int rts2Refresh;
 		if(!telescopeManager->getTelescopeAtSlot(slotNumber, connectionType, name, equinox, host, portTCP, delay, connectAtStartup, circles, serverName, portSerial, rts2Url, rts2Username, rts2Password, rts2Refresh))
->>>>>>> c5e0c720
 			continue;
 		
 		//Determine the server type
@@ -262,12 +258,8 @@
 	aboutPage += "<tr><td rowspan=3><strong>" + q_("Authors") + "</strong></td><td>Johannes Gajdosik</td></td>";
 	aboutPage += "<tr><td>Michael Heinz</td></tr>";
 	aboutPage += "<tr><td>Bogdan Marinov &lt;bogdan.marinov84@gmail.com&gt; (" + q_("Plug-in and GUI programming") + ")</td></tr>";
-<<<<<<< HEAD
-	aboutPage += "<tr><td>Petr Kubánek (" + q_("RTS2 support") + ")</td></tr>";
-=======
 	aboutPage += "<tr><td rowspan=2><strong>" + q_("Contributors") + ":</strong></td><td>Petr Kubánek (" + q_("RTS2 support") + ")</td></tr>";
 	aboutPage += "<tr><td>Alexander Wolf &lt;alex.v.wolf@gmail.com&gt;</td></tr>";
->>>>>>> c5e0c720
 	aboutPage += "</table>";
 
 	aboutPage += "<p>" + q_("This plug-in is based on and reuses a lot of code under the GNU General Public License:") + "</p><ul>";
