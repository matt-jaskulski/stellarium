/*
 * Stellarium Telescope Control Plug-in
 * 
 * Copyright (C) 2006 Johannes Gajdosik
 * Copyright (C) 2009-2010 Bogdan Marinov
 * 
 * This module was originally written by Johannes Gajdosik in 2006
 * as a core module of Stellarium. In 2009 it was significantly extended with
 * GUI features and later split as an external plug-in module by Bogdan Marinov.
 *
 * This program is free software; you can redistribute it and/or
 * modify it under the terms of the GNU General Public License
 * as published by the Free Software Foundation; either version 2
 * of the License, or (at your option) any later version.
 * 
 * This program is distributed in the hope that it will be useful,
 * but WITHOUT ANY WARRANTY; without even the implied warranty of
 * MERCHANTABILITY or FITNESS FOR A PARTICULAR PURPOSE.  See the
 * GNU General Public License for more details.
 * 
 * You should have received a copy of the GNU General Public License
 * along with this program; if not, write to the Free Software
 * Foundation, Inc., 59 Temple Place - Suite 330, Boston, MA  02111-1307, USA.
 */

#ifndef _TELESCOPE_CLIENT_HPP_
#define _TELESCOPE_CLIENT_HPP_

#include <QList>
#include <QString>
#include <QObject>

#include "StelApp.hpp"
#include "StelCore.hpp" //Needed for getting StelNavigator instances
#include "StelObject.hpp"
<<<<<<< HEAD
#include "StelNavigator.hpp"
=======
#include "InterpolatedPosition.hpp"
>>>>>>> b94674a5

qint64 getNow(void);

enum Equinox {
	EquinoxJ2000,
	EquinoxJNow
};

//! An abstract base class that should never be used directly, only inherited.
//! This class used to be called Telescope, but it has been renamed
//! to TelescopeClient in order to resolve a compiler/linker conflict
//! with the identically named Telescope class in Stellarium's main code.
class TelescopeClient : public QObject, public StelObject
{
	Q_OBJECT
public:
	virtual ~TelescopeClient(void) {}
	
	// Method inherited from StelObject
	QString getEnglishName(void) const {return name;}
	QString getNameI18n(void) const {return nameI18n;}
	Vec3f getInfoColor(void) const
	{
		return StelApp::getInstance().getVisionModeNight() ? Vec3f(0.8, 0.2, 0.2) : Vec3f(1, 1, 1);
	}
	//! TelescopeClient supports the following InfoStringGroup flags:
	//! - Name
	//! - RaDecJ2000
	//! - RaDec
	//! - PlainText
	//! @param core the StelCore object
	//! @param flags a set of InfoStringGroup items to include in the return value.
	//! @return a QString containing an HMTL encoded description of the Telescope.
	QString getInfoString(const StelCore* core, const InfoStringGroup& flags) const;
	QString getType(void) const {return "Telescope";}
	virtual double getAngularSize(const StelCore*) const {Q_ASSERT(0); return 0;}	// TODO
		
	// Methods specific to telescope
	virtual void telescopeGoto(const Vec3d &j2000Pos) = 0;
	virtual bool isConnected(void) const = 0;
	virtual bool isInitialized(void) const {return true;}
	virtual bool hasKnownPosition(void) const = 0;
	void addOcular(double fov) {if (fov>=0.0) oculars.push_back(fov);}
	const QList<double> &getOculars(void) const {return oculars;}
	
	virtual bool prepareCommunication() {return false;}
	virtual void performCommunication() {}

protected:
	TelescopeClient(const QString &name);
	QString nameI18n;
	const QString name;
private:
	float getSelectPriority(const StelNavigator*) const {return -10.f;}
private:
	QList<double> oculars; // fov of the oculars
};

<<<<<<< HEAD
#endif // _TELESCOPE_CLIENT_HPP_
=======
//! Example Telescope class. A physical telescope does not exist.
//! This can be used as a starting point for implementing a derived
//! Telescope class.
//! This class used to be called TelescopeDummy, but it had to be renamed
//! in order to resolve a compiler/linker conflict with the identically named
//! TelescopeDummy class in Stellarium's main code.
class TelescopeClientDummy : public TelescopeClient
{
public:
	TelescopeClientDummy(const QString &name, const QString &) : TelescopeClient(name)
	{
		desired_pos[0] = XYZ[0] = 1.0;
		desired_pos[1] = XYZ[1] = 0.0;
		desired_pos[2] = XYZ[2] = 0.0;
	}
	~TelescopeClientDummy(void) {}
	bool isConnected(void) const
	{
		return true;
	}
	bool prepareCommunication(void)
	{
		XYZ = XYZ * 31.0 + desired_pos;
		const double lq = XYZ.lengthSquared();
		if (lq > 0.0)
			XYZ *= (1.0/sqrt(lq));
		else
			XYZ = desired_pos;
		return true;
	}
	void telescopeGoto(const Vec3d &j2000Pos)
	{
		desired_pos = j2000Pos;
		desired_pos.normalize();
	}
	bool hasKnownPosition(void) const
	{
		return true;
	}
	Vec3d getJ2000EquatorialPos(const StelCore*) const
	{
		return XYZ;
	}
	
private:
	Vec3d XYZ; // j2000 position
	Vec3d desired_pos;
};

//! This TelescopeClient class can controll a telescope by communicating
//! to a server process ("telescope server") via 
//! the "Stellarium telescope control protocol" over TCP/IP.
//! The "Stellarium telescope control protocol" is specified in a seperate
//! document along with the telescope server software.
class TelescopeTCP : public TelescopeClient
{
	Q_OBJECT
public:
	TelescopeTCP(const QString &name, const QString &params, Equinox eq = EquinoxJ2000);
	~TelescopeTCP(void)
	{
		hangup();
	}
	bool isConnected(void) const
	{
		//return (tcpSocket->isValid() && !wait_for_connection_establishment);
		return (tcpSocket->state() == QAbstractSocket::ConnectedState);
	}
	
private:
	Vec3d getJ2000EquatorialPos(const StelCore* core=0) const;
	bool prepareCommunication();
	void performCommunication();
	void telescopeGoto(const Vec3d &j2000Pos);
	bool isInitialized(void) const
	{
		return (!address.isNull());
	}
	void performReading(void);
	void performWriting(void);
	
private:
	void hangup(void);
	QHostAddress address;
	unsigned int port;
	QTcpSocket * tcpSocket;
	bool wait_for_connection_establishment;
	qint64 end_of_timeout;
	char readBuffer[120];
	char *readBufferEnd;
	char writeBuffer[120];
	char *writeBufferEnd;
	int time_delay;

	InterpolatedPosition interpolatedPosition;
	virtual bool hasKnownPosition(void) const
	{
		return interpolatedPosition.isKnown();
	}

	Equinox equinox;
	
private slots:
	void socketFailed(QAbstractSocket::SocketError socketError);
};

#endif // _TELESCOPE_HPP_
>>>>>>> b94674a5
<|MERGE_RESOLUTION|>--- conflicted
+++ resolved
@@ -2,7 +2,7 @@
  * Stellarium Telescope Control Plug-in
  * 
  * Copyright (C) 2006 Johannes Gajdosik
- * Copyright (C) 2009-2010 Bogdan Marinov
+ * Copyright (C) 2009-2011 Bogdan Marinov
  * 
  * This module was originally written by Johannes Gajdosik in 2006
  * as a core module of Stellarium. In 2009 it was significantly extended with
@@ -31,13 +31,9 @@
 #include <QObject>
 
 #include "StelApp.hpp"
-#include "StelCore.hpp" //Needed for getting StelNavigator instances
+#include "StelCore.hpp"
 #include "StelObject.hpp"
-<<<<<<< HEAD
-#include "StelNavigator.hpp"
-=======
 #include "InterpolatedPosition.hpp"
->>>>>>> b94674a5
 
 qint64 getNow(void);
 
@@ -96,114 +92,4 @@
 	QList<double> oculars; // fov of the oculars
 };
 
-<<<<<<< HEAD
-#endif // _TELESCOPE_CLIENT_HPP_
-=======
-//! Example Telescope class. A physical telescope does not exist.
-//! This can be used as a starting point for implementing a derived
-//! Telescope class.
-//! This class used to be called TelescopeDummy, but it had to be renamed
-//! in order to resolve a compiler/linker conflict with the identically named
-//! TelescopeDummy class in Stellarium's main code.
-class TelescopeClientDummy : public TelescopeClient
-{
-public:
-	TelescopeClientDummy(const QString &name, const QString &) : TelescopeClient(name)
-	{
-		desired_pos[0] = XYZ[0] = 1.0;
-		desired_pos[1] = XYZ[1] = 0.0;
-		desired_pos[2] = XYZ[2] = 0.0;
-	}
-	~TelescopeClientDummy(void) {}
-	bool isConnected(void) const
-	{
-		return true;
-	}
-	bool prepareCommunication(void)
-	{
-		XYZ = XYZ * 31.0 + desired_pos;
-		const double lq = XYZ.lengthSquared();
-		if (lq > 0.0)
-			XYZ *= (1.0/sqrt(lq));
-		else
-			XYZ = desired_pos;
-		return true;
-	}
-	void telescopeGoto(const Vec3d &j2000Pos)
-	{
-		desired_pos = j2000Pos;
-		desired_pos.normalize();
-	}
-	bool hasKnownPosition(void) const
-	{
-		return true;
-	}
-	Vec3d getJ2000EquatorialPos(const StelCore*) const
-	{
-		return XYZ;
-	}
-	
-private:
-	Vec3d XYZ; // j2000 position
-	Vec3d desired_pos;
-};
-
-//! This TelescopeClient class can controll a telescope by communicating
-//! to a server process ("telescope server") via 
-//! the "Stellarium telescope control protocol" over TCP/IP.
-//! The "Stellarium telescope control protocol" is specified in a seperate
-//! document along with the telescope server software.
-class TelescopeTCP : public TelescopeClient
-{
-	Q_OBJECT
-public:
-	TelescopeTCP(const QString &name, const QString &params, Equinox eq = EquinoxJ2000);
-	~TelescopeTCP(void)
-	{
-		hangup();
-	}
-	bool isConnected(void) const
-	{
-		//return (tcpSocket->isValid() && !wait_for_connection_establishment);
-		return (tcpSocket->state() == QAbstractSocket::ConnectedState);
-	}
-	
-private:
-	Vec3d getJ2000EquatorialPos(const StelCore* core=0) const;
-	bool prepareCommunication();
-	void performCommunication();
-	void telescopeGoto(const Vec3d &j2000Pos);
-	bool isInitialized(void) const
-	{
-		return (!address.isNull());
-	}
-	void performReading(void);
-	void performWriting(void);
-	
-private:
-	void hangup(void);
-	QHostAddress address;
-	unsigned int port;
-	QTcpSocket * tcpSocket;
-	bool wait_for_connection_establishment;
-	qint64 end_of_timeout;
-	char readBuffer[120];
-	char *readBufferEnd;
-	char writeBuffer[120];
-	char *writeBufferEnd;
-	int time_delay;
-
-	InterpolatedPosition interpolatedPosition;
-	virtual bool hasKnownPosition(void) const
-	{
-		return interpolatedPosition.isKnown();
-	}
-
-	Equinox equinox;
-	
-private slots:
-	void socketFailed(QAbstractSocket::SocketError socketError);
-};
-
-#endif // _TELESCOPE_HPP_
->>>>>>> b94674a5
+#endif // _TELESCOPE_CLIENT_HPP_