/*
 * Stellarium Telescope Control Plug-in
 * 
 * Copyright (C) 2006 Johannes Gajdosik
 * Copyright (C) 2009-2011 Bogdan Marinov
 * 
 * This module was originally written by Johannes Gajdosik in 2006
 * as a core module of Stellarium. In 2009 it was significantly extended with
 * GUI features and later split as an external plug-in module by Bogdan Marinov.
 *
 * This class used to be called TelescopeMgr before the split.
 *
 * This program is free software; you can redistribute it and/or
 * modify it under the terms of the GNU General Public License
 * as published by the Free Software Foundation; either version 2
 * of the License, or (at your option) any later version.
 *
 * This program is distributed in the hope that it will be useful,
 * but WITHOUT ANY WARRANTY; without even the implied warranty of
 * MERCHANTABILITY or FITNESS FOR A PARTICULAR PURPOSE.  See the
 * GNU General Public License for more details.
 *
 * You should have received a copy of the GNU General Public License
 * along with this program; if not, write to the Free Software
 * Foundation, Inc., 59 Temple Place - Suite 330, Boston, MA  02111-1307, USA.
 */

#ifndef _TELESCOPE_CONTROL_HPP_
#define _TELESCOPE_CONTROL_HPP_

#include "StelFader.hpp"
#include "StelGui.hpp"
#include "StelJsonParser.hpp"
#include "StelObjectModule.hpp"
#include "StelProjectorType.hpp"
#include "StelTextureTypes.hpp"
#include "TelescopeControlGlobals.hpp"
#include "VecMath.hpp"

#include <QFile>
#include <QFont>
#include <QHash>
#include <QMap>
#include <QProcess>
#include <QSettings>
#include <QSignalMapper>
#include <QString>
#include <QStringList>
#include <QTextStream>
#include <QVariant>

class StelNavigator;
class StelObject;
class StelPainter;
class StelProjector;
class TelescopeClient;
class TelescopeControlConfigurationWindow;
class SlewWindow;
class DeviceControlPanel;

using namespace TelescopeControlGlobals;

typedef QSharedPointer<TelescopeClient> TelescopeClientP;

//! This class manages the controlling of one or more telescopes by one
//! instance of the Stellarium program. "Controlling a telescope"
//! means receiving position information from the telescope
//! and sending GOTO commands to the telescope.
//! No esoteric features like motor focus, electric heating and such.
//! The actual controlling of a telescope is left to the implementation
//! of the abstract base class TelescopeClient.
class TelescopeControl : public StelObjectModule
{
	Q_OBJECT

public:
	TelescopeControl();
	virtual ~TelescopeControl();
	
	///////////////////////////////////////////////////////////////////////////
	// Methods defined in the StelModule class
	virtual void init();
	virtual void deinit();
	virtual void update(double deltaTime);
	virtual void draw(StelCore * core);
	virtual double getCallOrder(StelModuleActionName actionName) const;
	
	///////////////////////////////////////////////////////////////////////////
	// Methods defined in the StelObjectModule class
	virtual QList<StelObjectP> searchAround(const Vec3d& v, double limitFov, const StelCore* core) const;
	virtual StelObjectP searchByNameI18n(const QString& nameI18n) const;
	virtual StelObjectP searchByName(const QString& name) const;
	virtual QStringList listMatchingObjectsI18n(const QString& objPrefix, int maxNbItem=5) const;
	virtual bool configureGui(bool show = true);
	
	///////////////////////////////////////////////////////////////////////////
	// Methods specific to TelescopeControl
	//! Send a J2000-goto-command to the specified telescope
	//! @param id the identifier of the telescope
	//! @param j2000Pos the direction in equatorial J2000 frame
	void telescopeGoto(const QString& id, const Vec3d &j2000Pos);
	
	//! Safe access to the loaded list of telescope models
	const QHash<QString, DeviceModel>& getDeviceModels();
	//! \todo Add description
	const QHash<QString, QString>& getIndiDeviceModels();
	
	//! Loads the module's configuration from the configuration file.
	void loadConfiguration();
	//! Saves the module's configuration to the configuration file.
	void saveConfiguration();
	
	//! Saves to \b connections.json the parameters of the active connections.
	void saveConnections();
	//! Loads \b connections.json and intializes connections from the data.
	//! If there are already any initialized telescope clients, they are removed.
	void loadConnections();
	
	//These are public, but not slots, because they don't use sufficient validation.
	//TODO: Is the above note still valid?
	//! Adds a new device connection with the specified properties.
	//! Connection ID is taken from the "name" property.
	//! Call saveTelescopes() to write the modified configuration to disc.
	//! Call startConnection() to start this telescope.
	//! \todo Add description of the properties format.
	//! \todo Return ID instead of bool?
	bool addConnection(const QVariantMap& properties);
	//! Retrieves a connection description.
	//! \returns empty map if no connection with this identifier exists.
	const QVariantMap getConnection(const QString& id) const;
	//! Removes a connection description.
	//! \todo Should it stop it first?
	bool removeConnection(const QString& id);
	//! Removes all connections.
	//! \todo Make it work properly.
	void removeAllConnections();
	//! Lists the names of all defined connections.
	QStringList listAllConnectionNames() const;
	
	//! Initializes the connection with the given id.
	//! Uses getConnection() to get its description.
	//! Creates a TelescopeClient object and adds it to #connections.
	bool startConnection(const QString& id);
	//! Closes the connection with the given ID.
	//! Destroys the TelescopeClient object.
	bool stopConnection(const QString& id);
	//! Closes all connections without removing them like removeAllConnections().
	//! \todo Find which of the two methods is actually needed/used.
	bool stopAllConnections();
	
	//! Checks if there's an initialized TelescopeClient object.
	bool doesClientExist(const QString& id);
	//! Checks if the TelescopeClient object is connected.
	bool isClientConnected(const QString& id);

	//! Returns a list of the currently connected #telescopes.
	QStringList listConnectedTelescopeNames();

	//!
	QList<int> listUsedShortcutNumbers() const;

	//! Returns a free TCP port in Stellarium's range or higher.
	int getFreeTcpPort();
	
	bool getFlagUseTelescopeServerLogs () {return useTelescopeServerLogs;}

#ifdef Q_OS_WIN32
	//! \returns true if the ASCOM platform has been detected.
	bool canUseAscom() const {return ascomPlatformIsInstalled;}
#endif

public slots:
	//! Set display flag for telescope reticles
	void setFlagTelescopeReticles(bool b) {reticleFader = b;}
	//! Get display flag for telescope reticles
	bool getFlagTelescopeReticles() const {return (bool)reticleFader;}
	
	//! Set display flag for telescope name labels
	void setFlagTelescopeLabels(bool b) {labelFader = b;}
	//! Get display flag for telescope name labels
	bool getFlagTelescopeLabels() const {return labelFader==true;}

	//! Set display flag for telescope field of view circles
	void setFlagTelescopeCircles(bool b) {circleFader = b;}
	//! Get display flag for telescope field of view circles
	bool getFlagTelescopeCircles() const {return circleFader==true;}
	
	//! Set the telescope reticle color
	void setReticleColor(const Vec3f &c) {reticleColor = c;}
	//! Get the telescope reticle color
	const Vec3f& getReticleColor() const {return reticleColor;}
	
	//! Get the telescope labels color
	const Vec3f& getLabelColor() const {return labelColor;}
	//! Set the telescope labels color
	void setLabelColor(const Vec3f &c) {labelColor = c;}

	//! Set the field of view circles color
	void setCircleColor(const Vec3f &c) {circleColor = c;}
	//! Get the field of view circles color
	const Vec3f& getCircleColor() const {return circleColor;}
	
	//! Define font size to use for telescope names display
	void setFontSize(int fontSize);
	
	//! slews a telescope to the selected object.
	//! For use from the GUI.
	void slewTelescopeToSelectedObject(int number);

	//! slews a telescope to the point of the celestial sphere currently
	//! in the center of the screen.
	//! For use from the GUI.
	void slewTelescopeToViewDirection(int number);
	
	//! Used in the GUI
	void setFlagUseTelescopeServerLogs (bool b) {useTelescopeServerLogs = b;}

signals:
<<<<<<< HEAD
	//! Emitted when a connection has been established.
	void clientConnected(const QString& id);
	//! Emitted when a connection has been closed.
	void clientDisconnected(const QString& id);
	
=======
	void clientConnected(int slot, QString name);
	void clientDisconnected(int slot);

private slots:
	void setStelStyle(const QString& section);

>>>>>>> 91dcdbcf
private:
	//! Draw a nice animated pointer around the object if it's selected
	void drawPointer(const StelProjectorP& prj,
	                 const StelNavigator* nav,
	                 StelPainter& sPainter);

	//! Perform the communication with the telescope servers
	void communicate();

	//! Returns the path to the "modules/TelescopeControl" directory.
	//! Returns an empty string if it doesn't exist.
	QString getPluginDirectoryPath() const;
	//! Returns the path to the "connections.json" file
	QString getConnectionsFilePath() const;

	//! De-selects the currently selected objects if they contain a telescope.
	void unselectTelescopes();
	
	LinearFader labelFader;
	LinearFader reticleFader;
	LinearFader circleFader;
	//! Colour currently used to draw telescope reticles
	Vec3f reticleColor;
	//! Colour currently used to draw telescope text labels
	Vec3f labelColor;
	//! Colour currently used to draw field of view circles
	Vec3f circleColor;
	//! Colour used to draw telescope reticles in normal mode, as set in the configuration file
	Vec3f reticleNormalColor;
	//! Colour used to draw telescope reticles in night mode, as set in the configuration file
	Vec3f reticleNightColor;
	//! Colour used to draw telescope labels in normal mode, as set in the configuration file
	Vec3f labelNormalColor;
	//! Colour used to draw telescope labels in night mode, as set in the configuration file
	Vec3f labelNightColor;
	//! Colour used to draw field of view circles in normal mode, as set in the configuration file
	Vec3f circleNormalColor;
	//! Colour used to draw field of view circles in night mode, as set in the configuration file
	Vec3f circleNightColor;
	
	//! Font used to draw telescope text labels
	QFont labelFont;
	
	//Toolbar button to toggle the Slew window
	QPixmap* pixmapHover;
	QPixmap* pixmapOnIcon;
	QPixmap* pixmapOffIcon;
	StelButton* slewWindowButton;
	StelButton* controlPanelButton;
	
	//! Telescope reticle texture
	StelTextureSP reticleTexture;
	//! Telescope selection marker texture
	StelTextureSP selectionTexture;
	
	//! Stores internally all the information from the connections file.
	QVariantMap connectionsProperties;
	//! All initialized objects representing current connections.
	QHash<QString, TelescopeClientP> connections;
	//! All initialized objects that actually represent a steerable device.
	//! A "steerable device" is any device that can send and/or accept
	//! coordinates. #telescopes should be a subset of #connections.
	QHash<QString, TelescopeClientP> telescopes;


	QStringList telescopeServers;

	QHash<QString, DeviceModel> deviceModels;
	//! \todo Temporary.
	QHash<QString, QString> indiDeviceModels;

	//! Matches shortcut numbers and connection IDs.
	QHash<int, QString> idFromShortcutNumber;
	//!
	QList<int> usedTcpPorts;
	
	QStringList interfaceTypeNames;
	
	bool useTelescopeServerLogs;
	QHash<QString, QFile*> telescopeServerLogFiles;
	QHash<QString, QTextStream*> telescopeServerLogStreams;
	
	//GUI
	TelescopeControlConfigurationWindow* configurationWindow;
	SlewWindow* slewWindow;
	DeviceControlPanel* controlPanelWindow;
	
	//! Checks if the argument is a TCP port number in IANA's allowed range.
	bool isValidTcpPort(uint port);
	//! Checks if the argument is a valid delay value in microseconds.
	bool isValidDelay(int delay);

	QSignalMapper gotoSelectedShortcutMapper;
	QSignalMapper gotoDirectionShortcutMapper;

	//! A wrapper for TelescopeControl::createClient(). Used internally by
	//! loadTelescopes() and startConnection().
	//! Does not perform any validation on its arguments.
	//! It is separate because the previous implementation separated clients
	//! from servers.
	//! TODO: Do away with this?
	bool startClient(const QString& id, const QVariantMap& properties);

	//! Returns true if the client has been stopped successfully or doesn't exist.
	bool stopClient(const QString& id);

	//! Creates a client object belonging to a subclass of TelescopeClient.
	//! Replaces TelescopeClient::create().
	//! \returns a base class pointer to the client object.
	TelescopeClient* createClient(const QVariantMap& properties);
	

	//! Loads the list of supported telescope models.
	void loadDeviceModels();
	//! If the INDI library is installed, loads the list of available INDI
	//! drivers
	void loadIndiDeviceModels();
	
	//! Copies the default device_models.json to the given destination
	//! \returns true if the file has been copied successfully
	bool restoreDeviceModelsListTo(QString deviceModelsListPath);
	
	void addLogForClient(const QString& id);
	void removeLogForClient(const QString& id);
	void setCurrentLog(const QString& id);

#ifdef Q_OS_WIN32
	bool ascomPlatformIsInstalled;
	bool checkIfAscomIsInstalled();
#endif
};


#include "fixx11h.h"
#include <QObject>
#include "StelPluginInterface.hpp"

//! This class is used by Qt to manage a plug-in interface
class TelescopeControlStelPluginInterface : public QObject, public StelPluginInterface
{
	Q_OBJECT
	Q_INTERFACES(StelPluginInterface)
public:
	virtual StelModule* getStelModule() const;
	virtual StelPluginInfo getPluginInfo() const;
};

#endif /*_TELESCOPE_CONTROL_HPP_*/<|MERGE_RESOLUTION|>--- conflicted
+++ resolved
@@ -216,20 +216,14 @@
 	void setFlagUseTelescopeServerLogs (bool b) {useTelescopeServerLogs = b;}
 
 signals:
-<<<<<<< HEAD
 	//! Emitted when a connection has been established.
 	void clientConnected(const QString& id);
 	//! Emitted when a connection has been closed.
 	void clientDisconnected(const QString& id);
-	
-=======
-	void clientConnected(int slot, QString name);
-	void clientDisconnected(int slot);
 
 private slots:
 	void setStelStyle(const QString& section);
 
->>>>>>> 91dcdbcf
 private:
 	//! Draw a nice animated pointer around the object if it's selected
 	void drawPointer(const StelProjectorP& prj,
