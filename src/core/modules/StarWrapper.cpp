/*
 * The big star catalogue extension to Stellarium:
 * Author and Copyright: Johannes Gajdosik, 2006, 2007
 * The implementation of most functions in this file
 * (getInfoString,getShortInfoString,...) is taken from
 * Stellarium, Copyright (C) 2002 Fabien Chereau,
 * and therefore the copyright of these belongs to Fabien Chereau.
 *
 * This program is free software; you can redistribute it and/or
 * modify it under the terms of the GNU General Public License
 * as published by the Free Software Foundation; either version 2
 * of the License, or (at your option) any later version.
 *
 * This program is distributed in the hope that it will be useful,
 * but WITHOUT ANY WARRANTY; without even the implied warranty of
 * MERCHANTABILITY or FITNESS FOR A PARTICULAR PURPOSE.  See the
 * GNU General Public License for more details.
 *
 * You should have received a copy of the GNU General Public License
 * along with this program; if not, write to the Free Software
 * Foundation, Inc., 51 Franklin Street, Suite 500, Boston, MA  02110-1335, USA.
 */

#include "StarWrapper.hpp"
#include "ZoneArray.hpp"

#include "StelUtils.hpp"
#include "StelTranslator.hpp"

#include <QTextStream>
#include <limits>

template<typename T> inline bool isNan(T value)
{
	return value != value;
}

template<typename T> inline bool isInf(T value)
{
	return std::numeric_limits<T>::has_infinity && value == std::numeric_limits<T>::infinity();
}

QString StarWrapperBase::getInfoString(const StelCore *core, const InfoStringGroup& flags) const
{
	QString str;
	QTextStream oss(&str);
	double az_app, alt_app;
	StelUtils::rectToSphe(&az_app,&alt_app,getAltAzPosApparent(core));
	Q_UNUSED(az_app);

	if (flags&ObjectType)
	{
		oss << QString("%1: <b>%2</b>").arg(q_("Type"), q_("star")) << "<br />";
	}

	if (flags&Magnitude)
	{
		QString emag = "";
		if (core->getSkyDrawer()->getFlagHasAtmosphere() && (alt_app>-3.0*M_PI/180.0)) // Don't show extincted magnitude much below horizon where model is meaningless.
			emag = QString(" (%1: <b>%2</b>)").arg(q_("extincted to"), QString::number(getVMagnitudeWithExtinction(core), 'f', 2));

		oss << QString("%1: <b>%2</b>%3").arg(q_("Magnitude"), QString::number(getVMagnitude(core), 'f', 2), emag) << "<br />";
	}
	
	if (flags&Extra)
		oss << QString("%1: <b>%2</b>").arg(q_("Color Index (B-V)"), QString::number(getBV(), 'f', 2)) << "<br />";
	
	oss << getCommonInfoString(core, flags);

	StelObject::postProcessInfoString(str, flags);

	return str;
}


QString StarWrapper1::getEnglishName(void) const
{
	if (s->getHip())
		return QString("HIP %1").arg(s->getHip());
	return StarWrapperBase::getEnglishName();
}

QString StarWrapper1::getInfoString(const StelCore *core, const InfoStringGroup& flags) const
{
	QString str;

	QTextStream oss(&str);
	const QString varType = StarMgr::getGcvsVariabilityType(s->getHip());
	const int wdsObs = StarMgr::getWdsLastObservation(s->getHip());
	const float wdsPA = StarMgr::getWdsLastPositionAngle(s->getHip());
	const float wdsSep = StarMgr::getWdsLastSeparation(s->getHip());
	const float maxVMag = StarMgr::getGcvsMaxMagnitude(s->getHip());
	const float magFlag = StarMgr::getGcvsMagnitudeFlag(s->getHip());
	const float minVMag = StarMgr::getGcvsMinMagnitude(s->getHip());
	const float min2VMag = StarMgr::getGcvsMinMagnitude(s->getHip(), false);
	const QString photoVSys = StarMgr::getGcvsPhotometricSystem(s->getHip());
	const double vEpoch = StarMgr::getGcvsEpoch(s->getHip());
	const double vPeriod = StarMgr::getGcvsPeriod(s->getHip());
	const int vMm = StarMgr::getGcvsMM(s->getHip());
	if (s->getHip())
	{
		if ((flags&Name) || (flags&CatalogNumber))
			oss << "<h2>";

		const QString commonNameI18 = StarMgr::getCommonName(s->getHip());
		const QString additionalNameI18 = StarMgr::getAdditionalNames(s->getHip());
		const QString sciName = StarMgr::getSciName(s->getHip());
		const QString addSciName = StarMgr::getSciAdditionalName(s->getHip());
		const QString varSciName = StarMgr::getGcvsName(s->getHip());
		const QString wdsSciName = StarMgr::getWdsName(s->getHip());
		QStringList designations;
		if (!sciName.isEmpty())
			designations.append(sciName);
		if (!addSciName.isEmpty())
			designations.append(addSciName);
		if (!varSciName.isEmpty() && varSciName!=addSciName && varSciName!=sciName)
			designations.append(varSciName);

		QString hip, hipq;
		if (s->hasComponentID())
		{
			hip = QString("HIP %1 %2").arg(s->getHip()).arg(StarMgr::convertToComponentIds(s->getComponentIds()));
			hipq = QString("%1%2").arg(s->getHip()).arg(StarMgr::convertToComponentIds(s->getComponentIds()));
		}
		else
		{
			hip = QString("HIP %1").arg(s->getHip());
			hipq = QString("%1").arg(s->getHip());
		}

		designations.append(hip);

		const QString crossIndexData = StarMgr::getCrossIdentificationDesignations(hipq);
		if (!crossIndexData.isEmpty())
			designations.append(crossIndexData);

		if (!wdsSciName.isEmpty() && wdsSciName!=addSciName && wdsSciName!=sciName)
			designations.append(wdsSciName);

		const QString designationsList = designations.join(" - ");

		if (flags&Name)
		{
			if (!commonNameI18.isEmpty())
				oss << commonNameI18;

			if (!additionalNameI18.isEmpty())
				oss << " (" << additionalNameI18 << ")";

			if (!commonNameI18.isEmpty() && !designationsList.isEmpty() && flags&CatalogNumber)
				oss << "<br />";
		}

		if (flags&CatalogNumber)
			oss << designationsList;

		if ((flags&Name) || (flags&CatalogNumber))
			oss << "</h2>";
	}

	bool ebsFlag = false;
	if (flags&ObjectType)
	{
		QString varstartype = "";
		QString startype = "";
		if(!varType.isEmpty())
		{
			if (QString("FU GCAS I IA IB IN INA INB INT IT IN(YY) IS ISA ISB RCB RS SDOR UV UVN WR").contains(varType))
				varstartype = q_("eruptive variable star");
			else if (QString("ACYG BCEP BCEPS CEP CEP(B) CW CWA CWB DCEP DCEPS DSCT DSCTC GDOR L LB LC M PVTEL RPHS RR RR(B) RRAB RRC RV RVA RVB SR SRA SRB SRC SRD SXPHE ZZ ZZA ZZB").contains(varType))
				varstartype = q_("pulsating variable star");
			else if (QString("ACV, ACVO, BY, ELL, FKCOM, PSR, SXARI").contains(varType))
				varstartype = q_("rotating variable star");
			else if (QString("N NA NB NC NL NR SN SNI SNII UG UGSS UGSU UGZ ZAND").contains(varType))
				varstartype = q_("cataclysmic variable star");
			else if (QString("E EA EB EW GS PN RS WD WR AR D DM DS DW K KE KW SD E: E:/WR E/D E+LPB: EA/D EA/D+BY EA/RS EA/SD EA/SD: EA/GS EA/GS+SRC EA/DM EA/WR EA+LPB EA+LPB: EA+DSCT EA+BCEP: EA+ZAND EA+ACYG EA+SRD EB/GS EB/DM EB/KE EB/KE: EW/KE EA/AR/RS EA/GS/D EA/D/WR").contains(varType))
			{
				varstartype = q_("eclipsing binary system");
				ebsFlag = true;
			}
			else
				varstartype = q_("variable star");
		}

		if (s->getComponentIds() || wdsObs>0)
			startype = q_("double star");
		else
			startype = q_("star");

		if (!varType.isEmpty())
		{
			QString vtt = varstartype;
			if (s->getComponentIds() || wdsObs>0)
				vtt = QString("%1, %2").arg(varstartype, startype);
			oss << QString("%1: <b>%2</b> (%3)").arg(q_("Type"), vtt, varType) << "<br />";
		}
		else
			oss << QString("%1: <b>%2</b>").arg(q_("Type"), startype) << "<br />";

	}

	if (flags&Magnitude)
	{
		QString emag = "";
		if (core->getSkyDrawer()->getFlagHasAtmosphere())
<<<<<<< HEAD
			oss << q_("Magnitude: <b>%1</b> (after extinction: <b>%2</b>)").arg(QString::number(getVMagnitude(core), 'f', 2)).arg(QString::number(getVMagnitudeWithExtinction(core), 'f', 2)) << "<br />";
		else
			oss << q_("Magnitude: <b>%1</b>").arg(QString::number(getVMagnitude(core), 'f', 2)) << "<br />";
	}

	if ((flags&AbsoluteMagnitude) && s->getPlx ()&& !isNan(s->getPlx()) && !isInf(s->getPlx()))
		oss << q_("Absolute Magnitude: %1").arg(getVMagnitude(core)+5.*(1.+std::log10(0.00001*s->getPlx())), 0, 'f', 2) << "<br />";

	if (flags&Extra)
	{
		oss << q_("Color Index (B-V): <b>%1</b>").arg(QString::number(s->getBV(), 'f', 2)) << "<br />";
=======
			emag = QString(" (%1: <b>%2</b>)").arg(q_("extincted to"), QString::number(getVMagnitudeWithExtinction(core), 'f', 2));

		oss << QString("%1: <b>%2</b>%3").arg(q_("Magnitude"), QString::number(getVMagnitude(core), 'f', 2), emag) << "<br />";
	}

	if ((flags&AbsoluteMagnitude) && s->getPlx ()&& !isNan(s->getPlx()) && !isInf(s->getPlx()))
		oss << QString("%1: %2").arg(q_("Absolute Magnitude")).arg(getVMagnitude(core)+5.*(1.+std::log10(0.00001*s->getPlx())), 0, 'f', 2) << "<br />";

	if (flags&Extra)
	{
		oss << QString("%1: <b>%2</b>").arg(q_("Color Index (B-V)"), QString::number(s->getBV(), 'f', 2)) << "<br />";
>>>>>>> c5e0c720

		if (!varType.isEmpty())
		{
			float minimumM1 = minVMag;
			float minimumM2 = min2VMag;
			if (magFlag==1) // Amplitude
			{
				minimumM1 += maxVMag;
				minimumM2 += maxVMag;
			}

			if (maxVMag!=99.f) // seems it is not eruptive variable star
			{
				QString minStr = QString::number(minimumM1, 'f', 2);
				if (min2VMag<99.f)
					minStr = QString("%1/%2").arg(QString::number(minimumM1, 'f', 2)).arg(QString::number(minimumM2, 'f', 2));

				oss << QString("%1: <b>%2</b>%3<b>%4</b> (%5: %6)").arg(q_("Magnitude range"), QString::number(maxVMag, 'f', 2), QChar(0x00F7), minStr, q_("Photometric system"), photoVSys) << "<br />";

			}
		}
	}

	oss << getCommonInfoString(core, flags);

	if ((flags&Distance) && s->getPlx ()&& !isNan(s->getPlx()) && !isInf(s->getPlx()))
	{
		//TRANSLATORS: Unit of measure for distance - Light Years
<<<<<<< HEAD
		oss << q_("Distance: %1 ly").arg((AU/(SPEED_OF_LIGHT*86400*365.25)) / (s->getPlx()*((0.00001/3600)*(M_PI/180))), 0, 'f', 2) << "<br />";
=======
		QString ly = qc_("ly", "distance");
		oss << QString("%1: %2 %3").arg(q_("Distance"), QString::number((AU/(SPEED_OF_LIGHT*86400*365.25))/(s->getPlx()*((0.00001/3600)*(M_PI/180))), 'f', 2), ly) << "<br />";
>>>>>>> c5e0c720
	}

	if (flags&Extra)
	{
		if (s->getSpInt())
			oss << QString("%1: %2").arg(q_("Spectral Type"), StarMgr::convertToSpectralType(s->getSpInt())) << "<br />";

		if (s->getPlx())
			oss << QString("%1: %2\"").arg(q_("Parallax"), QString::number(0.00001*s->getPlx(), 'f', 5)) << "<br />";

		if (vPeriod>0)
			oss << QString("%1: %2 %3").arg(q_("Period")).arg(vPeriod).arg(qc_("days", "duration")) << "<br />";

		if (vEpoch>0 && vPeriod>0)
		{
			// Calculate next minimum or maximum light
			double vsEpoch = 2400000+vEpoch;
			double npDate = vsEpoch + vPeriod * ::floor(1.0 + (core->getJDE() - vsEpoch)/vPeriod);
			QString nextDate = StelUtils::julianDayToISO8601String(npDate).replace("T", " ");
			QString dateStr = q_("Next maximum light");
			if (ebsFlag)
				dateStr = q_("Next minimum light");

			oss << QString("%1: %2 UTC").arg(dateStr, nextDate) << "<br />";
		}

		if (vMm>0)
		{
			QString mmStr = q_("Rising time");
			if (ebsFlag)
				mmStr = q_("Duration of eclipse");

			oss << QString("%1: %2%").arg(mmStr).arg(vMm) << "<br />";
		}

		if (wdsObs>0)
		{
			oss << QString("%1 (%4): %2%3").arg(q_("Position angle")).arg(QString::number(wdsPA, 'f', 2)).arg(QChar(0x00B0)).arg(wdsObs) << "<br />";
			if (wdsSep>0.f) // A spectroscopic binary or not?
			{
				if (wdsSep>60.f) // A wide binary star?
					oss << QString("%1 (%4): %2\" (%3)").arg(q_("Separation")).arg(QString::number(wdsSep, 'f', 3)).arg(StelUtils::decDegToDmsStr(wdsSep/3600.f)).arg(wdsObs) << "<br />";
				else
					oss << QString("%1 (%3): %2\"").arg(q_("Separation")).arg(QString::number(wdsSep, 'f', 3)).arg(wdsObs) << "<br />";
			}
		}

		float dx = 0.1*s->getDx0();
		float dy = 0.1*s->getDx1();
		float pa = 90.f - std::atan2(dy, dx)*180.f/M_PI;
		if (pa<0)
			pa += 360.f;

		oss << QString("%1: %2 %3 (%4)").arg(q_("Proper motions by axes")).arg(QString::number(dx, 'f', 1)).arg(QString::number(dy, 'f', 1)).arg(qc_("mas/yr", "milliarc second per year")) << "<br />";
		oss << QString("%1: %2%3").arg(q_("Position angle of the proper motion")).arg(QString::number(pa,'f', 1)).arg(QChar(0x00B0)) << "<br />";
		oss << QString("%1: %2 (%3)").arg(q_("Angular speed of the proper motion")).arg(QString::number(std::sqrt(dx*dx + dy*dy), 'f', 1)).arg(qc_("mas/yr", "milliarc second per year")) << "<br />";
	}

	StelObject::postProcessInfoString(str, flags);

	return str;
}

QVariantMap StarWrapper1::getInfoMap(const StelCore *core) const
{
	QVariantMap map = StelObject::getInfoMap(core);

	const QString varType = StarMgr::getGcvsVariabilityType(s->getHip());
	const int wdsObs = StarMgr::getWdsLastObservation(s->getHip());
	const float wdsPA = StarMgr::getWdsLastPositionAngle(s->getHip());
	const float wdsSep = StarMgr::getWdsLastSeparation(s->getHip());
	const double vPeriod = StarMgr::getGcvsPeriod(s->getHip());

	QString varstartype = "no";
	QString startype = "star";
	if(!varType.isEmpty())
	{
		if (QString("FU GCAS I IA IB IN INA INB INT IT IN(YY) IS ISA ISB RCB RS SDOR UV UVN WR").contains(varType))
			varstartype = "eruptive";
		else if (QString("ACYG BCEP BCEPS CEP CEP(B) CW CWA CWB DCEP DCEPS DSCT DSCTC GDOR L LB LC M PVTEL RPHS RR RR(B) RRAB RRC RV RVA RVB SR SRA SRB SRC SRD SXPHE ZZ ZZA ZZB").contains(varType))
			varstartype = "pulsating";
		else if (QString("ACV, ACVO, BY, ELL, FKCOM, PSR, SXARI").contains(varType))
			varstartype = "rotating";
		else if (QString("N NA NB NC NL NR SN SNI SNII UG UGSS UGSU UGZ ZAND").contains(varType))
			varstartype = "cataclysmic";
		else if (QString("E EA EB EW GS PN RS WD WR AR D DM DS DW K KE KW SD E: E:/WR E/D E+LPB: EA/D EA/D+BY EA/RS EA/SD EA/SD: EA/GS EA/GS+SRC EA/DM EA/WR EA+LPB EA+LPB: EA+DSCT EA+BCEP: EA+ZAND EA+ACYG EA+SRD EB/GS EB/DM EB/KE EB/KE: EW/KE EA/AR/RS EA/GS/D EA/D/WR").contains(varType))
		{
			varstartype = "eclipsing-binary";
		}
		else
			varstartype = "variable";
	}
	map.insert("variable-star", varstartype);

	if (s->getComponentIds() || wdsObs>0)
		startype = "double-star";

	map.insert("star-type", startype);

	map.insert("bV", s->getBV());

	if (s->getPlx ()&& !isNan(s->getPlx()) && !isInf(s->getPlx()))
	{
		map.insert("parallax", 0.00001*s->getPlx());
		map.insert("absolute-mag", getVMagnitude(core)+5.*(1.+std::log10(0.00001*s->getPlx())));
		map.insert("distance-ly", (AU/(SPEED_OF_LIGHT*86400*365.25)) / (s->getPlx()*((0.00001/3600)*(M_PI/180))));
	}

	if (s->getSpInt())
		map.insert("spectral-class", StarMgr::convertToSpectralType(s->getSpInt()));

	if (vPeriod>0)
		map.insert("period", vPeriod);

	if (wdsObs>0)
	{
		map.insert("wds-year", wdsObs);
		map.insert("wds-position-angle", wdsPA);
		map.insert("wds-separation", wdsSep);
	}

	return map;
}

StelObjectP Star1::createStelObject(const SpecialZoneArray<Star1> *a,
									const SpecialZoneData<Star1> *z) const {
  return StelObjectP(new StarWrapper1(a,z,this), true);
}

StelObjectP Star2::createStelObject(const SpecialZoneArray<Star2> *a,
									const SpecialZoneData<Star2> *z) const {
  return StelObjectP(new StarWrapper2(a,z,this), true);
}

StelObjectP Star3::createStelObject(const SpecialZoneArray<Star3> *a,
									const SpecialZoneData<Star3> *z) const {
  return StelObjectP(new StarWrapper3(a,z,this), true);
}
<|MERGE_RESOLUTION|>--- conflicted
+++ resolved
@@ -203,19 +203,6 @@
 	{
 		QString emag = "";
 		if (core->getSkyDrawer()->getFlagHasAtmosphere())
-<<<<<<< HEAD
-			oss << q_("Magnitude: <b>%1</b> (after extinction: <b>%2</b>)").arg(QString::number(getVMagnitude(core), 'f', 2)).arg(QString::number(getVMagnitudeWithExtinction(core), 'f', 2)) << "<br />";
-		else
-			oss << q_("Magnitude: <b>%1</b>").arg(QString::number(getVMagnitude(core), 'f', 2)) << "<br />";
-	}
-
-	if ((flags&AbsoluteMagnitude) && s->getPlx ()&& !isNan(s->getPlx()) && !isInf(s->getPlx()))
-		oss << q_("Absolute Magnitude: %1").arg(getVMagnitude(core)+5.*(1.+std::log10(0.00001*s->getPlx())), 0, 'f', 2) << "<br />";
-
-	if (flags&Extra)
-	{
-		oss << q_("Color Index (B-V): <b>%1</b>").arg(QString::number(s->getBV(), 'f', 2)) << "<br />";
-=======
 			emag = QString(" (%1: <b>%2</b>)").arg(q_("extincted to"), QString::number(getVMagnitudeWithExtinction(core), 'f', 2));
 
 		oss << QString("%1: <b>%2</b>%3").arg(q_("Magnitude"), QString::number(getVMagnitude(core), 'f', 2), emag) << "<br />";
@@ -227,7 +214,6 @@
 	if (flags&Extra)
 	{
 		oss << QString("%1: <b>%2</b>").arg(q_("Color Index (B-V)"), QString::number(s->getBV(), 'f', 2)) << "<br />";
->>>>>>> c5e0c720
 
 		if (!varType.isEmpty())
 		{
@@ -256,12 +242,8 @@
 	if ((flags&Distance) && s->getPlx ()&& !isNan(s->getPlx()) && !isInf(s->getPlx()))
 	{
 		//TRANSLATORS: Unit of measure for distance - Light Years
-<<<<<<< HEAD
-		oss << q_("Distance: %1 ly").arg((AU/(SPEED_OF_LIGHT*86400*365.25)) / (s->getPlx()*((0.00001/3600)*(M_PI/180))), 0, 'f', 2) << "<br />";
-=======
 		QString ly = qc_("ly", "distance");
 		oss << QString("%1: %2 %3").arg(q_("Distance"), QString::number((AU/(SPEED_OF_LIGHT*86400*365.25))/(s->getPlx()*((0.00001/3600)*(M_PI/180))), 'f', 2), ly) << "<br />";
->>>>>>> c5e0c720
 	}
 
 	if (flags&Extra)
