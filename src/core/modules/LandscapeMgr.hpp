--- conflicted
+++ resolved
@@ -453,10 +453,6 @@
 	void currentLandscapeChanged(QString currentLandscapeID,QString currentLandscapeName);
 
 private slots:
-<<<<<<< HEAD
-	//! Load a color scheme from a configuration object
-	void setStelStyle(const QString& section);
-
 	//! Set the light pollution following the Bortle Scale.
 	//! This should not be called from script code, use StelMainScriptAPI::setBortleScaleIndex if you want to change the light pollution.
 	void setAtmosphereBortleLightPollution(const int bIndex);
@@ -464,8 +460,6 @@
 	//! Reacts to StelCore::locationChanged, and changes the light pollution if the flagLightPollutionFromDatabase is true
 	void updateLocationBasedPollution(StelLocation loc);
 
-=======
->>>>>>> 066a51dc
 	//! Translate labels to new language settings.
 	void updateI18n();	
 
