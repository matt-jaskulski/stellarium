--- conflicted
+++ resolved
@@ -455,16 +455,14 @@
 	//! @param skyCultureDir the name of the directory containing the sky culture to use.
 	void updateSkyCulture(const QString& skyCultureDir);
 
-<<<<<<< HEAD
 	//! Called following StelMainView::reloadShadersRequested
 	void reloadShaders();
-=======
+
 	void setFlagEphemerisMarkers(bool b);
 	bool getFlagEphemerisMarkers() const;
 
 	void setFlagEphemerisDates(bool b);
 	bool getFlagEphemerisDates() const;
->>>>>>> bdda99d9
 
 private:
 	//! Search for SolarSystem objects which are close to the position given
