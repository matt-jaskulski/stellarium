/*
 * Stellarium
 * Copyright (C) 2002 Fabien Chereau
 * Copyright (C) 2011 Alexander Wolf
 *
 * This program is free software; you can redistribute it and/or
 * modify it under the terms of the GNU General Public License
 * as published by the Free Software Foundation; either version 2
 * of the License, or (at your option) any later version.
 *
 * This program is distributed in the hope that it will be useful,
 * but WITHOUT ANY WARRANTY; without even the implied warranty of
 * MERCHANTABILITY or FITNESS FOR A PARTICULAR PURPOSE.  See the
 * GNU General Public License for more details.
 *
 * You should have received a copy of the GNU General Public License
 * along with this program; if not, write to the Free Software
 * Foundation, Inc., 51 Franklin Street, Suite 500, Boston, MA  02110-1335, USA.
 */

// class used to manage groups of Nebulas

#include <algorithm>
#include <QDebug>
#include <QFile>
#include <QSettings>
#include <QString>
#include <QStringList>
#include <QRegExp>

#include "StelApp.hpp"
#include "NebulaMgr.hpp"
#include "Nebula.hpp"
#include "renderer/StelRenderer.hpp"

#include "StelSkyDrawer.hpp"
#include "StelTranslator.hpp"
#include "StelObjectMgr.hpp"
#include "StelLocaleMgr.hpp"
#include "StelSkyCultureMgr.hpp"
#include "StelFileMgr.hpp"
#include "StelModuleMgr.hpp"
#include "StelCore.hpp"
#include "StelSkyImageTile.hpp"
#include "RefractionExtinction.hpp"

void NebulaMgr::setLabelsColor(const Vec3f& c) {Nebula::labelColor = c;}
const Vec3f &NebulaMgr::getLabelsColor(void) const {return Nebula::labelColor;}
void NebulaMgr::setCirclesColor(const Vec3f& c) {Nebula::circleColor = c;}
const Vec3f &NebulaMgr::getCirclesColor(void) const {return Nebula::circleColor;}
void NebulaMgr::setCircleScale(float scale) {Nebula::circleScale = scale;}
float NebulaMgr::getCircleScale(void) const {return Nebula::circleScale;}


NebulaMgr::NebulaMgr(void) : nebGrid(200),  texPointer(NULL)
{
	setObjectName("NebulaMgr");
}

NebulaMgr::~NebulaMgr()
{
	if(NULL != texPointer)
	{
		delete texPointer;
		texPointer = NULL;
	}
}

/*************************************************************************
 Reimplementation of the getCallOrder method
*************************************************************************/
double NebulaMgr::getCallOrder(StelModuleActionName actionName) const
{
	if (actionName==StelModule::ActionDraw)
		return StelApp::getInstance().getModuleMgr().getModule("MilkyWay")->getCallOrder(actionName)+10;
	return 0;
}

// read from stream
void NebulaMgr::init()
{
	// TODO: mechanism to specify which sets get loaded at start time.
	// candidate methods:
	// 1. config file option (list of sets to load at startup)
	// 2. load all
	// 3. flag in nebula_textures.fab (yuk)
	// 4. info.ini file in each set containing a "load at startup" item
	// For now (0.9.0), just load the default set
	loadNebulaSet("default");

	QSettings* conf = StelApp::getInstance().getSettings();
	Q_ASSERT(conf);

	nebulaFont.setPixelSize(StelApp::getInstance().getSettings()->value("gui/base_font_size", 13).toInt());

	setFlagShow(conf->value("astro/flag_nebula",true).toBool());
	setFlagHints(conf->value("astro/flag_nebula_name",false).toBool());
	setHintsAmount(conf->value("astro/nebula_hints_amount", 3).toFloat());
	setLabelsAmount(conf->value("astro/nebula_labels_amount", 3).toFloat());
	setCircleScale(conf->value("astro/nebula_scale",1.0f).toFloat());	

	updateI18n();
	
	StelApp *app = &StelApp::getInstance();
	connect(app, SIGNAL(languageChanged()), this, SLOT(updateI18n()));
	connect(app, SIGNAL(colorSchemeChanged(const QString&)), this, SLOT(setStelStyle(const QString&)));
	GETSTELMODULE(StelObjectMgr)->registerStelObjectMgr(this);
}

struct DrawNebulaFuncObject
{
	DrawNebulaFuncObject
		(float amaxMagHints, float amaxMagLabels, StelProjectorP projector,
		 StelRenderer* renderer, StelCore* aCore, bool acheckMaxMagHints,
		 Nebula::NebulaHintTextures& nebulaHintTextures) 
		: maxMagHints(amaxMagHints)
		, maxMagLabels(amaxMagLabels)
		, projector(projector)
		, renderer(renderer)
		, core(aCore)
		, checkMaxMagHints(acheckMaxMagHints)
		, nebulaHintTextures(nebulaHintTextures)
	{
		angularSizeLimit = 5.0f / projector->getPixelPerRadAtCenter() * 180.0f / M_PI;
	}

	// Optimization: Smart pointer is intentionally not used.
	// This is safe as long as we don't save it (the caller owns the pointer).
	void operator()(StelRegionObject* obj)
	{
		Nebula* n = static_cast<Nebula*>(obj);
		StelSkyDrawer *drawer = core->getSkyDrawer();
		// filter out DSOs which are too dim to be seen (e.g. for bino observers)
		if ((drawer->getFlagNebulaMagnitudeLimit()) && (n->mag > drawer->getCustomNebulaMagnitudeLimit())) return;

		if (n->angularSize>angularSizeLimit || (checkMaxMagHints && n->mag <= maxMagHints))
		{
			float refmag_add=0; // value to adjust hints visibility threshold.
<<<<<<< HEAD
			sPainter->getProjector()->project(n->XYZ,n->XY);
                        sPainter->getProjector()->project(n->XYZ2,n->XY2); //FIXME
                        n->drawLabel(*sPainter, maxMagLabels-refmag_add);
			n->drawHints(*sPainter, maxMagHints -refmag_add);
=======
			projector->project(n->XYZ,n->XY);
			n->drawLabel(renderer, projector, maxMagLabels-refmag_add);
            n->drawHints(renderer, projector, maxMagHints -refmag_add, nebulaHintTextures);
>>>>>>> aa77e8bc
		}
	}
	float maxMagHints;
	float maxMagLabels;
	StelProjectorP projector;
	StelRenderer* renderer;
	StelCore* core;
	float angularSizeLimit;
	bool checkMaxMagHints;
	Nebula::NebulaHintTextures& nebulaHintTextures;
};

// Draw all the Nebulae
void NebulaMgr::draw(StelCore* core, StelRenderer* renderer)
{
	const StelProjectorP prj = core->getProjection(StelCore::FrameJ2000);

	StelSkyDrawer* skyDrawer = core->getSkyDrawer();

	//Nebula::hintsBrightness = hintsFader.getInterstate()*flagShow.getInterstate();
	Nebula::hintsBrightness = 1.;

	// Use a 1 degree margin
	const double margin = 1.*M_PI/180.*prj->getPixelPerRadAtCenter();
	const SphericalRegionP& p = prj->getViewportConvexPolygon(margin, margin);

	// Print all the nebulae of all the selected zones
	float maxMagHints  = skyDrawer->getLimitMagnitude()*1.2f-2.f+(hintsAmount *1.2f)-2.f;
	float maxMagLabels = skyDrawer->getLimitMagnitude()     -2.f+(labelsAmount*1.2f)-2.f;
	
	renderer->setFont(nebulaFont);
	nebulaHintTextures.lazyInit(renderer);
	DrawNebulaFuncObject func(maxMagHints, maxMagLabels, prj, renderer, core, 
	                          hintsFader.getInterstate()>0.0001, nebulaHintTextures);
	nebGrid.processIntersectingRegions(p, func);

	if (GETSTELMODULE(StelObjectMgr)->getFlagSelectedObjectPointer())
	{
		drawPointer(core, renderer);
	}
}

// Draw the pointer around the object if selected
void NebulaMgr::drawPointer(const StelCore* core, StelRenderer* renderer)
{
	const StelProjectorP prj = core->getProjection(StelCore::FrameJ2000);

	const QList<StelObjectP> newSelected = GETSTELMODULE(StelObjectMgr)->getSelectedObject("Nebula");
	if (!newSelected.empty())
	{
		const StelObjectP obj = newSelected[0];
		Vec3d pos=obj->getJ2000EquatorialPos(core);

		// Compute 2D pos and don't draw if outside screen
		if (!prj->projectInPlace(pos)) return;

		const Vec4f color = StelApp::getInstance().getVisionModeNight()
		                  ? Vec4f(0.8f,0.0f,0.0f,1.0f) : Vec4f(0.4f,0.5f,0.8f,1.0f);
		renderer->setGlobalColor(color);

		if(NULL == texPointer)
		{
			texPointer = renderer->createTexture("textures/pointeur5.png");   // Load pointer texture
		}
		texPointer->bind();

		renderer->setBlendMode(BlendMode_Alpha);

		// Size of the whole pointer on screen
		float size = obj->getAngularSize(core)*M_PI/180.*prj->getPixelPerRadAtCenter();

		size+=20.f + 10.f*std::sin(2.f * StelApp::getInstance().getTotalRunTime());

		const float halfSize = size * 0.5;

		const float xLeft   = pos[0] - halfSize - 10;
		const float xRight  = pos[0] + halfSize - 10;
		const float yTop    = pos[1] - halfSize - 10;
		const float yBottom = pos[1] + halfSize - 10;

		// Every part of the pointer has size 20.
		renderer->drawTexturedRect(xLeft,  yTop,    20, 20, 90);
		renderer->drawTexturedRect(xLeft,  yBottom, 20, 20, 0);
		renderer->drawTexturedRect(xRight, yBottom, 20, 20, -90);
		renderer->drawTexturedRect(xRight, yTop,    20, 20, -180);;
	}
}

void NebulaMgr::setStelStyle(const QString& section)
{
	// Load colors from config file
	QSettings* conf = StelApp::getInstance().getSettings();

	QString defaultColor = conf->value(section+"/default_color").toString();
	setLabelsColor(StelUtils::strToVec3f(conf->value(section+"/nebula_label_color", defaultColor).toString()));
	setCirclesColor(StelUtils::strToVec3f(conf->value(section+"/nebula_circle_color", defaultColor).toString()));
}

// Search by name
NebulaP NebulaMgr::search(const QString& name)
{
	QString uname = name.toUpper();

	foreach (const NebulaP& n, nebArray)
	{
		QString testName = n->getEnglishName().toUpper();
		if (testName==uname) return n;
	}

	// If no match found, try search by catalog reference
	static QRegExp catNumRx("^(M|NGC|IC|C)\\s*(\\d+)$");
	if (catNumRx.exactMatch(uname))
	{
		QString cat = catNumRx.capturedTexts().at(1);
		int num = catNumRx.capturedTexts().at(2).toInt();

		if (cat == "M") return searchM(num);
		if (cat == "NGC") return searchNGC(num);
		if (cat == "IC") return searchIC(num);
		if (cat == "C") return searchC(num);
	}
	return NebulaP();
}

void NebulaMgr::loadNebulaSet(const QString& setName)
{
	try
	{
        loadNGC(StelFileMgr::findFile("nebulae/" + setName + "/ngc2013.dat"));
        //loadNGCLegacy(StelFileMgr::findFile("nebulae/" + setName + "/NI2013May.csv"));
		loadNGCNames(StelFileMgr::findFile("nebulae/" + setName + "/ngc2000names.dat"));
	}
	catch (std::runtime_error& e)
	{
		qWarning() << "ERROR while loading nebula data set " << setName << ": " << e.what();
	}
}

// Look for a nebulae by XYZ coords
NebulaP NebulaMgr::search(const Vec3d& apos)
{
	Vec3d pos = apos;
	pos.normalize();
	NebulaP plusProche;
	float anglePlusProche=0.;
	foreach (const NebulaP& n, nebArray)
	{
		if (n->XYZ*pos>anglePlusProche)
		{
			anglePlusProche=n->XYZ*pos;
			plusProche=n;
		}
	}
	if (anglePlusProche>0.999)
	{
		return plusProche;
	}
	else return NebulaP();
}


QList<StelObjectP> NebulaMgr::searchAround(const Vec3d& av, double limitFov, const StelCore*) const
{
	QList<StelObjectP> result;
	if (!getFlagShow())
		return result;

	Vec3d v(av);
	v.normalize();
	double cosLimFov = cos(limitFov * M_PI/180.);
	Vec3d equPos;
	foreach (const NebulaP& n, nebArray)
	{
		equPos = n->XYZ;
		equPos.normalize();
		if (equPos*v>=cosLimFov)
		{
			result.push_back(qSharedPointerCast<StelObject>(n));
		}
	}
	return result;
}

NebulaP NebulaMgr::searchM(unsigned int M)
{
	foreach (const NebulaP& n, nebArray)
		if (n->M_nb == M)
			return n;
	return NebulaP();
}

NebulaP NebulaMgr::searchNGC(unsigned int NGC)
{
	if (ngcIndex.contains(NGC))
		return ngcIndex[NGC];
	return NebulaP();
}

NebulaP NebulaMgr::searchIC(unsigned int IC)
{
	foreach (const NebulaP& n, nebArray)
		if (n->IC_nb == IC) return n;
	return NebulaP();
}

<<<<<<< HEAD
// read from text stream
// write to QDataStream
bool NebulaMgr::loadNGCLegacy(const QString& catNGC)
=======
NebulaP NebulaMgr::searchC(unsigned int C)
{
	foreach (const NebulaP& n, nebArray)
		if (n->C_nb == C)
			return n;
	return NebulaP();
}


#if 0
// read from stream
bool NebulaMgr::loadNGCOld(const QString& catNGC)
>>>>>>> aa77e8bc
{
	QFile in(catNGC);
	if (!in.open(QIODevice::ReadOnly | QIODevice::Text))
		return false;

    QFile out("ngc2013.dat");
	if (!out.open(QIODevice::WriteOnly))
		return false;
	QDataStream outstream(&out);
	
    outstream.setVersion(QDataStream::Qt_4_8);

    int totalRecords=0;
	QString record;
	while (!in.atEnd())
	{
		in.readLine();
		++totalRecords;
	}

	// rewind the file to the start
	in.seek(0);

	int currentLineNumber = 0;	// what input line we are on
	int currentRecordNumber = 0;	// what record number we are on
	int readOk = 0;			// how many records weree rad without problems
	while (!in.atEnd())
	{
		record = QString::fromUtf8(in.readLine());
		++currentLineNumber;

		// skip comments
		if (record.startsWith("//") || record.startsWith("#"))
			continue;
		++currentRecordNumber;

		// Create a new Nebula record
		NebulaP e = NebulaP(new Nebula);
		if (!e->readNGC(record)) // reading error
		{
			e.clear();
		}
		else
		{
			nebArray.append(e);
			nebGrid.insert(qSharedPointerCast<StelRegionObject>(e));
			if (e->NGC_nb!=0)
				ngcIndex.insert(e->NGC_nb, e);
			e->writeExtendedNGC(outstream);
			++readOk;
		}
	}
	out.close();
	in.close();
    qDebug() << "Loaded" << readOk << "/" << totalRecords << "NGC records in legacy mode";
	return true;
}

bool NebulaMgr::loadNGC(const QString& catNGC)
{
	QFile in(catNGC);
	if (!in.open(QIODevice::ReadOnly))
		return false;
	QDataStream ins(&in);
        ins.setVersion(QDataStream::Qt_4_8);

	int totalRecords=0;
	while (!ins.atEnd())
	{
		// Create a new Nebula record
		NebulaP e = NebulaP(new Nebula);
		e->readExtendedNGC(ins);

		nebArray.append(e);
		nebGrid.insert(qSharedPointerCast<StelRegionObject>(e));
		if (e->NGC_nb!=0)
			ngcIndex.insert(e->NGC_nb, e);
		// TODO: create IC index
		++totalRecords;
	}
	in.close();
	qDebug() << "Loaded" << totalRecords << "NGC records";
    return true;
}

bool NebulaMgr::loadNGCNames(const QString& catNGCNames)
{
	qDebug() << "Loading NGC name data ...";
	QFile ngcNameFile(catNGCNames);
	if (!ngcNameFile.open(QIODevice::ReadOnly | QIODevice::Text))
	{
		qWarning() << "NGC name data file" << catNGCNames << "not found.";
		return false;
	}

	// Read the names of the NGC objects
	QString name, record;
	int totalRecords=0;
	int lineNumber=0;
	int readOk=0;
	int nb;
	NebulaP e;
	QRegExp commentRx("^(\\s*#.*|\\s*)$");
	QRegExp transRx("_[(]\"(.*)\"[)]");
	while (!ngcNameFile.atEnd())
	{
		record = QString::fromUtf8(ngcNameFile.readLine());
		lineNumber++;
		if (commentRx.exactMatch(record))
			continue;

		totalRecords++;
		nb = record.mid(38,4).toInt();
		if (record[37] == 'I')
		{
			e = searchIC(nb);
		}
		else
		{
			e = searchNGC(nb);
		}

		// get name, trimmed of whitespace
		name = record.left(36).trimmed();

		if (e)
		{
			// If the name is not a messier number perhaps one is already
			// defined for this object
			if (name.left(2).toUpper() != "M " && name.left(2).toUpper() != "C ")
			{
				if (transRx.exactMatch(name)) {
					e->englishName = transRx.capturedTexts().at(1).trimmed();
				}
				 else 
				{
					e->englishName = name;
				}
			}
			else if (name.left(2).toUpper() != "M " && name.left(2).toUpper() == "C ")
			{
				// If it's a caldwellnumber, we will call it a caldwell if there is no better name
				name = name.mid(2); // remove "C "

				// read the Caldwell number
				QTextStream istr(&name);
				int num;
				istr >> num;
				if (istr.status()!=QTextStream::Ok)
				{
					qWarning() << "cannot read Caldwell number at line" << lineNumber << "of" << catNGCNames;
					continue;
				}

				e->C_nb=(unsigned int)(num);
				e->englishName = QString("C%1").arg(num);
			}
			else if (name.left(2).toUpper() == "M " && name.left(2).toUpper() != "C ")
			{
				// If it's a messiernumber, we will call it a messier if there is no better name
				name = name.mid(2); // remove "M "

				// read the Messier number
				QTextStream istr(&name);
				int num;
				istr >> num;
				if (istr.status()!=QTextStream::Ok)
				{
					qWarning() << "cannot read Messier number at line" << lineNumber << "of" << catNGCNames;
					continue;
				}

				e->M_nb=(unsigned int)(num);
				e->englishName = QString("M%1").arg(num);
			}


			readOk++;
		}
		else
			qWarning() << "no position data for " << name << "at line" << lineNumber << "of" << catNGCNames;
	}
	ngcNameFile.close();
	qDebug() << "Loaded" << readOk << "/" << totalRecords << "NGC name records successfully";

	return true;
}


void NebulaMgr::updateI18n()
{
	StelTranslator trans = StelApp::getInstance().getLocaleMgr().getSkyTranslator();
	foreach (NebulaP n, nebArray)
			n->translateName(trans);
}


//! Return the matching Nebula object's pointer if exists or NULL
StelObjectP NebulaMgr::searchByNameI18n(const QString& nameI18n) const
{
	QString objw = nameI18n.toUpper();

	// Search by NGC numbers (possible formats are "NGC31" or "NGC 31")
	if (objw.mid(0, 3) == "NGC")
	{
		foreach (const NebulaP& n, nebArray)
		{
			if (QString("NGC%1").arg(n->NGC_nb) == objw || QString("NGC %1").arg(n->NGC_nb) == objw)
				return qSharedPointerCast<StelObject>(n);
		}
	}

	// Search by common names
	foreach (const NebulaP& n, nebArray)
	{
		QString objwcap = n->nameI18.toUpper();
		if (objwcap==objw)
			return qSharedPointerCast<StelObject>(n);
	}

	// Search by Messier numbers (possible formats are "M31" or "M 31")
	if (objw.mid(0, 1) == "M")
	{
		foreach (const NebulaP& n, nebArray)
		{
			if (QString("M%1").arg(n->M_nb) == objw || QString("M %1").arg(n->M_nb) == objw)
				return qSharedPointerCast<StelObject>(n);
		}
	}

	// Search by Caldwell numbers (possible formats are "C31" or "C 31")
	if (objw.mid(0, 1) == "C")
	{
		foreach (const NebulaP& n, nebArray)
		{
			if (QString("C%1").arg(n->C_nb) == objw || QString("C %1").arg(n->C_nb) == objw)
				return qSharedPointerCast<StelObject>(n);
		}
	}

	return StelObjectP();
}


//! Return the matching Nebula object's pointer if exists or NULL
//! TODO split common parts of this and I18 fn above into a separate fn.
StelObjectP NebulaMgr::searchByName(const QString& name) const
{
	QString objw = name.toUpper();

	// Search by NGC numbers (possible formats are "NGC31" or "NGC 31")
	if (objw.mid(0, 3) == "NGC")
	{
		foreach (const NebulaP& n, nebArray)
		{
			if (QString("NGC%1").arg(n->NGC_nb) == objw || QString("NGC %1").arg(n->NGC_nb) == objw)
				return qSharedPointerCast<StelObject>(n);
		}
	}

	// Search by common names
	foreach (const NebulaP& n, nebArray)
	{
		QString objwcap = n->englishName.toUpper();
		if (objwcap==objw)
			return qSharedPointerCast<StelObject>(n);
	}

	// Search by Messier numbers (possible formats are "M31" or "M 31")
	if (objw.mid(0, 1) == "M")
	{
		foreach (const NebulaP& n, nebArray)
		{
			if (QString("M%1").arg(n->M_nb) == objw || QString("M %1").arg(n->M_nb) == objw)
				return qSharedPointerCast<StelObject>(n);
		}
	}

	// Search by Caldwell numbers (possible formats are "C31" or "C 31")
	if (objw.mid(0, 1) == "C")
	{
		foreach (const NebulaP& n, nebArray)
		{
			if (QString("C%1").arg(n->C_nb) == objw || QString("C %1").arg(n->C_nb) == objw)
				return qSharedPointerCast<StelObject>(n);
		}
	}

	return NULL;
}


//! Find and return the list of at most maxNbItem objects auto-completing the passed object I18n name
QStringList NebulaMgr::listMatchingObjectsI18n(const QString& objPrefix, int maxNbItem) const
{
	QStringList result;
	if (maxNbItem==0) return result;

	QString objw = objPrefix.toUpper();

	// Search by messier objects number (possible formats are "M31" or "M 31")
	if (objw.size()>=1 && objw[0]=='M')
	{
		foreach (const NebulaP& n, nebArray)
		{
			if (n->M_nb==0) continue;
			QString constw = QString("M%1").arg(n->M_nb);
			QString constws = constw.mid(0, objw.size());
			if (constws==objw)
			{
				result << constw;
				continue;	// Prevent adding both forms for name
			}
			constw = QString("M %1").arg(n->M_nb);
			constws = constw.mid(0, objw.size());
			if (constws==objw)
				result << constw;
		}
	}

	// Search by NGC numbers (possible formats are "NGC31" or "NGC 31")
	foreach (const NebulaP& n, nebArray)
	{
		if (n->NGC_nb==0) continue;
		QString constw = QString("NGC%1").arg(n->NGC_nb);
		QString constws = constw.mid(0, objw.size());
		if (constws==objw)
		{
			result << constw;
			continue;
		}
		constw = QString("NGC %1").arg(n->NGC_nb);
		constws = constw.mid(0, objw.size());
		if (constws==objw)
			result << constw;
	}

	// Search by caldwell objects number (possible formats are "C31" or "C 31")
	if (objw.size()>=1 && objw[0]=='C')
	{
		foreach (const NebulaP& n, nebArray)
		{
			if (n->C_nb==0) continue;
			QString constw = QString("C%1").arg(n->C_nb);
			QString constws = constw.mid(0, objw.size());
			if (constws==objw)
			{
				result << constw;
				continue;	// Prevent adding both forms for name
			}
			constw = QString("C %1").arg(n->C_nb);
			constws = constw.mid(0, objw.size());
			if (constws==objw)
				result << constw;
		}
	}

	// Search by common names
	foreach (const NebulaP& n, nebArray)
	{
		QString constw = n->nameI18.mid(0, objw.size()).toUpper();
		if (constw==objw)
			result << n->nameI18;
	}

	result.sort();
	if (maxNbItem > 0)
	{
		if (result.size()>maxNbItem) result.erase(result.begin()+maxNbItem, result.end());
	}
	return result;
}

//! Find and return the list of at most maxNbItem objects auto-completing the passed object English name
QStringList NebulaMgr::listMatchingObjects(const QString& objPrefix, int maxNbItem) const
{
	QStringList result;
	if (maxNbItem==0) return result;

	QString objw = objPrefix.toUpper();

	// Search by messier objects number (possible formats are "M31" or "M 31")
	if (objw.size()>=1 && objw[0]=='M')
	{
		foreach (const NebulaP& n, nebArray)
		{
			if (n->M_nb==0) continue;
			QString constw = QString("M%1").arg(n->M_nb);
			QString constws = constw.mid(0, objw.size());
			if (constws==objw)
			{
				result << constw;
				continue;	// Prevent adding both forms for name
			}
			constw = QString("M %1").arg(n->M_nb);
			constws = constw.mid(0, objw.size());
			if (constws==objw)
				result << constw;
		}
	}

	// Search by NGC numbers (possible formats are "NGC31" or "NGC 31")
	foreach (const NebulaP& n, nebArray)
	{
		if (n->NGC_nb==0) continue;
		QString constw = QString("NGC%1").arg(n->NGC_nb);
		QString constws = constw.mid(0, objw.size());
		if (constws==objw)
		{
			result << constw;
			continue;
		}
		constw = QString("NGC %1").arg(n->NGC_nb);
		constws = constw.mid(0, objw.size());
		if (constws==objw)
			result << constw;
	}

	// Search by caldwell objects number (possible formats are "C31" or "C 31")
	if (objw.size()>=1 && objw[0]=='C')
	{
		foreach (const NebulaP& n, nebArray)
		{
			if (n->C_nb==0) continue;
			QString constw = QString("C%1").arg(n->C_nb);
			QString constws = constw.mid(0, objw.size());
			if (constws==objw)
			{
				result << constw;
				continue;	// Prevent adding both forms for name
			}
			constw = QString("C %1").arg(n->C_nb);
			constws = constw.mid(0, objw.size());
			if (constws==objw)
				result << constw;
		}
	}

	// Search by common names
	foreach (const NebulaP& n, nebArray)
	{
		QString constw = n->englishName.mid(0, objw.size()).toUpper();
		if (constw==objw)
			result << n->englishName;
	}

	result.sort();
	if (maxNbItem > 0)
	{
		if (result.size()>maxNbItem) result.erase(result.begin()+maxNbItem, result.end());
	}

	return result;
}
<|MERGE_RESOLUTION|>--- conflicted
+++ resolved
@@ -136,16 +136,12 @@
 		if (n->angularSize>angularSizeLimit || (checkMaxMagHints && n->mag <= maxMagHints))
 		{
 			float refmag_add=0; // value to adjust hints visibility threshold.
-<<<<<<< HEAD
-			sPainter->getProjector()->project(n->XYZ,n->XY);
-                        sPainter->getProjector()->project(n->XYZ2,n->XY2); //FIXME
-                        n->drawLabel(*sPainter, maxMagLabels-refmag_add);
-			n->drawHints(*sPainter, maxMagHints -refmag_add);
-=======
+			//sPainter->getProjector()->project(n->XYZ,n->XY);
+            //            sPainter->getProjector()->project(n->XYZ2,n->XY2); //FIXME
+            //            n->drawLabel(*sPainter, maxMagLabels-refmag_add);
 			projector->project(n->XYZ,n->XY);
 			n->drawLabel(renderer, projector, maxMagLabels-refmag_add);
             n->drawHints(renderer, projector, maxMagHints -refmag_add, nebulaHintTextures);
->>>>>>> aa77e8bc
 		}
 	}
 	float maxMagHints;
@@ -351,24 +347,18 @@
 	return NebulaP();
 }
 
-<<<<<<< HEAD
+NebulaP NebulaMgr::searchC(unsigned int C)
+{
+	foreach (const NebulaP& n, nebArray)
+		if (n->C_nb == C)
+			return n;
+	return NebulaP();
+}
+
+
 // read from text stream
 // write to QDataStream
 bool NebulaMgr::loadNGCLegacy(const QString& catNGC)
-=======
-NebulaP NebulaMgr::searchC(unsigned int C)
-{
-	foreach (const NebulaP& n, nebArray)
-		if (n->C_nb == C)
-			return n;
-	return NebulaP();
-}
-
-
-#if 0
-// read from stream
-bool NebulaMgr::loadNGCOld(const QString& catNGC)
->>>>>>> aa77e8bc
 {
 	QFile in(catNGC);
 	if (!in.open(QIODevice::ReadOnly | QIODevice::Text))
