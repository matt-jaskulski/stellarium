/*
 * Stellarium
 * Copyright (C) 2002 Fabien Chereau
 * Copyright (C) 2011 Alexander Wolf
 *
 * This program is free software; you can redistribute it and/or
 * modify it under the terms of the GNU General Public License
 * as published by the Free Software Foundation; either version 2
 * of the License, or (at your option) any later version.
 *
 * This program is distributed in the hope that it will be useful,
 * but WITHOUT ANY WARRANTY; without even the implied warranty of
 * MERCHANTABILITY or FITNESS FOR A PARTICULAR PURPOSE.  See the
 * GNU General Public License for more details.
 *
 * You should have received a copy of the GNU General Public License
 * along with this program; if not, write to the Free Software
 * Foundation, Inc., 59 Temple Place - Suite 330, Boston, MA  02111-1307, USA.
 */

#include <QTextStream>
#include <QFile>
#include <QString>

#include "Nebula.hpp"
#include "NebulaMgr.hpp"
#include "StelTexture.hpp"

#include "StelUtils.hpp"
#include "StelApp.hpp"
#include "StelTextureMgr.hpp"
#include "StelModuleMgr.hpp"
#include "StelCore.hpp"
#include "StelPainter.hpp"

#include <QDebug>
#include <QBuffer>

StelTextureSP Nebula::texCircle;
StelTextureSP Nebula::texOpenCluster;
StelTextureSP Nebula::texGlobularCluster;
StelTextureSP Nebula::texPlanetNebula;
float Nebula::circleScale = 1.f;
float Nebula::hintsBrightness = 1;
Vec3f Nebula::labelColor = Vec3f(0.4,0.3,0.5);
Vec3f Nebula::circleColor = Vec3f(0.8,0.8,0.1);

/* ___________________________________________________
 *
 * New Nebula class with NGC catalogue from W Steinitz
 * ___________________________________________________
 */

Nebula::Nebula() :
		M_nb(0),
		NGC_nb(0),
		IC_nb(0)
{
	nameI18 = "";
	angularSize = -1;
}

Nebula::~Nebula()
{
}

QString Nebula::getTypeString(void) const
{
	QString wsType;

	switch(nType)
	{
		case NebGx:
			wsType = q_("Galaxy");
			wsType += q_(" (") + q_(hubbleType) + q_(")");
			break;
		case NebGNe:
			wsType = q_("Galactic Nebula");
			break;
		case NebPNe:
			wsType = q_("Planetary nebula");
			break;
		case NebOpenC:
			wsType = q_("Open cluster");
			break;
		case NebGlobC:
			wsType = q_("Globular cluster");
			break;
		case NebEmis:
			wsType = q_("Emission nebula");
			break;
		case NebStar:
			wsType = q_("Star"); // TODO: May look strange to stellarium users?
			break;
		case NebUnknown:
			wsType = q_("Unknown");
			break;
		default:
			wsType = q_("Undocumented type");
			break;
	}
	return wsType;
}

QString Nebula::getInfoString(const StelCore *core, const InfoStringGroup& flags) const
{
	QString str;
	QTextStream oss(&str);

	if ((flags&Name) || (flags&CatalogNumber))
		oss << "<h2>";

	if (nameI18!="" && flags&Name)
	{
		oss << getNameI18n();
	}

	if (flags&CatalogNumber)
	{
		if (nameI18!="" && flags&Name)
			oss << " (";

		QStringList catIds;
		if ((M_nb > 0) && (M_nb < 111))
			catIds << QString("M %1").arg(M_nb);
		if (NGC_nb > 0)
			catIds << QString("NGC %1").arg(NGC_nb);
		if (IC_nb > 0)
			catIds << QString("IC %1").arg(IC_nb);
		oss << catIds.join(" - ");

		if (nameI18!="" && flags&Name)
			oss << ")";
	}

	if ((flags&Name) || (flags&CatalogNumber))
		oss << "</h2>";

	if (flags&Extra1)
		oss << q_("Type: <b>%1</b>").arg(getTypeString()) << "<br>";

	if (mag < 50 && flags&Magnitude)
		oss << q_("Magnitude: <b>%1</b>").arg(mag, 0, 'f', 2) << "<br>";

	oss << getPositionInfoString(core, flags);

	if (sizeX>0 && flags&Size)
	{
		if (sizeY>0)
			oss << q_("Size: %1 x %2").arg(StelUtils::radToDmsStr(sizeX/60. * M_PI/180.)).arg(StelUtils::radToDmsStr(sizeY/60. * M_PI/180.)) << "<br>";
		else
			oss << q_("Size: %1").arg(StelUtils::radToDmsStr(sizeX/60. * M_PI/180.)) << "<br>";
	}
	postProcessInfoString(str, flags);

	return str;
}

float Nebula::getSelectPriority(const StelCore* core) const
{
	if( ((NebulaMgr*)StelApp::getInstance().getModuleMgr().getModule("NebulaMgr"))->getFlagHints() )
	{
		// make very easy to select IF LABELED
		return -10.f;
	}
	else
	{
		if (getVMagnitude(core)>20.f) return 20.f;
		return getVMagnitude(core);
	}
}

Vec3f Nebula::getInfoColor(void) const
{
	return StelApp::getInstance().getVisionModeNight() ? Vec3f(0.6, 0.0, 0.4) : ((NebulaMgr*)StelApp::getInstance().getModuleMgr().getModule("NebulaMgr"))->getLabelsColor();
}

double Nebula::getCloseViewFov(const StelCore*) const
{
	return angularSize>0 ? angularSize * 4 : 1;
}

void Nebula::drawHints(StelPainter& sPainter, float maxMagHints)
{
	if (mag>maxMagHints)
		return;
	glEnable(GL_BLEND);
	glBlendFunc(GL_ONE, GL_ONE);
	float lum = 1.f;//qMin(1,4.f/getOnScreenSize(core))*0.8;
<<<<<<< HEAD

	Vec3f circleColorGx = Vec3f(1.0, 0.0, 0.0);
	float pixelPerDegree = M_PI/180.*sPainter.getProjector()->getPixelPerRadAtCenter();

	switch(nType)
	{
		case NebGx:
			/* draw red ellipse */
			//qDebug("x=%f y=%f sizeX=%f sizeY=%f", XY[0], XY[1], sizeX*pixelPerDegree/60., sizeY*pixelPerDegree/60.);
			sPainter.setColor(circleColorGx[0]*lum*hintsBrightness, circleColorGx[1]*lum*hintsBrightness, circleColorGx[2]*lum*hintsBrightness, 1);
			sPainter.setShadeModel(StelPainter::ShadeModelFlat);
			if(sizeY < 1e-3)
				sPainter.drawEllipse(XY[0], XY[1], sizeX*pixelPerDegree/60, sizeX*pixelPerDegree/60, PAdeg);
			else
				sPainter.drawEllipse(XY[0], XY[1], sizeX*pixelPerDegree/60., sizeY*pixelPerDegree/60., PAdeg);
			break;
			
		case NebPNe:
			sPainter.setColor(circleColor[0]*lum*hintsBrightness, circleColor[1]*lum*hintsBrightness, circleColor[2]*lum*hintsBrightness, 1);
			Nebula::texPlanetNebula->bind();
			sPainter.drawSprite2dMode(XY[0], XY[1], 6);
			break;
			
		case NebOpenC:
			sPainter.setColor(circleColor[0]*lum*hintsBrightness, circleColor[1]*lum*hintsBrightness, circleColor[2]*lum*hintsBrightness, 1);
			Nebula::texOpenCluster->bind();
			sPainter.drawSprite2dMode(XY[0], XY[1], 6);
			break;
			
		case NebGlobC:
			sPainter.setColor(circleColor[0]*lum*hintsBrightness, circleColor[1]*lum*hintsBrightness, circleColor[2]*lum*hintsBrightness, 1);
			Nebula::texGlobularCluster->bind();
			sPainter.drawSprite2dMode(XY[0], XY[1], 6);
			break;
			
		default:
			/* texture */
			sPainter.setColor(circleColor[0]*lum*hintsBrightness, circleColor[1]*lum*hintsBrightness, circleColor[2]*lum*hintsBrightness, 1);
			Nebula::texCircle->bind();
			sPainter.drawSprite2dMode(XY[0], XY[1], 4);
	}
=======
	sPainter.setColor(circleColor[0]*lum*hintsBrightness, circleColor[1]*lum*hintsBrightness, circleColor[2]*lum*hintsBrightness, 1);
	if (nType == 1)
		Nebula::texOpenCluster->bind();

	if (nType == 2)
		Nebula::texGlobularCluster->bind();

	if (nType == 4)
		Nebula::texPlanetNebula->bind();

	if (nType != 1 && nType != 2 && nType != 4)
		Nebula::texCircle->bind();

	sPainter.drawSprite2dMode(XY[0], XY[1], 6);
>>>>>>> 23164f6c
}

void Nebula::drawLabel(StelPainter& sPainter, float maxMagLabel)
{
	if (mag>maxMagLabel)
		return;
	
	sPainter.setColor(labelColor[0], labelColor[1], labelColor[2], hintsBrightness);
	float size = getAngularSize(NULL)*M_PI/180.*sPainter.getProjector()->getPixelPerRadAtCenter();
	float shift = 4.f + size/1.8f;
	QString str;
	if (nameI18!="")
		str = getNameI18n();
	else
	{
		if (M_nb > 0)
			str = QString("M %1").arg(M_nb);
		else if (NGC_nb > 0)
			str = QString("NGC %1").arg(NGC_nb);
		else if (IC_nb > 0)
			str = QString("IC %1").arg(IC_nb);
	}

	sPainter.drawText(XY[0]+shift, XY[1]+shift, str, 0, 0, 0, false);
}


bool Nebula::readNGC(QString& record)
{
	int nb;

	// TODO: No longer purely numeric, e.g. NGC 5144A and NGC 5144B
	// TODO: Number of components also
	nb = record.mid(2,6).toInt();

	// Is it NGC or IC object?
	if (record.mid(0,1) == QString("I"))
	{
		IC_nb = nb;
	}
	else
	{
		NGC_nb = nb;
	}

	readIdentifiers(record);
	parseRecord(record, nb);
	
	return true;
}

void Nebula::readIdentifiers(const QString& record)
{
	int NGCType = record.mid(15, 2).toInt();
	
	// this is a huge performance drag if called every frame, so cache here
	switch (NGCType)
	{
		case 1: nType = NebGx; break;		// galaxy
		case 2: nType = NebGNe; break;		// galactic nebula (NEW)
		case 3: nType = NebPNe; break;		// planetary nebula
		case 4: nType = NebOpenC; break;	// open cluster
		case 5: nType = NebGlobC; break;	// globular cluster
		case 6: nType = NebEmis; break;		// part of Galaxy, e.g. H-II region (NEW)
		case 7: nType = NebCopy; break;		// !repeated object! (NEW)
		case 8: nType = NebInNGC; break;	// !object in NGC catalogue! (NEW)
		case 9: nType = NebStar; break;		// star (NEW)
		default:  nType = NebUnknown;
	}	
}

//! \brief Degrees (or Hours), Mins, Secs to decimal
struct DMS
{
	float Degrees, Minutes, Secs;
	
	DMS(const float _degs, const float _mins, const float _secs)
		: Degrees(_degs), Minutes(_mins), Secs(_secs)
	{}
	
	float toDecimal()
	{
		return Degrees + Minutes/60.0 + Secs/3600.0;
	}	
};

//! \brief Read the following positional info:
//		o constellation
//		o RA, declination
//		o B,V mag, surface bightness
//		o Semimajor/semiminor axis
//		o PA (degrees)
//		o Type
void Nebula::parseRecord(const QString& record, int idx)
{
	// In NGC catalogue?
	bNGCObject = (record.mid(0, 1) == QString("N")) ? true : false;
	
	// Dreyer object?
	if (record.mid(12, 1) == QString("*"))
		bDreyerObject = true;
	else
		bDreyerObject = false;
	
	// Constellation
	constellationAbbr = record.mid(20, 3);
	
	// right ascension
	const float raHrs = record.mid(27, 2).toFloat();
	const float raMins = record.mid(31, 2).toFloat();
	const float raSecs = record.mid(34, 4).toFloat();
	float ra = DMS(raHrs, raMins, raSecs).toDecimal();
	
	// declination
	const float decDegs = record.mid(42, 2).toFloat();
	const float decMins = record.mid(46, 2).toFloat();
	const float decSecs = record.mid(50, 2).toFloat();
	const QString decSgn = record.mid(39, 1);
	float dec = DMS(decDegs, decMins, decSecs).toDecimal();
	if ( decSgn == QString("-")) dec *= -1.;
	
	// debug
	if (idx==5139 || idx==2168)
	{
		qDebug("data: %s", record.toLatin1().data() );
		debugNGC(ra);
	}

	ra *= M_PI/12.;     // Convert from hours to rad
	dec *= M_PI/180.;    // Convert from deg to rad
#if defined(GEN_BIN_CATALOG)
	_ra = ra; _dec = dec;
#endif
	// Calc the Cartesian coord with RA and DE
	StelUtils::spheToRect(ra, dec, XYZ);	

	// Read the blue (photographic) and visual magnitude
	magB = record.mid(56, 4).toFloat();
	mag = magV = record.mid(64, 4).toFloat();

	// B-V colour
	BminusV = record.mid(70, 3).toFloat();
	
	// surface brightness
	SBrightness = record.mid(74, 4).toFloat();
	
	// TODO: also have surface brightness (rendering option?)
	
	sizeX = record.mid(79, 7).toFloat();
	sizeY = record.mid(87, 7).toFloat();
	PAdeg = record.mid(95, 3).toFloat();
	float size;		// size (arcmin)
	if (sizeY > 0)
		size = 0.5 * (sizeX + sizeY);
	else
		size = sizeX;

	angularSize = size/60;

	// Hubble classification
	hubbleType = record.mid(98, 14);
	
	// TODO: PGC/GCGC/ other designations
	PGC_nb = record.mid(113, 6).toInt();
	altDesig1 = record.mid(119, 27);
	
	// Messier number
	if (altDesig1.contains("M "))
	{
		M_nb = altDesig1.mid(2, 3).toInt();
	}

	// TODO: where is this used?
	pointRegion = SphericalRegionP(new SphericalPoint(getJ2000EquatorialPos(NULL)));
}

void Nebula::debugNGC(float ra)
{
	qDebug("RA: %f\n", ra);
	qDebug("For omegaCen, should be: 13hr 26m 47 == %f\n",
		13 +26.0/60 +47.0/3600);
}

void Nebula::readNGC(QDataStream& in)
{
	bool isIc;
	int nb;
	float ra, dec;
	unsigned int type;
	in >> isIc >> nb >> ra >> dec >> mag >> angularSize >> type;
	if (isIc)
	{
		IC_nb = nb;
	}
	else
	{
		NGC_nb = nb;
	}
	StelUtils::spheToRect(ra,dec,XYZ);
	Q_ASSERT(fabs(XYZ.lengthSquared()-1.)<0.000000001);
	nType = (Nebula::NebulaType)type;
	pointRegion = SphericalRegionP(new SphericalPoint(getJ2000EquatorialPos(NULL)));
}

void Nebula::readExtendedNGC(QDataStream& in)
{
	int nb;
	qint32 type;
	float ra, dec;

	in 	>> bNGCObject
		>> nb
		>> bDreyerObject
		>> type
		>> constellationAbbr
		>> ra
		>> dec
		>> magB
		>> magV
		>> BminusV
		>> SBrightness
		>> sizeX
		>> sizeY
		>> PAdeg
		>> hubbleType
		>> PGC_nb
		>> M_nb;

	if (bNGCObject)
	{
		NGC_nb = nb;
	}
	else
	{
		IC_nb = nb;
	}
	
	float size;		// size (arcmin)
	if (sizeY > 0)
		size = 0.5 * (sizeX + sizeY);
	else
		size = sizeX;
	angularSize = size/60;

	mag = magV; // default is visual magnitude
	
	StelUtils::spheToRect(ra,dec,XYZ);
	Q_ASSERT(fabs(XYZ.lengthSquared()-1.)<0.000000001);
	nType = (Nebula::NebulaType)type;
	pointRegion = SphericalRegionP(new SphericalPoint(getJ2000EquatorialPos(NULL)));

}
#if defined(GEN_BIN_CATALOG)
void Nebula::writeExtendedNGC(QDataStream& out)
{
	out << bNGCObject
		<< ((NGC_nb > 0) ? NGC_nb : IC_nb)
		<< bDreyerObject
		<< ((qint32) nType)
		<< constellationAbbr
		<< _ra
		<< _dec
		<< magB
		<< magV
		<< BminusV
		<< SBrightness
		<< sizeX
		<< sizeY
		<< PAdeg
		<< hubbleType
		<< PGC_nb
		<< M_nb;
}
#endif

#if 0
QFile filess("filess.dat");
QDataStream out;
out.setVersion(QDataStream::Qt_4_5);
bool Nebula::readNGC(char *recordstr)
{
	int rahr;
	float ramin;
	int dedeg;
	float demin;
	int nb;

	sscanf(&recordstr[1],"%d",&nb);

	if (recordstr[0] == 'I')
	{
		IC_nb = nb;
	}
	else
	{
		NGC_nb = nb;
	}

	sscanf(&recordstr[12],"%d %f",&rahr, &ramin);
	sscanf(&recordstr[22],"%d %f",&dedeg, &demin);
	float RaRad = (double)rahr+ramin/60;
	float DecRad = (float)dedeg+demin/60;
	if (recordstr[21] == '-') DecRad *= -1.;

	RaRad*=M_PI/12.;     // Convert from hours to rad
	DecRad*=M_PI/180.;    // Convert from deg to rad

	// Calc the Cartesian coord with RA and DE
	StelUtils::spheToRect(RaRad,DecRad,XYZ);

	sscanf(&recordstr[47],"%f",&mag);
	if (mag < 1) mag = 99;

	// Calc the angular size in radian : TODO this should be independant of tex_angular_size
	float size;
	sscanf(&recordstr[40],"%f",&size);

	angularSize = size/60;
	if (angularSize<0)
		angularSize=0;

	// this is a huge performance drag if called every frame, so cache here
	if (!strncmp(&recordstr[8],"Gx",2)) { nType = NebGx;}
	else if (!strncmp(&recordstr[8],"OC",2)) { nType = NebOpenC;}
	else if (!strncmp(&recordstr[8],"Gb",2)) { nType = NebGlobC;}
	else if (!strncmp(&recordstr[8],"Nb",2)) { nType = NebN;}
	else if (!strncmp(&recordstr[8],"Pl",2)) { nType = NebPNe;}
	else if (!strncmp(&recordstr[8],"  ",2)) { return false;}
	else if (!strncmp(&recordstr[8]," -",2)) { return false;}
	else if (!strncmp(&recordstr[8]," *",2)) { return false;}
	else if (!strncmp(&recordstr[8],"D*",2)) { return false;}
	else if (!strncmp(&recordstr[7],"***",3)) { return false;}
	else if (!strncmp(&recordstr[7],"C+N",3)) { nType = NebCn;}
	else if (!strncmp(&recordstr[8]," ?",2)) { nType = NebUnknown;}
	else { nType = NebUnknown;}

	if (!filess.isOpen())
	{
		filess.open(QIODevice::WriteOnly);
		out.setDevice(&filess);
	}
	out << ((bool)(recordstr[0] == 'I')) << nb << RaRad << DecRad << mag << angularSize << ((unsigned int)nType);
	if (nb==5369 && recordstr[0] == 'I')
		filess.close();

	return true;
}
#endif

<|MERGE_RESOLUTION|>--- conflicted
+++ resolved
@@ -187,7 +187,6 @@
 	glEnable(GL_BLEND);
 	glBlendFunc(GL_ONE, GL_ONE);
 	float lum = 1.f;//qMin(1,4.f/getOnScreenSize(core))*0.8;
-<<<<<<< HEAD
 
 	Vec3f circleColorGx = Vec3f(1.0, 0.0, 0.0);
 	float pixelPerDegree = M_PI/180.*sPainter.getProjector()->getPixelPerRadAtCenter();
@@ -229,7 +228,7 @@
 			Nebula::texCircle->bind();
 			sPainter.drawSprite2dMode(XY[0], XY[1], 4);
 	}
-=======
+#if 0
 	sPainter.setColor(circleColor[0]*lum*hintsBrightness, circleColor[1]*lum*hintsBrightness, circleColor[2]*lum*hintsBrightness, 1);
 	if (nType == 1)
 		Nebula::texOpenCluster->bind();
@@ -244,7 +243,7 @@
 		Nebula::texCircle->bind();
 
 	sPainter.drawSprite2dMode(XY[0], XY[1], 6);
->>>>>>> 23164f6c
+#endif // MERGE-SOURCE
 }
 
 void Nebula::drawLabel(StelPainter& sPainter, float maxMagLabel)
