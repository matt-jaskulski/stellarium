--- conflicted
+++ resolved
@@ -78,7 +78,6 @@
 	//! @enum NebulaType Nebula types
 	enum NebulaType
 	{
-<<<<<<< HEAD
 		NebGx,     //!< Galaxy
 		NebOpenC,  //!< Open star cluster
 		NebGlobC,  //!< Globular star cluster, usually in the Milky Way Galaxy
@@ -94,7 +93,7 @@
 		NebCopy,	//!< WARNING: repeated object
 		NebInNGC,	//!< WARNING: object already exists in NGC catalogue
 		NebStar		//!< Nebula is actually a star
-=======
+#if 0
 		NebGx=0,     //!< Galaxy
 		NebOc=1,     //!< Open star cluster
 		NebGc=2,     //!< Globular star cluster, usually in the Milky Way Galaxy
@@ -104,7 +103,7 @@
 		NebIg=6,     //!< ??? 
 		NebCn=7,     //!< Cluster associated with nebulosity
 		NebUnknown=8 //!< Unknown type
->>>>>>> 23164f6c
+#endif // MERGE-SOURCE
 	};
 
 	//! Translate nebula name using the passed translator
