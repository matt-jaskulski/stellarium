--- conflicted
+++ resolved
@@ -384,12 +384,8 @@
 
 bool StelProjectorMercator::backward(Vec3d &v) const
 {
-<<<<<<< HEAD
-	v[0] /= widthStretch;
-	const bool rval = v[1]<M_PI_2 && v[1]>-M_PI_2 && v[0]>-M_PI && v[0]<M_PI;
-=======
+	v[0] /= widthStretch;
 	const bool rval = v[0]>-M_PI && v[0]<M_PI;
->>>>>>> 5aa8bc0a
 	const double E = std::exp(v[1]);
 	const double h = E*E;
 	const double h1 = 1.0/(1.0+h);
