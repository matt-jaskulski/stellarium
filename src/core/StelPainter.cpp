/*
 * Stellarium
 * Copyright (C) 2008 Fabien Chereau
 * Copyright (C) 2011 Eleni Maria Stea (planet rendering using normal mapping
 * and clouds)
 *
 * This program is free software; you can redistribute it and/or
 * modify it under the terms of the GNU General Public License
 * as published by the Free Software Foundation; either version 2
 * of the License, or (at your option) any later version.
 *
 * This program is distributed in the hope that it will be useful,
 * but WITHOUT ANY WARRANTY; without even the implied warranty of
 * MERCHANTABILITY or FITNESS FOR A PARTICULAR PURPOSE.  See the
 * GNU General Public License for more details.
 *
 * You should have received a copy of the GNU General Public License
 * along with this program; if not, write to the Free Software
 * Foundation, Inc., 51 Franklin Street, Suite 500, Boston, MA  02110-1335, USA.
 */

//remove
#include <iomanip>
#include <QtCore/QtCore>
#include <QtGui/QtGui>
#include <QTextStream>
#include <QString>
#include <QDebug>
#include <QObject>
#include <QVariant>
#include <QVarLengthArray>

#include <GLee.h>
#include "StelPainter.hpp"
#include <QtOpenGL>

#include "StelProjector.hpp"
#include "StelProjectorClasses.hpp"
#include "StelUtils.hpp"

#include <QDebug>
#include <QString>
#include <QSettings>
#include <QLinkedList>
#include <QPainter>
#include <QMutex>
#include <QVarLengthArray>
#include <QPaintEngine>

#ifndef GL_MULTISAMPLE
#define GL_MULTISAMPLE  0x809D
#endif

#ifndef NDEBUG
QMutex* StelPainter::globalMutex = new QMutex();
#endif

QPainter* StelPainter::qPainter = NULL;
QGLContext* StelPainter::glContext = NULL;

bool StelPainter::isNoPowerOfTwoAllowed;

#ifdef STELPAINTER_GL2
 QGLShaderProgram* StelPainter::colorShaderProgram=NULL;
 QGLShaderProgram* StelPainter::texturesShaderProgram=NULL;
 QGLShaderProgram* StelPainter::basicShaderProgram=NULL;
 QGLShaderProgram* StelPainter::texturesColorShaderProgram=NULL;
 StelPainter::BasicShaderVars StelPainter::basicShaderVars;
 StelPainter::TexturesShaderVars StelPainter::texturesShaderVars;
 StelPainter::TexturesColorShaderVars StelPainter::texturesColorShaderVars;
#endif

void StelPainter::setQPainter(QPainter* p)
{
	qPainter=p;
	if (p==NULL)
		return;

	if (p->paintEngine()->type() != QPaintEngine::OpenGL && p->paintEngine()->type() != QPaintEngine::OpenGL2)
	{
		qCritical("StelPainter::setQPainter(): StelPainter needs a QGLWidget to be set as viewport on the graphics view");
		return;
	}
	QGLWidget* glwidget = dynamic_cast<QGLWidget*>(p->device());
	if (glwidget && glwidget->context()!=glContext)
	{
		qCritical("StelPainter::setQPainter(): StelPainter needs to paint on a GLWidget with the same GL context as the one used for initialization.");
		return;
	}
}

void StelPainter::makeMainGLContextCurrent()
{
	Q_ASSERT(glContext!=NULL);
	Q_ASSERT(glContext->isValid());
	glContext->makeCurrent();
}

void StelPainter::swapBuffer()
{
	Q_ASSERT(glContext!=NULL);
	Q_ASSERT(glContext->isValid());
	glContext->swapBuffers();
}

StelPainter::StelPainter(const StelProjectorP& proj) : prj(proj)
{
	Q_ASSERT(proj);

#ifndef NDEBUG
	Q_ASSERT(globalMutex);
	GLenum er = glGetError();
	if (er!=GL_NO_ERROR)
	{
		if (er==GL_INVALID_OPERATION)
			qFatal("Invalid openGL operation. It is likely that you used openGL calls without having a valid instance of StelPainter");
	}

	// Lock the global mutex ensuring that no other instances of StelPainter are currently being used
	if (globalMutex->tryLock()==false)
	{
		qFatal("There can be only 1 instance of StelPainter at a given time");
	}
#endif

	Q_ASSERT(qPainter);
	qPainter->beginNativePainting();

#ifndef STELPAINTER_GL2
	// Save openGL projection state
	glMatrixMode(GL_TEXTURE);
	glPushMatrix();
	glMatrixMode(GL_PROJECTION);
	glPushMatrix();
	glMatrixMode(GL_MODELVIEW);
	glPushMatrix();
	glLoadIdentity();

	glDisable(GL_LIGHTING);
	glDisable(GL_MULTISAMPLE);
	glDisable(GL_DITHER);
	glDisable(GL_ALPHA_TEST);
	glEnable(GL_LINE_SMOOTH);
#endif
	glDisable(GL_DEPTH_TEST);
	glDisable(GL_CULL_FACE);
	// Fix some problem when using Qt OpenGL2 engine
	glStencilMask(0x11111111);
	// Deactivate drawing in depth buffer by default
	glDepthMask(GL_FALSE);
	enableTexture2d(false);
	setShadeModel(StelPainter::ShadeModelFlat);
	setProjector(proj);
}

void StelPainter::setProjector(const StelProjectorP& p)
{
	prj=p;
	// Init GL viewport to current projector values
	glViewport(prj->viewportXywh[0], prj->viewportXywh[1], prj->viewportXywh[2], prj->viewportXywh[3]);
	glFrontFace(prj->needGlFrontFaceCW()?GL_CW:GL_CCW);
#ifndef STELPAINTER_GL2
	glMatrixMode(GL_PROJECTION);
	glLoadIdentity();
	// Set the real openGL projection and modelview matrix to 2d orthographic projection
	// thus we never need to change to 2dMode from now on before drawing
	glMultMatrixf(prj->getProjectionMatrix());
	glMatrixMode(GL_MODELVIEW);
#endif
}

StelPainter::~StelPainter()
{
	Q_ASSERT(qPainter);

#ifndef STELPAINTER_GL2
	// Restore openGL projection state for Qt drawings
	glMatrixMode(GL_TEXTURE);
	glPopMatrix();
	glMatrixMode(GL_PROJECTION);
	glPopMatrix();
	glMatrixMode(GL_MODELVIEW);
	glPopMatrix();
#endif
#ifndef NDEBUG
	GLenum er = glGetError();
	if (er!=GL_NO_ERROR)
	{
		if (er==GL_INVALID_OPERATION)
			qFatal("Invalid openGL operation detected in ~StelPainter()");
	}
#endif
	qPainter->endNativePainting();

#ifndef NDEBUG
	// We are done with this StelPainter
	globalMutex->unlock();
#endif
}


void StelPainter::setFont(const QFont& font)
{
	Q_ASSERT(qPainter);
	qPainter->setFont(font);
}

void StelPainter::setColor(float r, float g, float b, float a)
{
#ifndef STELPAINTER_GL2
	glColor4f(r,g,b,a);
#else
	currentColor.set(r,g,b,a);
#endif
}

Vec4f StelPainter::getColor() const
{
#ifndef STELPAINTER_GL2
	GLfloat tmpColor[4];
	glGetFloatv(GL_CURRENT_COLOR, tmpColor);
	return Vec4f(tmpColor[0], tmpColor[1], tmpColor[2], tmpColor[3]);
#else
	return currentColor;
#endif
}

QFontMetrics StelPainter::getFontMetrics() const
{
	Q_ASSERT(qPainter);
	return qPainter->fontMetrics();
}


///////////////////////////////////////////////////////////////////////////
// Standard methods for drawing primitives

// Fill with black around the circle
void StelPainter::drawViewportShape(void)
{
	if (prj->maskType != StelProjector::MaskDisk)
		return;

	glDisable(GL_BLEND);
	setColor(0.f,0.f,0.f);

	GLfloat innerRadius = 0.5*prj->viewportFovDiameter;
	GLfloat outerRadius = prj->getViewportWidth()+prj->getViewportHeight();
	GLint slices = 256;
	GLfloat sweepAngle = 360.;

	GLfloat sinCache[240];
	GLfloat cosCache[240];
	GLfloat vertices[(240+1)*2][3];
	GLfloat deltaRadius;
	GLfloat radiusHigh;

	if (slices>=240)
	{
		slices=240-1;
	}

	if (outerRadius<=0.0 || innerRadius<0.0 ||innerRadius > outerRadius)
	{
		Q_ASSERT(0);
		return;
	}

	/* Compute length (needed for normal calculations) */
	deltaRadius=outerRadius-innerRadius;

	/* Cache is the vertex locations cache */
	for (int i=0; i<=slices; i++)
	{
		GLfloat angle=((M_PI*sweepAngle)/180.0f)*i/slices;
		sinCache[i]=(GLfloat)sin(angle);
		cosCache[i]=(GLfloat)cos(angle);
	}

	sinCache[slices]=sinCache[0];
	cosCache[slices]=cosCache[0];

	/* Enable arrays */
	enableClientStates(true);
	setVertexPointer(3, GL_FLOAT, vertices);

	radiusHigh=outerRadius-deltaRadius;
	for (int i=0; i<=slices; i++)
	{
		vertices[i*2][0]= prj->viewportCenter[0] + outerRadius*sinCache[i];
		vertices[i*2][1]= prj->viewportCenter[1] + outerRadius*cosCache[i];
		vertices[i*2][2] = 0.0;
		vertices[i*2+1][0]= prj->viewportCenter[0] + radiusHigh*sinCache[i];
		vertices[i*2+1][1]= prj->viewportCenter[1] + radiusHigh*cosCache[i];
		vertices[i*2+1][2] = 0.0;
	}
	drawFromArray(TriangleStrip, (slices+1)*2, 0, false);
	enableClientStates(false);
}

#define MAX_STACKS 4096
static float cos_sin_rho[2*(MAX_STACKS+1)];
#define MAX_SLICES 4096
static float cos_sin_theta[2*(MAX_SLICES+1)];

static void ComputeCosSinTheta(float phi,int segments)
{
	float *cos_sin = cos_sin_theta;
	float *cos_sin_rev = cos_sin + 2*(segments+1);
	const float c = std::cos(phi);
	const float s = std::sin(phi);
	*cos_sin++ = 1.f;
	*cos_sin++ = 0.f;
	*--cos_sin_rev = -cos_sin[-1];
	*--cos_sin_rev =  cos_sin[-2];
	*cos_sin++ = c;
	*cos_sin++ = s;
	*--cos_sin_rev = -cos_sin[-1];
	*--cos_sin_rev =  cos_sin[-2];
	while (cos_sin < cos_sin_rev)
	{
		cos_sin[0] = cos_sin[-2]*c - cos_sin[-1]*s;
		cos_sin[1] = cos_sin[-2]*s + cos_sin[-1]*c;
		cos_sin += 2;
		*--cos_sin_rev = -cos_sin[-1];
		*--cos_sin_rev =  cos_sin[-2];
	}
}

static void ComputeCosSinRho(float phi, int segments)
{
	float *cos_sin = cos_sin_rho;
	float *cos_sin_rev = cos_sin + 2*(segments+1);
	const float c = cos(phi);
	const float s = sin(phi);
	*cos_sin++ = 1.f;
	*cos_sin++ = 0.f;
	*--cos_sin_rev =  cos_sin[-1];
	*--cos_sin_rev = -cos_sin[-2];
	*cos_sin++ = c;
	*cos_sin++ = s;
	*--cos_sin_rev =  cos_sin[-1];
	*--cos_sin_rev = -cos_sin[-2];
	while (cos_sin < cos_sin_rev)
	{
		cos_sin[0] = cos_sin[-2]*c - cos_sin[-1]*s;
		cos_sin[1] = cos_sin[-2]*s + cos_sin[-1]*c;
		cos_sin += 2;
		*--cos_sin_rev =  cos_sin[-1];
		*--cos_sin_rev = -cos_sin[-2];
		segments--;
	}
}


void StelPainter::computeFanDisk(float radius, int innerFanSlices, int level, QVector<double>& vertexArr, QVector<float>& texCoordArr)
{
	Q_ASSERT(level<64);
	float rad[64];
	int i,j;
	rad[level] = radius;
	for (i=level-1;i>=0;--i)
	{
		rad[i] = rad[i+1]*(1.f-M_PI/(innerFanSlices<<(i+1)))*2.f/3.f;
	}
	int slices = innerFanSlices<<level;
	const float dtheta = 2.f * M_PI / slices;
	Q_ASSERT(slices<=MAX_SLICES);
	ComputeCosSinTheta(dtheta,slices);
	float* cos_sin_theta_p;
	int slices_step = 2;
	float x,y,xa,ya;
	radius*=2.f;
	vertexArr.resize(0);
	texCoordArr.resize(0);
	for (i=level;i>0;--i,slices_step<<=1)
	{
		for (j=0,cos_sin_theta_p=cos_sin_theta; j<slices-1; j+=slices_step,cos_sin_theta_p+=2*slices_step)
		{
			xa = rad[i]*cos_sin_theta_p[slices_step];
			ya = rad[i]*cos_sin_theta_p[slices_step+1];
			texCoordArr << 0.5f+xa/radius << 0.5f+ya/radius;
			vertexArr << xa << ya << 0;

			x = rad[i]*cos_sin_theta_p[2*slices_step];
			y = rad[i]*cos_sin_theta_p[2*slices_step+1];
			texCoordArr << 0.5f+x/radius << 0.5f+y/radius;
			vertexArr << x << y << 0;

			x = rad[i-1]*cos_sin_theta_p[2*slices_step];
			y = rad[i-1]*cos_sin_theta_p[2*slices_step+1];
			texCoordArr << 0.5f+x/radius << 0.5f+y/radius;
			vertexArr << x << y << 0;

			texCoordArr << 0.5f+xa/radius << 0.5f+ya/radius;
			vertexArr << xa << ya << 0;
			texCoordArr << 0.5f+x/radius << 0.5f+y/radius;
			vertexArr << x << y << 0;

			x = rad[i-1]*cos_sin_theta_p[0];
			y = rad[i-1]*cos_sin_theta_p[1];
			texCoordArr << 0.5f+x/radius << 0.5f+y/radius;
			vertexArr << x << y << 0;

			texCoordArr << 0.5f+xa/radius << 0.5f+ya/radius;
			vertexArr << xa << ya << 0;
			texCoordArr << 0.5f+x/radius << 0.5f+y/radius;
			vertexArr << x << y << 0;

			x = rad[i]*cos_sin_theta_p[0];
			y = rad[i]*cos_sin_theta_p[1];
			texCoordArr << 0.5f+x/radius << 0.5f+y/radius;
			vertexArr << x << y << 0;
		}
	}
	// draw the inner polygon
	slices_step>>=1;
	cos_sin_theta_p=cos_sin_theta;

	if (slices==1)
	{
		x = rad[0]*cos_sin_theta_p[0];
		y = rad[0]*cos_sin_theta_p[1];
		texCoordArr << 0.5f+x/radius << 0.5f+y/radius;
		vertexArr << x << y << 0;
		cos_sin_theta_p+=2*slices_step;
		x = rad[0]*cos_sin_theta_p[0];
		y = rad[0]*cos_sin_theta_p[1];
		texCoordArr << 0.5f+x/radius << 0.5f+y/radius;
		vertexArr << x << y << 0;
		cos_sin_theta_p+=2*slices_step;
		x = rad[0]*cos_sin_theta_p[0];
		y = rad[0]*cos_sin_theta_p[1];
		texCoordArr << 0.5f+x/radius << 0.5f+y/radius;
		vertexArr << x << y << 0;
	}
	else
	{
		j=0;
		while (j<slices)
		{
			texCoordArr << 0.5f << 0.5f;
			vertexArr << 0 << 0 << 0;
			x = rad[0]*cos_sin_theta_p[0];
			y = rad[0]*cos_sin_theta_p[1];
			texCoordArr << 0.5f+x/radius << 0.5f+y/radius;
			vertexArr << x << y << 0;
			j+=slices_step;
			cos_sin_theta_p+=2*slices_step;
			x = rad[0]*cos_sin_theta_p[0];
			y = rad[0]*cos_sin_theta_p[1];
			texCoordArr << 0.5f+x/radius << 0.5f+y/radius;
			vertexArr << x << y << 0;
		}
	}


}

void StelPainter::sRing(float rMin, float rMax, int slices, int stacks, int orientInside)
{
	float x,y;
	int j;

	static Vec3f lightPos3;
	static Vec4f ambientLight;
	static Vec4f diffuseLight;
	float c;
	const bool isLightOn = light.isEnabled();
	if (isLightOn)
	{
		lightPos3.set(light.getPosition()[0], light.getPosition()[1], light.getPosition()[2]);
		Vec3f tmpv(0.f);
		prj->getModelViewTransform()->forward(tmpv); // -posCenterEye
		//lightPos3 -= tmpv;
		//lightPos3 = prj->modelViewMatrixf.transpose().multiplyWithoutTranslation(lightPos3);
		prj->getModelViewTransform()->getApproximateLinearTransfo().transpose().multiplyWithoutTranslation(Vec3d(lightPos3[0], lightPos3[1], lightPos3[2]));
		prj->getModelViewTransform()->backward(lightPos3);
		lightPos3.normalize();
		ambientLight = light.getAmbient();
		diffuseLight = light.getDiffuse();
	}

	const float nsign = orientInside?-1.f:1.f;

	const float dr = (rMax-rMin) / stacks;
	const float dtheta = 2.f * M_PI / slices;
	if (slices < 0) slices = -slices;
	Q_ASSERT(slices<=MAX_SLICES);
	ComputeCosSinTheta(dtheta,slices);
	float *cos_sin_theta_p;

	static QVector<double> vertexArr;
	static QVector<float> texCoordArr;
	static QVector<float> colorArr;

	// draw intermediate stacks as quad strips
	for (float r = rMin; r < rMax; r+=dr)
	{
		const float tex_r0 = (r-rMin)/(rMax-rMin);
		const float tex_r1 = (r+dr-rMin)/(rMax-rMin);
		vertexArr.resize(0);
		texCoordArr.resize(0);
		colorArr.resize(0);
		for (j=0,cos_sin_theta_p=cos_sin_theta; j<=slices; ++j,cos_sin_theta_p+=2)
		{
			x = r*cos_sin_theta_p[0];
			y = r*cos_sin_theta_p[1];
			if (isLightOn)
			{
				c = nsign * (lightPos3[0]*x + lightPos3[1]*y);
				if (c<0) {c=0;}
				colorArr << c*diffuseLight[0] + ambientLight[0] << c*diffuseLight[1] + ambientLight[1] << c*diffuseLight[2] + ambientLight[2];
			}
			texCoordArr << tex_r0 << 0.5f;
			vertexArr << x << y << 0.f;
			x = (r+dr)*cos_sin_theta_p[0];
			y = (r+dr)*cos_sin_theta_p[1];
			if (isLightOn)
			{
				c = nsign * (lightPos3[0]*x + lightPos3[1]*y);
				if (c<0) {c=0;}
				colorArr << c*diffuseLight[0] + ambientLight[0] << c*diffuseLight[1] + ambientLight[1] << c*diffuseLight[2] + ambientLight[2];
			}
			texCoordArr << tex_r1 << 0.5f;
			vertexArr << x << y << 0.f;
		}

		if (isLightOn)
			setArrays((Vec3d*)vertexArr.constData(), (Vec2f*)texCoordArr.constData(), (Vec3f*)colorArr.constData());
		else
			setArrays((Vec3d*)vertexArr.constData(), (Vec2f*)texCoordArr.constData());
		drawFromArray(TriangleStrip, vertexArr.size()/3);
	}
}

static void sSphereMapTexCoordFast(float rho_div_fov, float costheta, float sintheta, QVector<float>& out)
{
	if (rho_div_fov>0.5f)
		rho_div_fov=0.5f;
	out << 0.5f + rho_div_fov * costheta << 0.5f + rho_div_fov * sintheta;
}

void StelPainter::sSphereMap(float radius, int slices, int stacks, float textureFov, int orientInside)
{
	float rho,x,y,z;
	int i, j;
	float drho = M_PI / stacks;
	Q_ASSERT(stacks<=MAX_STACKS);
	ComputeCosSinRho(drho,stacks);
	float* cos_sin_rho_p;

	const float dtheta = 2.f * M_PI / slices;
	Q_ASSERT(slices<=MAX_SLICES);

	ComputeCosSinTheta(dtheta,slices);
	float* cos_sin_theta_p;

	drho/=textureFov;

	// texturing: s goes from 0.0/0.25/0.5/0.75/1.0 at +y/+x/-y/-x/+y axis
	// t goes from -1.0/+1.0 at z = -radius/+radius (linear along longitudes)
	// cannot use triangle fan on texturing (s coord. at top/bottom tip varies)

	const int imax = stacks;

	static QVector<double> vertexArr;
	static QVector<float> texCoordArr;

	// draw intermediate stacks as quad strips
	if (!orientInside) // nsign==1
	{
		for (i = 0,cos_sin_rho_p=cos_sin_rho,rho=0.f; i < imax; ++i,cos_sin_rho_p+=2,rho+=drho)
		{
			vertexArr.resize(0);
			texCoordArr.resize(0);
			for (j=0,cos_sin_theta_p=cos_sin_theta;j<=slices;++j,cos_sin_theta_p+=2)
			{
				x = -cos_sin_theta_p[1] * cos_sin_rho_p[1];
				y = cos_sin_theta_p[0] * cos_sin_rho_p[1];
				z = cos_sin_rho_p[0];
				sSphereMapTexCoordFast(rho, cos_sin_theta_p[0], cos_sin_theta_p[1], texCoordArr);
				vertexArr << x*radius << y*radius << z*radius;

				x = -cos_sin_theta_p[1] * cos_sin_rho_p[3];
				y = cos_sin_theta_p[0] * cos_sin_rho_p[3];
				z = cos_sin_rho_p[2];
				sSphereMapTexCoordFast(rho + drho, cos_sin_theta_p[0], cos_sin_theta_p[1], texCoordArr);
				vertexArr << x*radius << y*radius << z*radius;
			}
			setArrays((Vec3d*)vertexArr.constData(), (Vec2f*)texCoordArr.constData());
			drawFromArray(TriangleStrip, vertexArr.size()/3);
		}
	}
	else
	{
		for (i = 0,cos_sin_rho_p=cos_sin_rho,rho=0.f; i < imax; ++i,cos_sin_rho_p+=2,rho+=drho)
		{
			vertexArr.resize(0);
			texCoordArr.resize(0);
			for (j=0,cos_sin_theta_p=cos_sin_theta;j<=slices;++j,cos_sin_theta_p+=2)
			{
				x = -cos_sin_theta_p[1] * cos_sin_rho_p[3];
				y = cos_sin_theta_p[0] * cos_sin_rho_p[3];
				z = cos_sin_rho_p[2];
				sSphereMapTexCoordFast(rho + drho, cos_sin_theta_p[0], -cos_sin_theta_p[1], texCoordArr);
				vertexArr << x*radius << y*radius << z*radius;

				x = -cos_sin_theta_p[1] * cos_sin_rho_p[1];
				y = cos_sin_theta_p[0] * cos_sin_rho_p[1];
				z = cos_sin_rho_p[0];
				sSphereMapTexCoordFast(rho, cos_sin_theta_p[0], -cos_sin_theta_p[1], texCoordArr);
				vertexArr << x*radius << y*radius << z*radius;
			}
			setArrays((Vec3d*)vertexArr.constData(), (Vec2f*)texCoordArr.constData());
			drawFromArray(TriangleStrip, vertexArr.size()/3);
		}
	}
}

void StelPainter::drawTextGravity180(float x, float y, const QString& ws, float xshift, float yshift)
{
	float dx, dy, d, theta, psi;
	dx = x - prj->viewportCenter[0];
	dy = y - prj->viewportCenter[1];
	d = std::sqrt(dx*dx + dy*dy);

	// If the text is too far away to be visible in the screen return
	if (d>qMax(prj->viewportXywh[3], prj->viewportXywh[2])*2)
		return;
	theta = M_PI + std::atan2(dx, dy - 1);
	psi = std::atan2((float)qPainter->fontMetrics().width(ws)/ws.length(),d + 1) * 180./M_PI;
	if (psi>5)
		psi = 5;

	const float cosr = std::cos(-theta * M_PI/180.);
	const float sinr = std::sin(-theta * M_PI/180.);

	float initX = x + xshift*cosr - yshift*sinr;
	float initY = y + yshift*sinr + yshift*cosr;

	for (int i=0;i<ws.length();++i)
	{
		drawText(initX, initY, ws[i], -theta*180./M_PI+psi*i, 0., 0.);
		xshift = (float)qPainter->fontMetrics().width(ws.mid(i,1)) * 1.05;
		initX+=xshift*std::cos(-theta+psi*i * M_PI/180.);
		initY+=xshift*std::sin(-theta+psi*i * M_PI/180.);
	}
}

void StelPainter::drawText(const Vec3d& v, const QString& str, float angleDeg, float xshift, float yshift, bool noGravity)
{
	Vec3d win;
	prj->project(v, win);
	drawText(win[0], win[1], str, angleDeg, xshift, yshift, noGravity);
}

/*************************************************************************
 Draw the string at the given position and angle with the given font
*************************************************************************/

// Container for one cached string texture
struct StringTexture
{
	GLuint texture;
	int width;
	int height;
	int subTexWidth;
	int subTexHeight;

	StringTexture() : texture(0) {;}
	~StringTexture()
	{
		if (texture != 0)
			glDeleteTextures(1, &texture);
	}
};


void StelPainter::drawText(float x, float y, const QString& str, float angleDeg, float xshift, float yshift, bool noGravity)
{
	Q_ASSERT(qPainter);
	if (prj->gravityLabels && !noGravity)
	{
		drawTextGravity180(x, y, str, xshift, yshift);
	}
	else
	{
		static const int cacheLimitByte = 7000000;
		static QCache<QByteArray,StringTexture> texCache(cacheLimitByte);
		int pixelSize = qPainter->font().pixelSize();
		QByteArray hash = str.toUtf8() + QByteArray::number(pixelSize);

		const StringTexture* cachedTex = texCache.object(hash);
		if (cachedTex == NULL)	// need to create texture
		{
			StringTexture* newTex = new StringTexture();

			// Create temp image and render text into it
			QRect strRect = getFontMetrics().boundingRect(str);
			newTex->subTexWidth = strRect.width()+1+(int)(0.02f*strRect.width());
			newTex->subTexHeight = strRect.height();
			QPixmap strImage;
			if (isNoPowerOfTwoAllowed)
				strImage = QPixmap(newTex->subTexWidth, newTex->subTexHeight);
			else
				strImage = QPixmap(StelUtils::getBiggerPowerOfTwo(newTex->subTexWidth), StelUtils::getBiggerPowerOfTwo(newTex->subTexHeight));
			newTex->width = strImage.width();
			newTex->height = strImage.height();

			strImage.fill(Qt::transparent);

			QPainter painter(&strImage);
			painter.setFont(qPainter->font());
			painter.setRenderHints(QPainter::TextAntialiasing, true);
			painter.setPen(Qt::white);
			painter.drawText(-strRect.x(), -strRect.y(), str);

			// Create and bind texture, and add it to the list of cached textures
			newTex->texture = StelPainter::glContext->bindTexture(strImage, GL_TEXTURE_2D, GL_RGBA, QGLContext::NoBindOption);
			texCache.insert(hash, newTex, 3*newTex->width*newTex->height);
			cachedTex=newTex;
		}
		else
		{
			// The texture was found in the cache
			glBindTexture(GL_TEXTURE_2D, cachedTex->texture);
		}

		// Translate/rotate
		if (!noGravity)
			angleDeg += prj->defautAngleForGravityText;

		enableTexture2d(true);
		static float vertexData[8];
		static const float texCoordData[] = {0.,1., 1.,1., 0.,0., 1.,0.};
		// compute the vertex coordinates applying the translation and the rotation
		static const float vertexBase[] = {0., 0., 1., 0., 0., 1., 1., 1.};
		if (std::fabs(angleDeg)>1.f*M_PI/180.f)
		{
			glTexParameteri(GL_TEXTURE_2D, GL_TEXTURE_MIN_FILTER, GL_LINEAR);
			glTexParameteri(GL_TEXTURE_2D, GL_TEXTURE_MAG_FILTER, GL_LINEAR);
			const float cosr = std::cos(angleDeg * M_PI/180.);
			const float sinr = std::sin(angleDeg * M_PI/180.);
			for (int i = 0; i < 8; i+=2)
			{
				vertexData[i] = int(x + (cachedTex->subTexWidth*vertexBase[i]+xshift) * cosr - (cachedTex->subTexHeight*vertexBase[i+1]+yshift) * sinr);
				vertexData[i+1] = int(y  + (cachedTex->subTexWidth*vertexBase[i]+xshift) * sinr + (cachedTex->subTexHeight*vertexBase[i+1]+yshift) * cosr);
			}
		}
		else
		{
			glTexParameteri(GL_TEXTURE_2D, GL_TEXTURE_MIN_FILTER, GL_NEAREST);
			glTexParameteri(GL_TEXTURE_2D, GL_TEXTURE_MAG_FILTER, GL_NEAREST);
			for (int i = 0; i < 8; i+=2)
			{
				vertexData[i] = int(x + cachedTex->subTexWidth*vertexBase[i]+xshift);
				vertexData[i+1] = int(y  + cachedTex->subTexHeight*vertexBase[i+1]+yshift);
			}
		}


		glBlendFunc(GL_SRC_ALPHA, GL_ONE_MINUS_SRC_ALPHA);
		glEnable(GL_BLEND);
		enableClientStates(true, true);
		setVertexPointer(2, GL_FLOAT, vertexData);

		float* texCoords = NULL;
		if (isNoPowerOfTwoAllowed)
			setTexCoordPointer(2, GL_FLOAT, texCoordData);
		else
		{
			texCoords = new float[8];
			for (int i=0;i<8;i+=2)
			{
				texCoords[i] = texCoordData[i]*(float)cachedTex->subTexWidth/cachedTex->width;
				texCoords[i+1] = texCoordData[i+1]*(float)cachedTex->subTexHeight/cachedTex->height;
			}
			setTexCoordPointer(2, GL_FLOAT, texCoords);
		}

		drawFromArray(TriangleStrip, 4, 0, false);
		enableClientStates(false);

		if (!isNoPowerOfTwoAllowed)
			delete[] texCoords;
	}
}

// Recursive method cutting a small circle in small segments
inline void fIter(const StelProjectorP& prj, const Vec3d& p1, const Vec3d& p2, Vec3d& win1, Vec3d& win2, QLinkedList<Vec3d>& vertexList, const QLinkedList<Vec3d>::iterator& iter, double radius, const Vec3d& center, int nbI=0, bool checkCrossDiscontinuity=true)
{
	const bool crossDiscontinuity = checkCrossDiscontinuity && prj->intersectViewportDiscontinuity(p1+center, p2+center);
	if (crossDiscontinuity && nbI>=10)
	{
		win1[2]=-2.;
		win2[2]=-2.;
		vertexList.insert(iter, win1);
		vertexList.insert(iter, win2);
		return;
	}

	Vec3d newVertex(p1); newVertex+=p2;
	newVertex.normalize();
	newVertex*=radius;
	Vec3d win3(newVertex[0]+center[0], newVertex[1]+center[1], newVertex[2]+center[2]);
	const bool isValidVertex = prj->projectInPlace(win3);

	const float v10=win1[0]-win3[0];
	const float v11=win1[1]-win3[1];
	const float v20=win2[0]-win3[0];
	const float v21=win2[1]-win3[1];

	const float dist = std::sqrt((v10*v10+v11*v11)*(v20*v20+v21*v21));
	const float cosAngle = (v10*v20+v11*v21)/dist;
	if ((cosAngle>-0.999f || dist>50*50 || crossDiscontinuity) && nbI<10)
	{
		// Use the 3rd component of the vector to store whether the vertex is valid
		win3[2]= isValidVertex ? 1.0 : -1.;
		fIter(prj, p1, newVertex, win1, win3, vertexList, vertexList.insert(iter, win3), radius, center, nbI+1, crossDiscontinuity || dist>50*50);
		fIter(prj, newVertex, p2, win3, win2, vertexList, iter, radius, center, nbI+1, crossDiscontinuity || dist>50*50 );
	}
}

// Used by the method below
QVector<Vec2f> StelPainter::smallCircleVertexArray;

void StelPainter::drawSmallCircleVertexArray()
{
	if (smallCircleVertexArray.isEmpty())
		return;

	Q_ASSERT(smallCircleVertexArray.size()>1);

	enableClientStates(true);
	setVertexPointer(2, GL_FLOAT, smallCircleVertexArray.constData());
	drawFromArray(LineStrip, smallCircleVertexArray.size(), 0, false);
	enableClientStates(false);
	smallCircleVertexArray.resize(0);
}

static Vec3d pt1, pt2;
void StelPainter::drawGreatCircleArc(const Vec3d& start, const Vec3d& stop, const SphericalCap* clippingCap,
	void (*viewportEdgeIntersectCallback)(const Vec3d& screenPos, const Vec3d& direction, void* userData), void* userData)
 {
	 if (clippingCap)
	 {
		 pt1=start;
		 pt2=stop;
		 if (clippingCap->clipGreatCircle(pt1, pt2))
		 {
			drawSmallCircleArc(pt1, pt2, Vec3d(0), viewportEdgeIntersectCallback, userData);
		 }
		 return;
	}
	drawSmallCircleArc(start, stop, Vec3d(0), viewportEdgeIntersectCallback, userData);
 }

/*************************************************************************
 Draw a small circle arc in the current frame
*************************************************************************/
void StelPainter::drawSmallCircleArc(const Vec3d& start, const Vec3d& stop, const Vec3d& rotCenter, void (*viewportEdgeIntersectCallback)(const Vec3d& screenPos, const Vec3d& direction, void* userData), void* userData)
{
	Q_ASSERT(smallCircleVertexArray.empty());

	QLinkedList<Vec3d> tessArc;	// Contains the list of projected points from the tesselated arc
	Vec3d win1, win2;
	win1[2] = prj->project(start, win1) ? 1.0 : -1.;
	win2[2] = prj->project(stop, win2) ? 1.0 : -1.;
	tessArc.append(win1);


	if (rotCenter.lengthSquared()<0.00000001)
	{
		// Great circle
		// Perform the tesselation of the arc in small segments in a way so that the lines look smooth
		fIter(prj, start, stop, win1, win2, tessArc, tessArc.insert(tessArc.end(), win2), 1, rotCenter);
	}
	else
	{
		Vec3d tmp = (rotCenter^start)/rotCenter.length();
		const double radius = fabs(tmp.length());
		// Perform the tesselation of the arc in small segments in a way so that the lines look smooth
		fIter(prj, start-rotCenter, stop-rotCenter, win1, win2, tessArc, tessArc.insert(tessArc.end(), win2), radius, rotCenter);
	}

	// And draw.
	QLinkedList<Vec3d>::ConstIterator i = tessArc.constBegin();
	while (i+1 != tessArc.constEnd())
	{
		const Vec3d& p1 = *i;
		const Vec3d& p2 = *(++i);
		const bool p1InViewport = prj->checkInViewport(p1);
		const bool p2InViewport = prj->checkInViewport(p2);
		if ((p1[2]>0 && p1InViewport) || (p2[2]>0 && p2InViewport))
		{
			smallCircleVertexArray.append(Vec2f(p1[0], p1[1]));
			if (i+1==tessArc.constEnd())
			{
				smallCircleVertexArray.append(Vec2f(p2[0], p2[1]));
				drawSmallCircleVertexArray();
			}
			if (viewportEdgeIntersectCallback && p1InViewport!=p2InViewport)
			{
				// We crossed the edge of the view port
				if (p1InViewport)
					viewportEdgeIntersectCallback(prj->viewPortIntersect(p1, p2), p2-p1, userData);
				else
					viewportEdgeIntersectCallback(prj->viewPortIntersect(p2, p1), p1-p2, userData);
			}
		}
		else
		{
			// Break the line, draw the stored vertex and flush the list
			if (!smallCircleVertexArray.isEmpty())
				smallCircleVertexArray.append(Vec2f(p1[0], p1[1]));
			drawSmallCircleVertexArray();
		}
	}
	Q_ASSERT(smallCircleVertexArray.isEmpty());
}

// Project the passed triangle on the screen ensuring that it will look smooth, even for non linear distortion
// by splitting it into subtriangles.
void StelPainter::projectSphericalTriangle(const SphericalCap* clippingCap, const Vec3d* vertices, QVarLengthArray<Vec3f, 4096>* outVertices,
		const Vec2f* texturePos, QVarLengthArray<Vec2f, 4096>* outTexturePos,
		double maxSqDistortion, int nbI, bool checkDisc1, bool checkDisc2, bool checkDisc3) const
{
	Q_ASSERT(fabs(vertices[0].length()-1.)<0.00001);
	Q_ASSERT(fabs(vertices[1].length()-1.)<0.00001);
	Q_ASSERT(fabs(vertices[2].length()-1.)<0.00001);
	if (clippingCap && clippingCap->containsTriangle(vertices))
		clippingCap = NULL;
	if (clippingCap && !clippingCap->intersectsTriangle(vertices))
		return;
	bool cDiscontinuity1 = checkDisc1 && prj->intersectViewportDiscontinuity(vertices[0], vertices[1]);
	bool cDiscontinuity2 = checkDisc2 && prj->intersectViewportDiscontinuity(vertices[1], vertices[2]);
	bool cDiscontinuity3 = checkDisc3 && prj->intersectViewportDiscontinuity(vertices[0], vertices[2]);
	const bool cd1=cDiscontinuity1;
	const bool cd2=cDiscontinuity2;
	const bool cd3=cDiscontinuity3;

	Vec3d e0=vertices[0];
	Vec3d e1=vertices[1];
	Vec3d e2=vertices[2];
	bool valid = prj->projectInPlace(e0);
	valid = prj->projectInPlace(e1) || valid;
	valid = prj->projectInPlace(e2) || valid;
	// Clip polygons behind the viewer
	if (!valid)
		return;

	if (checkDisc1 && cDiscontinuity1==false)
	{
		// If the distortion at segment e0,e1 is too big, flags it for subdivision
		Vec3d win3 = vertices[0]; win3+=vertices[1];
		prj->projectInPlace(win3);
		win3[0]-=(e0[0]+e1[0])*0.5; win3[1]-=(e0[1]+e1[1])*0.5;
		cDiscontinuity1 = (win3[0]*win3[0]+win3[1]*win3[1])>maxSqDistortion;
	}
	if (checkDisc2 && cDiscontinuity2==false)
	{
		// If the distortion at segment e1,e2 is too big, flags it for subdivision
		Vec3d win3 = vertices[1]; win3+=vertices[2];
		prj->projectInPlace(win3);
		win3[0]-=(e2[0]+e1[0])*0.5; win3[1]-=(e2[1]+e1[1])*0.5;
		cDiscontinuity2 = (win3[0]*win3[0]+win3[1]*win3[1])>maxSqDistortion;
	}
	if (checkDisc3 && cDiscontinuity3==false)
	{
		// If the distortion at segment e2,e0 is too big, flags it for subdivision
		Vec3d win3 = vertices[2]; win3+=vertices[0];
		prj->projectInPlace(win3);
		win3[0] -= (e0[0]+e2[0])*0.5;
		win3[1] -= (e0[1]+e2[1])*0.5;
		cDiscontinuity3 = (win3[0]*win3[0]+win3[1]*win3[1])>maxSqDistortion;
	}

	if (!cDiscontinuity1 && !cDiscontinuity2 && !cDiscontinuity3)
	{
		// The triangle is clean, appends it
		outVertices->append(Vec3f(e0[0], e0[1], e0[2])); outVertices->append(Vec3f(e1[0], e1[1], e1[2])); outVertices->append(Vec3f(e2[0], e2[1], e2[2]));
		if (outTexturePos)
			outTexturePos->append(texturePos,3);
		return;
	}

	if (nbI > 4)
	{
		// If we reached the limit number of iterations and still have a discontinuity,
		// discards the triangle.
		if (cd1 || cd2 || cd3)
			return;

		// Else display it, it will be suboptimal though.
		outVertices->append(Vec3f(e0[0], e0[1], e0[2])); outVertices->append(Vec3f(e1[0], e1[1], e2[2])); outVertices->append(Vec3f(e2[0], e2[1], e2[2]));
		if (outTexturePos)
			outTexturePos->append(texturePos,3);
		return;
	}

	// Recursively splits the triangle into sub triangles.
	// Depending on which combination of sides of the triangle has to be split a different strategy is used.
	Vec3d va[3];
	Vec2f ta[3];
	// Only 1 side has to be split: split the triangle in 2
	if (cDiscontinuity1 && !cDiscontinuity2 && !cDiscontinuity3)
	{
		va[0]=vertices[0];
		va[1]=vertices[0];va[1]+=vertices[1];
		va[1].normalize();
		va[2]=vertices[2];
		if (outTexturePos)
		{
			ta[0]=texturePos[0];
			ta[1]=(texturePos[0]+texturePos[1])*0.5;
			ta[2]=texturePos[2];
		}
		projectSphericalTriangle(clippingCap, va, outVertices, ta, outTexturePos, maxSqDistortion, nbI+1, true, true, false);

		//va[0]=vertices[0]+vertices[1];
		//va[0].normalize();
		va[0]=va[1];
		va[1]=vertices[1];
		va[2]=vertices[2];
		if (outTexturePos)
		{
			ta[0]=(texturePos[0]+texturePos[1])*0.5;
			ta[1]=texturePos[1];
			ta[2]=texturePos[2];
		}
		projectSphericalTriangle(clippingCap, va, outVertices, ta, outTexturePos, maxSqDistortion, nbI+1, true, false, true);
		return;
	}

	if (!cDiscontinuity1 && cDiscontinuity2 && !cDiscontinuity3)
	{
		va[0]=vertices[0];
		va[1]=vertices[1];
		va[2]=vertices[1];va[2]+=vertices[2];
		va[2].normalize();
		if (outTexturePos)
		{
			ta[0]=texturePos[0];
			ta[1]=texturePos[1];
			ta[2]=(texturePos[1]+texturePos[2])*0.5;
		}
		projectSphericalTriangle(clippingCap, va, outVertices, ta, outTexturePos, maxSqDistortion, nbI+1, false, true, true);

		va[0]=vertices[0];
		//va[1]=vertices[1]+vertices[2];
		//va[1].normalize();
		va[1]=va[2];
		va[2]=vertices[2];
		if (outTexturePos)
		{
			ta[0]=texturePos[0];
			ta[1]=(texturePos[1]+texturePos[2])*0.5;
			ta[2]=texturePos[2];
		}
		projectSphericalTriangle(clippingCap, va, outVertices, ta, outTexturePos, maxSqDistortion, nbI+1, true, true, false);
		return;
	}

	if (!cDiscontinuity1 && !cDiscontinuity2 && cDiscontinuity3)
	{
		va[0]=vertices[0];
		va[1]=vertices[1];
		va[2]=vertices[0];va[2]+=vertices[2];
		va[2].normalize();
		if (outTexturePos)
		{
			ta[0]=texturePos[0];
			ta[1]=texturePos[1];
			ta[2]=(texturePos[0]+texturePos[2])*0.5;
		}
		projectSphericalTriangle(clippingCap, va, outVertices, ta, outTexturePos, maxSqDistortion, nbI+1, false, true, true);

		//va[0]=vertices[0]+vertices[2];
		//va[0].normalize();
		va[0]=va[2];
		va[1]=vertices[1];
		va[2]=vertices[2];
		if (outTexturePos)
		{
			ta[0]=(texturePos[0]+texturePos[2])*0.5;
			ta[1]=texturePos[1];
			ta[2]=texturePos[2];
		}
		projectSphericalTriangle(clippingCap, va, outVertices, ta, outTexturePos, maxSqDistortion, nbI+1, true, false, true);
		return;
	}

	// 2 sides have to be split: split the triangle in 3
	if (cDiscontinuity1 && cDiscontinuity2 && !cDiscontinuity3)
	{
		va[0]=vertices[0];
		va[1]=vertices[0];va[1]+=vertices[1];
		va[1].normalize();
		va[2]=vertices[1];va[2]+=vertices[2];
		va[2].normalize();
		if (outTexturePos)
		{
			ta[0]=texturePos[0];
			ta[1]=(texturePos[0]+texturePos[1])*0.5;
			ta[2]=(texturePos[1]+texturePos[2])*0.5;
		}
		projectSphericalTriangle(clippingCap, va, outVertices, ta, outTexturePos, maxSqDistortion, nbI+1);

		//va[0]=vertices[0]+vertices[1];
		//va[0].normalize();
		va[0]=va[1];
		va[1]=vertices[1];
		//va[2]=vertices[1]+vertices[2];
		//va[2].normalize();
		if (outTexturePos)
		{
			ta[0]=(texturePos[0]+texturePos[1])*0.5;
			ta[1]=texturePos[1];
			ta[2]=(texturePos[1]+texturePos[2])*0.5;
		}
		projectSphericalTriangle(clippingCap, va, outVertices, ta, outTexturePos, maxSqDistortion, nbI+1);

		va[0]=vertices[0];
		//va[1]=vertices[1]+vertices[2];
		//va[1].normalize();
		va[1]=va[2];
		va[2]=vertices[2];
		if (outTexturePos)
		{
			ta[0]=texturePos[0];
			ta[1]=(texturePos[1]+texturePos[2])*0.5;
			ta[2]=texturePos[2];
		}
		projectSphericalTriangle(clippingCap, va, outVertices, ta, outTexturePos, maxSqDistortion, nbI+1, true, true, false);
		return;
	}
	if (cDiscontinuity1 && !cDiscontinuity2 && cDiscontinuity3)
	{
		va[0]=vertices[0];
		va[1]=vertices[0];va[1]+=vertices[1];
		va[1].normalize();
		va[2]=vertices[0];va[2]+=vertices[2];
		va[2].normalize();
		if (outTexturePos)
		{
			ta[0]=texturePos[0];
			ta[1]=(texturePos[0]+texturePos[1])*0.5;
			ta[2]=(texturePos[0]+texturePos[2])*0.5;
		}
		projectSphericalTriangle(clippingCap, va, outVertices, ta, outTexturePos, maxSqDistortion, nbI+1);

		//va[0]=vertices[0]+vertices[1];
		//va[0].normalize();
		va[0]=va[1];
		va[1]=vertices[2];
		//va[2]=vertices[0]+vertices[2];
		//va[2].normalize();
		if (outTexturePos)
		{
			ta[0]=(texturePos[0]+texturePos[1])*0.5;
			ta[1]=texturePos[2];
			ta[2]=(texturePos[0]+texturePos[2])*0.5;
		}
		projectSphericalTriangle(clippingCap, va, outVertices, ta, outTexturePos, maxSqDistortion, nbI+1);


		//va[0]=vertices[0]+vertices[1];
		//va[0].normalize();
		va[1]=vertices[1];
		va[2]=vertices[2];
		if (outTexturePos)
		{
			ta[0]=(texturePos[0]+texturePos[1])*0.5;
			ta[1]=texturePos[1];
			ta[2]=texturePos[2];
		}
		projectSphericalTriangle(clippingCap, va, outVertices, ta, outTexturePos, maxSqDistortion, nbI+1, true, false, true);

		return;
	}
	if (!cDiscontinuity1 && cDiscontinuity2 && cDiscontinuity3)
	{
		va[0]=vertices[0];
		va[1]=vertices[1];
		va[2]=vertices[1];va[2]+=vertices[2];
		va[2].normalize();
		if (outTexturePos)
		{
			ta[0]=texturePos[0];
			ta[1]=texturePos[1];
			ta[2]=(texturePos[1]+texturePos[2])*0.5;
		}
		projectSphericalTriangle(clippingCap, va, outVertices, ta, outTexturePos, maxSqDistortion, nbI+1, false, true, true);

		//va[0]=vertices[1]+vertices[2];
		//va[0].normalize();
		va[0]=va[2];
		va[1]=vertices[2];
		va[2]=vertices[0];va[2]+=vertices[2];
		va[2].normalize();
		if (outTexturePos)
		{
			ta[0]=(texturePos[1]+texturePos[2])*0.5;
			ta[1]=texturePos[2];
			ta[2]=(texturePos[0]+texturePos[2])*0.5;
		}
		projectSphericalTriangle(clippingCap, va, outVertices, ta, outTexturePos, maxSqDistortion, nbI+1);

		va[1]=va[0];
		va[0]=vertices[0];
		//va[1]=vertices[1]+vertices[2];
		//va[1].normalize();
		//va[2]=vertices[0]+vertices[2];
		//va[2].normalize();
		if (outTexturePos)
		{
			ta[0]=texturePos[0];
			ta[1]=(texturePos[1]+texturePos[2])*0.5;
			ta[2]=(texturePos[0]+texturePos[2])*0.5;
		}
		projectSphericalTriangle(clippingCap, va, outVertices, ta, outTexturePos, maxSqDistortion, nbI+1);
		return;
	}

	// Last case: the 3 sides have to be split: cut in 4 triangles a' la HTM
	va[0]=vertices[0];va[0]+=vertices[1];
	va[0].normalize();
	va[1]=vertices[1];va[1]+=vertices[2];
	va[1].normalize();
	va[2]=vertices[0];va[2]+=vertices[2];
	va[2].normalize();
	if (outTexturePos)
	{
		ta[0]=(texturePos[0]+texturePos[1])*0.5;
		ta[1]=(texturePos[1]+texturePos[2])*0.5;
		ta[2]=(texturePos[0]+texturePos[2])*0.5;
	}
	projectSphericalTriangle(clippingCap, va, outVertices, ta, outTexturePos, maxSqDistortion, nbI+1);

	va[1]=va[0];
	va[0]=vertices[0];
	//va[1]=vertices[0]+vertices[1];
	//va[1].normalize();
	//va[2]=vertices[0]+vertices[2];
	//va[2].normalize();
	if (outTexturePos)
	{
		ta[0]=texturePos[0];
		ta[1]=(texturePos[0]+texturePos[1])*0.5;
		ta[2]=(texturePos[0]+texturePos[2])*0.5;
	}
	projectSphericalTriangle(clippingCap, va, outVertices, ta, outTexturePos, maxSqDistortion, nbI+1);

	//va[0]=vertices[0]+vertices[1];
	//va[0].normalize();
	va[0]=va[1];
	va[1]=vertices[1];
	va[2]=vertices[1];va[2]+=vertices[2];
	va[2].normalize();
	if (outTexturePos)
	{
		ta[0]=(texturePos[0]+texturePos[1])*0.5;
		ta[1]=texturePos[1];
		ta[2]=(texturePos[1]+texturePos[2])*0.5;
	}
	projectSphericalTriangle(clippingCap, va, outVertices, ta, outTexturePos, maxSqDistortion, nbI+1);

	va[0]=vertices[0];va[0]+=vertices[2];
	va[0].normalize();
	//va[1]=vertices[1]+vertices[2];
	//va[1].normalize();
	va[1]=va[2];
	va[2]=vertices[2];
	if (outTexturePos)
	{
		ta[0]=(texturePos[0]+texturePos[2])*0.5;
		ta[1]=(texturePos[1]+texturePos[2])*0.5;
		ta[2]=texturePos[2];
	}
	projectSphericalTriangle(clippingCap, va, outVertices, ta, outTexturePos, maxSqDistortion, nbI+1);

	return;
}

static QVarLengthArray<Vec3f, 4096> polygonVertexArray;
static QVarLengthArray<Vec2f, 4096> polygonTextureCoordArray;
static QVarLengthArray<unsigned int, 4096> indexArray;

void StelPainter::drawGreatCircleArcs(const StelVertexArray& va, const SphericalCap* clippingCap)
{
	Q_ASSERT(va.vertex.size()!=1);
	Q_ASSERT(!va.isIndexed());	// Indexed unsupported yet
	switch (va.primitiveType)
	{
		case StelVertexArray::Lines:
			Q_ASSERT(va.vertex.size()%2==0);
			for (int i=0;i<va.vertex.size();i+=2)
				drawGreatCircleArc(va.vertex.at(i), va.vertex.at(i+1), clippingCap);
			return;
		case StelVertexArray::LineStrip:
			for (int i=0;i<va.vertex.size()-1;++i)
				drawGreatCircleArc(va.vertex.at(i), va.vertex.at(i+1), clippingCap);
			return;
		case StelVertexArray::LineLoop:
			for (int i=0;i<va.vertex.size()-1;++i)
				drawGreatCircleArc(va.vertex.at(i), va.vertex.at(i+1), clippingCap);
			drawGreatCircleArc(va.vertex.last(), va.vertex.first(), clippingCap);
			return;
		default:
			Q_ASSERT(0); // Unsupported primitive yype
	}
}

// The function object that we use as an interface between VertexArray::foreachTriangle and
// StelPainter::projectSphericalTriangle.
//
// This is used by drawSphericalTriangles to project all the triangles coordinates in a StelVertexArray into our global
// vertex array buffer.
class VertexArrayProjector
{
public:
	VertexArrayProjector(const StelVertexArray& ar, StelPainter* apainter, const SphericalCap* aclippingCap,
						 QVarLengthArray<Vec3f, 4096>* aoutVertices, QVarLengthArray<Vec2f, 4096>* aoutTexturePos=NULL, double amaxSqDistortion=5.)
		   : vertexArray(ar), painter(apainter), clippingCap(aclippingCap), outVertices(aoutVertices),
			 outTexturePos(aoutTexturePos), maxSqDistortion(amaxSqDistortion)
	{
	}

	// Project a single triangle and add it into the output arrays
	inline void operator()(const Vec3d* v0, const Vec3d* v1, const Vec3d* v2,
						   const Vec2f* t0, const Vec2f* t1, const Vec2f* t2,
						   unsigned int, unsigned int, unsigned)
	{
		// XXX: we may optimize more by putting the declaration and the test outside of this method.
		const Vec3d tmpVertex[3] = {*v0, *v1, *v2};
		if (outTexturePos)
		{
			const Vec2f tmpTexture[3] = {*t0, *t1, *t2};
			painter->projectSphericalTriangle(clippingCap, tmpVertex, outVertices, tmpTexture, outTexturePos, maxSqDistortion);
		}
		else
			painter->projectSphericalTriangle(clippingCap, tmpVertex, outVertices, NULL, NULL, maxSqDistortion);
	}

	// Draw the resulting arrays
	void drawResult()
	{
		painter->setVertexPointer(3, GL_FLOAT, outVertices->constData());
		if (outTexturePos)
			painter->setTexCoordPointer(2, GL_FLOAT, outTexturePos->constData());
		painter->enableClientStates(true, outTexturePos != NULL);
		painter->drawFromArray(StelPainter::Triangles, outVertices->size(), 0, false);
		painter->enableClientStates(false);
	}

private:
	const StelVertexArray& vertexArray;
	StelPainter* painter;
	const SphericalCap* clippingCap;
	QVarLengthArray<Vec3f, 4096>* outVertices;
	QVarLengthArray<Vec2f, 4096>* outTexturePos;
	double maxSqDistortion;
};

void StelPainter::drawStelVertexArray(const StelVertexArray& arr, bool checkDiscontinuity)
{
	if (checkDiscontinuity && prj->hasDiscontinuity())
	{
		// The projection has discontinuities, so we need to make sure that no triangle is crossing them.
		drawStelVertexArray(arr.removeDiscontinuousTriangles(this->getProjector().data()), false);
		return;
	}

	setVertexPointer(3, GL_DOUBLE, arr.vertex.constData());
	if (arr.isTextured())
	{
		setTexCoordPointer(2, GL_FLOAT, arr.texCoords.constData());
		enableClientStates(true, true);
	}
	else
	{
		enableClientStates(true, false);
	}
	if (arr.isIndexed())
		drawFromArray((StelPainter::DrawingMode)arr.primitiveType, arr.indices.size(), 0, true, arr.indices.constData());
	else
		drawFromArray((StelPainter::DrawingMode)arr.primitiveType, arr.vertex.size());

	enableClientStates(false);
}

void StelPainter::drawSphericalTriangles(const StelVertexArray& va, bool textured, const SphericalCap* clippingCap, bool doSubDivide, double maxSqDistortion)
{
	if (va.vertex.isEmpty())
		return;

	Q_ASSERT(va.vertex.size()>2);
#ifndef STELPAINTER_GL2
	glPolygonMode(GL_FRONT_AND_BACK, GL_FILL);
#endif
	polygonVertexArray.clear();
	polygonTextureCoordArray.clear();
	indexArray.clear();

	if (!doSubDivide)
	{
		// The simplest case, we don't need to iterate through the triangles at all.
		drawStelVertexArray(va);
		return;
	}

	// the last case.  It is the slowest, it process the triangles one by one.
	{
		// Project all the triangles of the VertexArray into our buffer arrays.
		VertexArrayProjector result = va.foreachTriangle(VertexArrayProjector(va, this, clippingCap, &polygonVertexArray, textured ? &polygonTextureCoordArray : NULL, maxSqDistortion));
		result.drawResult();
		return;
	}
}

// Draw the given SphericalPolygon.
void StelPainter::drawSphericalRegion(const SphericalRegion* poly, SphericalPolygonDrawMode drawMode, const SphericalCap* clippingCap, bool doSubDivise, double maxSqDistortion)
{
	if (!prj->getBoundingCap().intersects(poly->getBoundingCap()))
		return;

	switch (drawMode)
	{
		case SphericalPolygonDrawModeBoundary:
			if (doSubDivise || prj->intersectViewportDiscontinuity(poly->getBoundingCap()))
				drawGreatCircleArcs(poly->getOutlineVertexArray(), clippingCap);
			else
				drawStelVertexArray(poly->getOutlineVertexArray(), false);
			break;
		case SphericalPolygonDrawModeFill:
		case SphericalPolygonDrawModeTextureFill:
			glEnable(GL_CULL_FACE);
			// The polygon is already tesselated as triangles
			if (doSubDivise || prj->intersectViewportDiscontinuity(poly->getBoundingCap()))
				drawSphericalTriangles(poly->getFillVertexArray(), drawMode==SphericalPolygonDrawModeTextureFill, clippingCap, doSubDivise, maxSqDistortion);
			else
				drawStelVertexArray(poly->getFillVertexArray(), false);

			glDisable(GL_CULL_FACE);
			break;
		default:
			Q_ASSERT(0);
	}
}


/*************************************************************************
 draw a simple circle, 2d viewport coordinates in pixel
*************************************************************************/
void StelPainter::drawCircle(float x, float y, float r)
{
	if (r <= 1.0)
		return;
	const Vec2f center(x,y);
	const Vec2f v_center(0.5f*prj->viewportXywh[2],0.5f*prj->viewportXywh[3]);
	const float R = v_center.length();
	const float d = (v_center-center).length();
	if (d > r+R || d < r-R)
		return;
	const int segments = 180;
	const float phi = 2.0*M_PI/segments;
	const float cp = std::cos(phi);
	const float sp = std::sin(phi);
	float dx = r;
	float dy = 0;
	static QVarLengthArray<Vec3f, 180> circleVertexArray(180);

	for (int i=0;i<segments;i++)
	{
		circleVertexArray[i].set(x+dx,y+dy,0);
		r = dx*cp-dy*sp;
		dy = dx*sp+dy*cp;
		dx = r;
	}
	enableClientStates(true);
	setVertexPointer(3, GL_FLOAT, circleVertexArray.data());
	drawFromArray(LineLoop, 180, 0, false);
	enableClientStates(false);
}


void StelPainter::drawSprite2dMode(float x, float y, float radius)
{
	static float vertexData[] = {-10.,-10.,10.,-10., 10.,10., -10.,10.};
	static const float texCoordData[] = {0.,0., 1.,0., 0.,1., 1.,1.};
	vertexData[0]=x-radius; vertexData[1]=y-radius;
	vertexData[2]=x+radius; vertexData[3]=y-radius;
	vertexData[4]=x-radius; vertexData[5]=y+radius;
	vertexData[6]=x+radius; vertexData[7]=y+radius;
	enableClientStates(true, true);
	setVertexPointer(2, GL_FLOAT, vertexData);
	setTexCoordPointer(2, GL_FLOAT, texCoordData);
	drawFromArray(TriangleStrip, 4, 0, false);
	enableClientStates(false);
}

void StelPainter::drawSprite2dMode(const Vec3d& v, float radius)
{
	Vec3d win;
	prj->project(v, win);
	drawSprite2dMode(win[0], win[1], radius);
}

void StelPainter::drawSprite2dMode(float x, float y, float radius, float rotation)
{
	static float vertexData[8];
	static const float texCoordData[] = {0.,0., 1.,0., 0.,1., 1.,1.};

	// compute the vertex coordinates applying the translation and the rotation
	static const float vertexBase[] = {-1., -1., 1., -1., -1., 1., 1., 1.};
	const float cosr = std::cos(rotation / 180 * M_PI);
	const float sinr = std::sin(rotation / 180 * M_PI);
	for (int i = 0; i < 8; i+=2)
	{
		vertexData[i] = x + radius * vertexBase[i] * cosr - radius * vertexBase[i+1] * sinr;
		vertexData[i+1] = y + radius * vertexBase[i] * sinr + radius * vertexBase[i+1] * cosr;
	}

	enableClientStates(true, true);
	setVertexPointer(2, GL_FLOAT, vertexData);
	setTexCoordPointer(2, GL_FLOAT, texCoordData);
	drawFromArray(TriangleStrip, 4, 0, false);
	enableClientStates(false);
}

void StelPainter::drawRect2d(float x, float y, float width, float height, bool textured)
{
	static float vertexData[] = {-10.,-10.,10.,-10., 10.,10., -10.,10.};
	static const float texCoordData[] = {0.,0., 1.,0., 0.,1., 1.,1.};
	vertexData[0]=x; vertexData[1]=y;
	vertexData[2]=x+width; vertexData[3]=y;
	vertexData[4]=x; vertexData[5]=y+height;
	vertexData[6]=x+width; vertexData[7]=y+height;
	if (textured)
	{
		enableClientStates(true, true);
		setVertexPointer(2, GL_FLOAT, vertexData);
		setTexCoordPointer(2, GL_FLOAT, texCoordData);
	}
	else
	{
		enableClientStates(true);
		setVertexPointer(2, GL_FLOAT, vertexData);
	}
	drawFromArray(TriangleStrip, 4, 0, false);
	enableClientStates(false);
}

/*************************************************************************
 Draw a GL_POINT at the given position
*************************************************************************/
void StelPainter::drawPoint2d(float x, float y)
{
	static float vertexData[] = {0.,0.};
	vertexData[0]=x;
	vertexData[1]=y;

	enableClientStates(true);
	setVertexPointer(2, GL_FLOAT, vertexData);
	drawFromArray(Points, 1, 0, false);
	enableClientStates(false);
}


/*************************************************************************
 Draw a line between the 2 points.
*************************************************************************/
void StelPainter::drawLine2d(float x1, float y1, float x2, float y2)
{
	static float vertexData[] = {0.,0.,0.,0.};
	vertexData[0]=x1;
	vertexData[1]=y1;
	vertexData[2]=x2;
	vertexData[3]=y2;

	enableClientStates(true);
	setVertexPointer(2, GL_FLOAT, vertexData);
	drawFromArray(Lines, 2, 0, false);
	enableClientStates(false);
}

///////////////////////////////////////////////////////////////////////////
// Drawing methods for general (non-linear) mode
void StelPainter::sSphere(float radius, float oneMinusOblateness, int slices, int stacks, int orientInside, bool flipTexture)
{
	// It is really good for performance to have Vec4f,Vec3f objects
	// static rather than on the stack. But why?
	// Is the constructor/destructor so expensive?
	static Vec3f lightPos3;
	static Vec4f ambientLight;
	static Vec4f diffuseLight;
	float c;
	const bool isLightOn = light.isEnabled();
	if (isLightOn)
	{
		lightPos3.set(light.getPosition()[0], light.getPosition()[1], light.getPosition()[2]);
		Vec3f tmpv(0.f);
		prj->getModelViewTransform()->forward(tmpv); // -posCenterEye
<<<<<<< HEAD

		lightPos3 -= tmpv;
=======
		//lightPos3 -= tmpv;
>>>>>>> 583faf07
		//lightPos3 = prj->modelViewMatrixf.transpose().multiplyWithoutTranslation(lightPos3);
		prj->getModelViewTransform()->getApproximateLinearTransfo().transpose().multiplyWithoutTranslation(Vec3d(lightPos3[0], lightPos3[1], lightPos3[2]));
		prj->getModelViewTransform()->backward(lightPos3);
		lightPos3.normalize();
		ambientLight = light.getAmbient();
		diffuseLight = light.getDiffuse();
	}

	GLfloat x, y, z;
	GLfloat s=0.f, t=0.f;
	GLint i, j;
	GLfloat nsign;

	if (orientInside)
	{
		nsign = -1.f;
		t=0.f; // from inside texture is reversed
	}
	else
	{
		nsign = 1.f;
		t=1.f;
	}

	const float drho = M_PI / stacks;
	Q_ASSERT(stacks<=MAX_STACKS);
	ComputeCosSinRho(drho,stacks);
	float* cos_sin_rho_p;

	const float dtheta = 2.f * M_PI / slices;
	Q_ASSERT(slices<=MAX_SLICES);
	ComputeCosSinTheta(dtheta,slices);
	const float *cos_sin_theta_p;

	// texturing: s goes from 0.0/0.25/0.5/0.75/1.0 at +y/+x/-y/-x/+y axis
	// t goes from -1.0/+1.0 at z = -radius/+radius (linear along longitudes)
	// cannot use triangle fan on texturing (s coord. at top/bottom tip varies)
	// If the texture is flipped, we iterate the coordinates backward.
	const GLfloat ds = (flipTexture ? -1.f : 1.f) / slices;
	const GLfloat dt = nsign / stacks; // from inside texture is reversed

	// draw intermediate  as quad strips
	static QVector<double> vertexArr;
	static QVector<float> texCoordArr;
	static QVector<float> colorArr;
	static QVector<unsigned int> indiceArr;

	texCoordArr.resize(0);
	vertexArr.resize(0);
	colorArr.resize(0);
	indiceArr.resize(0);

	for (i = 0,cos_sin_rho_p = cos_sin_rho; i < stacks; ++i,cos_sin_rho_p+=2)
	{
		s = !flipTexture ? 0.f : 1.f;
		for (j = 0,cos_sin_theta_p = cos_sin_theta; j<=slices;++j,cos_sin_theta_p+=2)
		{
			x = -cos_sin_theta_p[1] * cos_sin_rho_p[1];
			y = cos_sin_theta_p[0] * cos_sin_rho_p[1];
			z = nsign * cos_sin_rho_p[0];
			texCoordArr << s << t;
			if (isLightOn)
			{
				c = nsign * (lightPos3[0]*x*oneMinusOblateness + lightPos3[1]*y*oneMinusOblateness + lightPos3[2]*z);
				if (c<0) {c=0;}
				colorArr << c*diffuseLight[0] + ambientLight[0] << c*diffuseLight[1] + ambientLight[1] << c*diffuseLight[2] + ambientLight[2];
			}
			vertexArr << x * radius << y * radius << z * oneMinusOblateness * radius;
			x = -cos_sin_theta_p[1] * cos_sin_rho_p[3];
			y = cos_sin_theta_p[0] * cos_sin_rho_p[3];
			z = nsign * cos_sin_rho_p[2];
			texCoordArr << s << t - dt;
			if (isLightOn)
			{
				c = nsign * (lightPos3[0]*x*oneMinusOblateness + lightPos3[1]*y*oneMinusOblateness + lightPos3[2]*z);
				if (c<0) {c=0;}
				colorArr << c*diffuseLight[0] + ambientLight[0] << c*diffuseLight[1] + ambientLight[1] << c*diffuseLight[2] + ambientLight[2];
			}
			vertexArr << x * radius << y * radius << z * oneMinusOblateness * radius;
			s += ds;
		}
		unsigned int offset = i*(slices+1)*2;
		for (j = 2;j<slices*2+2;j+=2)
		{
			indiceArr << offset+j-2 << offset+j-1 << offset+j;
			indiceArr << offset+j << offset+j-1 << offset+j+1;
		}
		t -= dt;
	}

	// Draw the array now
	if (isLightOn)
		setArrays((Vec3d*)vertexArr.constData(), (Vec2f*)texCoordArr.constData(), (Vec3f*)colorArr.constData());
	else
		setArrays((Vec3d*)vertexArr.constData(), (Vec2f*)texCoordArr.constData());
	drawFromArray(Triangles, indiceArr.size(), 0, true, indiceArr.constData());
}

//! drawing method for sphere when normal map is going to be used - eg in planet rendering
//! the method is similar to the sSphere but it calculates tangent vectors for each point as well
//! @param ellipsoid radius (float)
//! @param 1 - oblateness (float)
//! @param number of slices (float)
//! @param number of stacks (float)
//! @param pointer to the solar system (SolarSystem*)
//! @param orientation: inside or not (int)
//! @param flip texture or not (int)
Vec3f cross(Vec3f a, Vec3f b) {
	return Vec3f(a[1]*b[2] - a[2]*b[1], a[2]*b[0] - a[0]*b[2], a[0]*b[1] - a[1]*b[0]);
}

void StelPainter::nmSphere(float radius, float oneMinusOblateness, int slices, int stacks, SolarSystem* ssm, int orientInside, bool flipTexture)
{

    static Vec3f lightPos3;
    static Vec4f ambientLight;
    static Vec4f diffuseLight;
    float c;
    const bool isLightOn = light.isEnabled();

    if (isLightOn)
    {
            lightPos3.set(light.getPosition()[0], light.getPosition()[1], light.getPosition()[2]);
            Vec3f tmpv(0.f);
            //transforms to world coord system
            prj->getModelViewTransform()->forward(tmpv); // -posCenterEye

            lightPos3 -= tmpv;
            //lightPos3 = prj->modelViewMatrixf.transpose().multiplyWithoutTranslation(lightPos3);
            //transforms back to view space
            prj->getModelViewTransform()->backward(lightPos3);
            lightPos3.normalize();
            ambientLight = light.getAmbient();
            diffuseLight = light.getDiffuse();
    }

    GLfloat x, y, z;
    GLfloat s=0.f, t=0.f;
    GLint i, j;
    GLfloat nsign;

    if (orientInside)
    {
            nsign = -1.f;
            t=0.f; // from inside texture is reversed
    }
    else
    {
            nsign = 1.f;
            t=1.f;
    }

    const float drho = M_PI / stacks;
    Q_ASSERT(stacks<=MAX_STACKS);
    ComputeCosSinRho(drho,stacks);
    float* cos_sin_rho_p;

    const float dtheta = 2.f * M_PI / slices;
    Q_ASSERT(slices<=MAX_SLICES);
    ComputeCosSinTheta(dtheta,slices);
    const float *cos_sin_theta_p;

    // texturing: s goes from 0.0/0.25/0.5/0.75/1.0 at +y/+x/-y/-x/+y axis
    // t goes from -1.0/+1.0 at z = -radius/+radius (linear along longitudes)
    // cannot use triangle fan on texturing (s coord. at top/bottom tip varies)
    // If the texture is flipped, we iterate the coordinates backward.
    const GLfloat ds = (flipTexture ? -1.f : 1.f) / slices;
    const GLfloat dt = nsign / stacks; // from inside texture is reversed

    // draw intermediate  as quad strips
    static QVector<double> vertexArr;
    static QVector<float> texCoordArr;
    static QVector<float> normalArr;
    static QVector<float> colorArr;
    static QVector<float> tangentArr;        //tangent array
    static QVector<unsigned int> indiceArr;

    texCoordArr.resize(0);
    vertexArr.resize(0);
    normalArr.resize(0);
    indiceArr.resize(0);
    tangentArr.resize(0);
    colorArr.resize(0);

	static QVector<Vec3f> tArr1, tArr2;
	tArr1.resize(0);
	tArr2.resize(0);
//	for (i = 0,cos_sin_rho_p = cos_sin_rho; i < stacks; ++i,cos_sin_rho_p+=2)
 //   {
			Vec3f up = Vec3f(0.0, 0.0, 1.0);
			cos_sin_rho_p = cos_sin_rho + stacks;

			for (j = 0,cos_sin_theta_p = cos_sin_theta; j<= slices;++j,cos_sin_theta_p+=2)
			{
				Vec3f vector, normal, tangent;

/* FIRST POINT */
				x = -cos_sin_theta_p[1] * cos_sin_rho_p[1];
				y = cos_sin_theta_p[0] * cos_sin_rho_p[1];
				z = nsign * cos_sin_rho_p[0];

				vector = Vec3f(x * radius, y * radius, z * oneMinusOblateness * radius);
				normal = Vec3f(x * oneMinusOblateness, y * oneMinusOblateness, z);
				normal.normalize();

				tangent = cross(up, normal);
				tangent.normalize();

				tArr1 << tangent;

/* SECOND POINT */
				x = -cos_sin_theta_p[1] * cos_sin_rho_p[3];
				y = cos_sin_theta_p[0] * cos_sin_rho_p[3];
				z = nsign * cos_sin_rho_p[2];

				vector = Vec3f(x * radius, y * radius, z * oneMinusOblateness * radius);
				normal = Vec3f(x * oneMinusOblateness, y * oneMinusOblateness, z);
				normal.normalize();

				tangent = cross(up, normal);
				tangent.normalize();

				tArr2 << tangent;
			}
	//	}
//	}

    for (i = 0,cos_sin_rho_p = cos_sin_rho; i < stacks; ++i,cos_sin_rho_p+=2)
    {
            s = !flipTexture ? 0.f : 1.f;
            for (j = 0,cos_sin_theta_p = cos_sin_theta; j<= slices;++j,cos_sin_theta_p+=2)
            {
                    Vec3f vector, normal, tangent, nextv, prevv;

                    x = -cos_sin_theta_p[1] * cos_sin_rho_p[1];
                    y = cos_sin_theta_p[0] * cos_sin_rho_p[1];
                    z = nsign * cos_sin_rho_p[0];

                    if (isLightOn)
                    {
                            c = nsign * (lightPos3[0]*x*oneMinusOblateness + lightPos3[1]*y*oneMinusOblateness + lightPos3[2]*z);
                            if (c<0) {c=0;}
                            colorArr << c*diffuseLight[0] + ambientLight[0] << c*diffuseLight[1] + ambientLight[1] << c*diffuseLight[2] + ambientLight[2];
                    }

                    vector = Vec3f(x * radius, y * radius, z * oneMinusOblateness * radius);
                    normal = Vec3f(x * oneMinusOblateness, y * oneMinusOblateness, z);
                    normal.normalize();

                    texCoordArr << s << t;
                    vertexArr << vector[0] << vector[1] << vector[2];
                    normalArr << normal[0] << normal[1] << normal[2];

					Vec3f tang = tArr1[j];
					tangentArr << tang[0] << tang[1] << tang[2];

                    x = -cos_sin_theta_p[1] * cos_sin_rho_p[3];
                    y = cos_sin_theta_p[0] * cos_sin_rho_p[3];
                    z = nsign * cos_sin_rho_p[2];

                    if (isLightOn)
                    {
                            c = nsign * (lightPos3[0]*x*oneMinusOblateness + lightPos3[1]*y*oneMinusOblateness + lightPos3[2]*z);
                            if (c<0) {c=0;}
                            colorArr << c*diffuseLight[0] + ambientLight[0] << c*diffuseLight[1] + ambientLight[1] << c*diffuseLight[2] + ambientLight[2];
                    }

                    vector = Vec3f(x * radius, y * radius, z * oneMinusOblateness * radius);
                    normal = Vec3f(x * oneMinusOblateness, y * oneMinusOblateness, z);
                    normal.normalize();

                    texCoordArr << s << t - dt;
                    vertexArr << vector[0] << vector[1] << vector[2];
                    normalArr << normal[0] << normal[1] << normal[2];

					tang = tArr2[j];
					tangentArr << tang[0] << tang[1] << tang[2];

                    s += ds;
            }

            unsigned int offset = i*(slices+1)*2;
            for (j = 2;j<slices*2+2;j+=2)
            {
                    indiceArr << offset+j-2 << offset+j-1 << offset+j;
                    indiceArr << offset+j << offset+j-1 << offset+j+1;
            }
            t -= dt;
    }

    // Draw the array now


    if (isLightOn)
    {
        setArrays((Vec3d*)vertexArr.constData(), (Vec2f*)texCoordArr.constData(), (Vec3f*)colorArr.constData(), (Vec3f*) normalArr.constData());

        ArrayDesc projectedVertexArray = vertexArray;
        projectedVertexArray = projectArray(vertexArray, 0, indiceArr.size(), indiceArr.constData());

		glEnableClientState(GL_TEXTURE_COORD_ARRAY);
		glTexCoordPointer(texCoordArray.size, texCoordArray.type, 0, texCoordArray.pointer);

		glEnableClientState(GL_VERTEX_ARRAY);
		glVertexPointer(vertexArray.size, vertexArray.type, 0, vertexArray.pointer);

		glEnableClientState(GL_NORMAL_ARRAY);
		glNormalPointer(normalArray.type, 0, normalArray.pointer);

	//vertex attributes projected and tangent array

        int pVecLocation = ssm->nMapShader->attributeLocation("pvec");
        glEnableVertexAttribArray(pVecLocation);
        glVertexAttribPointer(pVecLocation, projectedVertexArray.size, projectedVertexArray.type, 0, 0, projectedVertexArray.pointer);

        int tangentLocation = ssm->nMapShader->attributeLocation("tang");
		glEnableVertexAttribArray(tangentLocation);
		glVertexAttribPointer(tangentLocation, 3, GL_FLOAT, 0, 0, tangentArr.constData());

//uniform light position
        int lposLocation = ssm->nMapShader->uniformLocation("lpos");
        ssm->nMapShader->setUniform(lposLocation, lightPos3[0], lightPos3[1], lightPos3[2]);

        int ambientLocation = ssm->nMapShader->uniformLocation("ambient");
        ssm->nMapShader->setUniform(ambientLocation, ambientLight[0], ambientLight[1], ambientLight[2], ambientLight[3]);

        int diffuseLocation = ssm->nMapShader->uniformLocation("diffuse");
        ssm->nMapShader->setUniform(diffuseLocation, diffuseLight[0], diffuseLight[1], diffuseLight[2], diffuseLight[3]);

//drawing
		glDrawElements(GL_TRIANGLES, indiceArr.size(), GL_UNSIGNED_INT, indiceArr.constData());

		glDisableClientState(GL_NORMAL_ARRAY);
		glDisableClientState(GL_TEXTURE_COORD_ARRAY);
		glDisableClientState(GL_VERTEX_ARRAY);
        glDisableVertexAttribArray(tangentLocation);
        glDisableVertexAttribArray(pVecLocation);
    }
    else
    {
        useShader(0);
        setArrays((Vec3d*)vertexArr.constData(), (Vec2f*)texCoordArr.constData());
        drawFromArray(Triangles, indiceArr.size(), 0, true, indiceArr.constData());
    }
}

StelVertexArray StelPainter::computeSphereNoLight(float radius, float oneMinusOblateness, int slices, int stacks, int orientInside, bool flipTexture)
{
	StelVertexArray result(StelVertexArray::Triangles);
	GLfloat x, y, z;
	GLfloat s=0.f, t=0.f;
	GLint i, j;
	GLfloat nsign;
	if (orientInside)
	{
		nsign = -1.f;
		t=0.f; // from inside texture is reversed
	}
	else
	{
		nsign = 1.f;
		t=1.f;
	}

	const float drho = M_PI / stacks;
	Q_ASSERT(stacks<=MAX_STACKS);
	ComputeCosSinRho(drho,stacks);
	float* cos_sin_rho_p;

	const float dtheta = 2.f * M_PI / slices;
	Q_ASSERT(slices<=MAX_SLICES);
	ComputeCosSinTheta(dtheta,slices);
	const float *cos_sin_theta_p;

	// texturing: s goes from 0.0/0.25/0.5/0.75/1.0 at +y/+x/-y/-x/+y axis
	// t goes from -1.0/+1.0 at z = -radius/+radius (linear along longitudes)
	// cannot use triangle fan on texturing (s coord. at top/bottom tip varies)
	// If the texture is flipped, we iterate the coordinates backward.
	const GLfloat ds = (flipTexture ? -1.f : 1.f) / slices;
	const GLfloat dt = nsign / stacks; // from inside texture is reversed

	// draw intermediate  as quad strips
	for (i = 0,cos_sin_rho_p = cos_sin_rho; i < stacks; ++i,cos_sin_rho_p+=2)
	{
		s = !flipTexture ? 0.f : 1.f;
		for (j = 0,cos_sin_theta_p = cos_sin_theta; j<=slices;++j,cos_sin_theta_p+=2)
		{
			x = -cos_sin_theta_p[1] * cos_sin_rho_p[1];
			y = cos_sin_theta_p[0] * cos_sin_rho_p[1];
			z = nsign * cos_sin_rho_p[0];
			result.texCoords << Vec2f(s,t);
			result.vertex << Vec3d(x*radius, y*radius, z*oneMinusOblateness*radius);
			x = -cos_sin_theta_p[1] * cos_sin_rho_p[3];
			y = cos_sin_theta_p[0] * cos_sin_rho_p[3];
			z = nsign * cos_sin_rho_p[2];
			result.texCoords << Vec2f(s, t-dt);
			result.vertex << Vec3d(x*radius, y*radius, z*oneMinusOblateness*radius);
			s += ds;
		}
		unsigned int offset = i*(slices+1)*2;
		for (j = 2;j<slices*2+2;j+=2)
		{
			result.indices << offset+j-2 << offset+j-1 << offset+j;
			result.indices << offset+j << offset+j-1 << offset+j+1;
		}
		t -= dt;
	}
	return result;
	//setArrays((Vec3d*)vertexArr.constData(), (Vec2f*)texCoordArr.constData());
	//drawFromArray(Triangles, indiceArr.size(), 0, true, indiceArr.constData());
}

// Reimplementation of gluCylinder : glu is overrided for non standard projection
void StelPainter::sCylinder(float radius, float height, int slices, int orientInside)
{
	if (orientInside)
		glCullFace(GL_FRONT);

	static QVarLengthArray<Vec2f, 512> texCoordArray;
	static QVarLengthArray<Vec3d, 512> vertexArray;
	texCoordArray.clear();
	vertexArray.clear();
	float s = 0.f;
	float x, y;
	const float ds = 1.f / slices;
	const float da = 2.f * M_PI / slices;
	for (int i = 0; i <= slices; ++i)
	{
		x = std::sin(da*i);
		y = std::cos(da*i);
		texCoordArray.append(Vec2f(s, 0.f));
		vertexArray.append(Vec3d(x*radius, y*radius, 0.));
		texCoordArray.append(Vec2f(s, 1.f));
		vertexArray.append(Vec3d(x*radius, y*radius, height));
		s += ds;
	}
	setArrays(vertexArray.constData(), texCoordArray.constData());
	drawFromArray(TriangleStrip, vertexArray.size());

	if (orientInside)
		glCullFace(GL_BACK);
}


void StelPainter::setPointSize(qreal size)
{
#ifndef STELPAINTER_GL2
	glPointSize(size);
#else
	Q_UNUSED(size);
#endif
}

void StelPainter::setShadeModel(ShadeModel m)
{
#ifndef STELPAINTER_GL2
	glShadeModel(m);
#else
	Q_UNUSED(m);
#endif
}

void StelPainter::enableTexture2d(bool b, int texunit)
{
#ifndef USE_OPENGL_ES2
	if(GLEE_ARB_multitexture)
#endif
		glActiveTexture(GL_TEXTURE0 + texunit);

#ifndef STELPAINTER_GL2
	if (b)
		glEnable(GL_TEXTURE_2D);
	else
		glDisable(GL_TEXTURE_2D);
#else
	texture2dEnabled = b;
#endif
}

void StelPainter::initSystemGLInfo(QGLContext* ctx)
{
	Q_ASSERT(glContext==NULL);
	glContext = ctx;

	makeMainGLContextCurrent();
	isNoPowerOfTwoAllowed = QGLFormat::openGLVersionFlags().testFlag(QGLFormat::OpenGL_Version_2_0) || QGLFormat::openGLVersionFlags().testFlag(QGLFormat::OpenGL_ES_Version_2_0);

#ifdef STELPAINTER_GL2
	// Basic shader: just vertex filled with plain color
	QGLShader *vshader3 = new QGLShader(QGLShader::Vertex);
	const char *vsrc3 =
		"attribute mediump vec3 vertex;\n"
		"uniform mediump mat4 projectionMatrix;\n"
		"void main(void)\n"
		"{\n"
		"    gl_Position = projectionMatrix*vec4(vertex, 1.);\n"
		"}\n";
	vshader3->compileSourceCode(vsrc3);
	QGLShader *fshader3 = new QGLShader(QGLShader::Fragment);
	const char *fsrc3 =
		"uniform mediump vec4 color;\n"
		"void main(void)\n"
		"{\n"
		"    gl_FragColor = color;\n"
		"}\n";
	fshader3->compileSourceCode(fsrc3);
	basicShaderProgram = new QGLShaderProgram(QGLContext::currentContext());
	basicShaderProgram->addShader(vshader3);
	basicShaderProgram->addShader(fshader3);
	basicShaderProgram->link();
	basicShaderVars.projectionMatrix = basicShaderProgram->uniformLocation("projectionMatrix");
	basicShaderVars.color = basicShaderProgram->uniformLocation("color");
	basicShaderVars.vertex = basicShaderProgram->attributeLocation("vertex");

	// Color shader program: color specified per vertex
	QGLShader *vshader1 = new QGLShader(QGLShader::Vertex);
	const char *vsrc1 =
		"attribute highp vec3 vertex;\n"
		"attribute mediump vec4 color;\n"
		"uniform mediump mat4 projectionMatrix;\n"
		"varying mediump vec4 outColor;\n"
		"void main(void)\n"
		"{\n"
		"    outColor = color;\n"
		"    gl_Position = projectionMatrix*vec4(vertex, 1.);\n"
		"}\n";
	vshader1->compileSourceCode(vsrc1);
	QGLShader *fshader1 = new QGLShader(QGLShader::Fragment);
	const char *fsrc1 =
		"varying mediump vec4 outColor;\n"
		"void main(void)\n"
		"{\n"
		"    gl_FragColor = outColor;\n"
		"}\n";
	fshader1->compileSourceCode(fsrc1);
	colorShaderProgram = new QGLShaderProgram(QGLContext::currentContext());
	colorShaderProgram->addShader(vshader1);
	colorShaderProgram->addShader(fshader1);
	colorShaderProgram->link();

	// Basic texture shader program
	QGLShader *vshader2 = new QGLShader(QGLShader::Vertex);
	const char *vsrc2 =
		"attribute highp vec3 vertex;\n"
		"attribute mediump vec2 texCoord;\n"
		"uniform mediump mat4 projectionMatrix;\n"
		"varying mediump vec2 texc;\n"
		"void main(void)\n"
		"{\n"
		"    gl_Position = projectionMatrix * vec4(vertex, 1.);\n"
		"    texc = texCoord;\n"
		"}\n";
	vshader2->compileSourceCode(vsrc2);
	QGLShader *fshader2 = new QGLShader(QGLShader::Fragment);
	const char *fsrc2 =
		"varying mediump vec2 texc;\n"
		"uniform sampler2D tex;\n"
		"uniform mediump vec4 texColor;\n"
		"void main(void)\n"
		"{\n"
		"    gl_FragColor = texture2D(tex, texc)*texColor;\n"
		"}\n";
	fshader2->compileSourceCode(fsrc2);
	texturesShaderProgram = new QGLShaderProgram(QGLContext::currentContext());
	texturesShaderProgram->addShader(vshader2);
	texturesShaderProgram->addShader(fshader2);
	texturesShaderProgram->link();
	texturesShaderVars.projectionMatrix = texturesShaderProgram->uniformLocation("projectionMatrix");
	texturesShaderVars.texCoord = texturesShaderProgram->attributeLocation("texCoord");
	texturesShaderVars.vertex = texturesShaderProgram->attributeLocation("vertex");
	texturesShaderVars.texColor = texturesShaderProgram->uniformLocation("texColor");
	texturesShaderVars.texture = texturesShaderProgram->uniformLocation("tex");

	// Texture shader program + interpolated color per vertex
	QGLShader *vshader4 = new QGLShader(QGLShader::Vertex);
	const char *vsrc4 =
		"attribute highp vec3 vertex;\n"
		"attribute mediump vec2 texCoord;\n"
		"attribute mediump vec4 color;\n"
		"uniform mediump mat4 projectionMatrix;\n"
		"varying mediump vec2 texc;\n"
		"varying mediump vec4 outColor;\n"
		"void main(void)\n"
		"{\n"
		"    gl_Position = projectionMatrix * vec4(vertex, 1.);\n"
		"    texc = texCoord;\n"
		"    outColor = color;\n"
		"}\n";
	vshader4->compileSourceCode(vsrc4);
	QGLShader *fshader4 = new QGLShader(QGLShader::Fragment);
	const char *fsrc4 =
		"varying mediump vec2 texc;\n"
		"varying mediump vec4 outColor;\n"
		"uniform sampler2D tex;\n"
		"void main(void)\n"
		"{\n"
		"    gl_FragColor = texture2D(tex, texc)*outColor;\n"
		"}\n";
	fshader4->compileSourceCode(fsrc4);
	texturesColorShaderProgram = new QGLShaderProgram(QGLContext::currentContext());
	texturesColorShaderProgram->addShader(vshader4);
	texturesColorShaderProgram->addShader(fshader4);
	texturesColorShaderProgram->link();
	texturesColorShaderVars.projectionMatrix = texturesColorShaderProgram->uniformLocation("projectionMatrix");
	texturesColorShaderVars.texCoord = texturesColorShaderProgram->attributeLocation("texCoord");
	texturesColorShaderVars.vertex = texturesColorShaderProgram->attributeLocation("vertex");
	texturesColorShaderVars.color = texturesColorShaderProgram->attributeLocation("color");
	texturesColorShaderVars.texture = texturesColorShaderProgram->uniformLocation("tex");

	//initialize a normal map shader: at the moment a shader class is used
	//this will be replaced with qt functions
     //   Shader* nMapShader = new Shader;
       // if (!nMapShader->load("data/shaders/nmap.v.glsl", "data/shaders/nmap.f.glsl"))
         //       return;
       // }

#endif
}

void StelPainter::setArrays(const Vec3d* vertice, const Vec2f* texCoords, const Vec3f* colorArray, const Vec3f* normalArray)
{
	enableClientStates(vertice, texCoords, colorArray, normalArray);
	setVertexPointer(3, GL_DOUBLE, vertice);
	setTexCoordPointer(2, GL_FLOAT, texCoords);
	setColorPointer(3, GL_FLOAT, colorArray);
	setNormalPointer(GL_FLOAT, normalArray);
}

void StelPainter::enableClientStates(bool vertex, bool texture, bool color, bool normal)
{
	vertexArray.enabled = vertex;
	texCoordArray.enabled = texture;
	colorArray.enabled = color;
	normalArray.enabled = normal;
}

void StelPainter::drawFromArray(DrawingMode mode, int count, int offset, bool doProj, const unsigned int* indices)
{
	ArrayDesc projectedVertexArray = vertexArray;
	if (doProj)
	{
		// Project the vertex array using current projection
		if (indices)
			projectedVertexArray = projectArray(vertexArray, 0, count, indices + offset);
		else
			projectedVertexArray = projectArray(vertexArray, offset, count, NULL);
	}

#ifndef STELPAINTER_GL2
	// Enable the client state and set the opengl array for each array
	Q_ASSERT(projectedVertexArray.enabled);
	Q_ASSERT(projectedVertexArray.pointer);
	glEnableClientState(GL_VERTEX_ARRAY);
	glVertexPointer(projectedVertexArray.size, projectedVertexArray.type, 0, projectedVertexArray.pointer);
	if (texCoordArray.enabled)
	{
		Q_ASSERT(texCoordArray.pointer);
		glEnableClientState(GL_TEXTURE_COORD_ARRAY);
		glTexCoordPointer(texCoordArray.size, texCoordArray.type, 0, texCoordArray.pointer);
	}
	if (normalArray.enabled)
	{
		Q_ASSERT(normalArray.pointer);
		glEnableClientState(GL_NORMAL_ARRAY);
		glNormalPointer(normalArray.type, 0, normalArray.pointer);
	}
	if (colorArray.enabled)
	{
		Q_ASSERT(colorArray.pointer);
		glEnableClientState(GL_COLOR_ARRAY);
		glColorPointer(colorArray.size, colorArray.type, 0, colorArray.pointer);
	}

#else
	QGLShaderProgram* pr=NULL;

	const Mat4f& m = getProjector()->getProjectionMatrix();
	const QMatrix4x4 qMat(m[0], m[4], m[8], m[12], m[1], m[5], m[9], m[13], m[2], m[6], m[10], m[14], m[3], m[7], m[11], m[15]);

	if (!texCoordArray.enabled && !colorArray.enabled && !normalArray.enabled)
	{
		pr = basicShaderProgram;
		pr->bind();
		pr->setAttributeArray(basicShaderVars.vertex, (const GLfloat*)projectedVertexArray.pointer, projectedVertexArray.size);
		pr->enableAttributeArray(basicShaderVars.vertex);
		pr->setUniformValue(basicShaderVars.projectionMatrix, qMat);
		pr->setUniformValue(basicShaderVars.color, currentColor[0], currentColor[1], currentColor[2], currentColor[3]);
	}
	else if (texCoordArray.enabled && !colorArray.enabled && !normalArray.enabled)
	{
		pr = texturesShaderProgram;
		pr->bind();
		pr->setAttributeArray(texturesShaderVars.vertex, (const GLfloat*)projectedVertexArray.pointer, projectedVertexArray.size);
		pr->enableAttributeArray(texturesShaderVars.vertex);
		pr->setUniformValue(texturesShaderVars.projectionMatrix, qMat);
		pr->setUniformValue(texturesShaderVars.texColor, currentColor[0], currentColor[1], currentColor[2], currentColor[3]);
		pr->setAttributeArray(texturesShaderVars.texCoord, (const GLfloat*)texCoordArray.pointer, 2);
		pr->enableAttributeArray(texturesShaderVars.texCoord);
		//pr->setUniformValue(texturesShaderVars.texture, 0);    // use texture unit 0
	}
	else if (texCoordArray.enabled && colorArray.enabled && !normalArray.enabled)
	{
		pr = texturesColorShaderProgram;
		pr->bind();
		pr->setAttributeArray(texturesColorShaderVars.vertex, (const GLfloat*)projectedVertexArray.pointer, projectedVertexArray.size);
		pr->enableAttributeArray(texturesColorShaderVars.vertex);
		pr->setUniformValue(texturesColorShaderVars.projectionMatrix, qMat);
		pr->setAttributeArray(texturesColorShaderVars.texCoord, (const GLfloat*)texCoordArray.pointer, 2);
		pr->enableAttributeArray(texturesColorShaderVars.texCoord);
		pr->setAttributeArray(texturesColorShaderVars.color, (const GLfloat*)colorArray.pointer, colorArray.size);
		pr->enableAttributeArray(texturesColorShaderVars.color);
		//pr->setUniformValue(texturesShaderVars.texture, 0);    // use texture unit 0
	}
	else
	{
		qDebug() << "Unhandled parameters." << texCoordArray.enabled << colorArray.enabled << normalArray.enabled;
		qDebug() << "Light: " << light.isEnabled();
		return;
	}
#endif
	if (indices)
		glDrawElements(mode, count, GL_UNSIGNED_INT, indices + offset);
	else
		glDrawArrays(mode, offset, count);
#ifndef STELPAINTER_GL2
	glDisableClientState(GL_VERTEX_ARRAY);
	if (texCoordArray.enabled)
		glDisableClientState(GL_TEXTURE_COORD_ARRAY);
	if (normalArray.enabled)
		glDisableClientState(GL_NORMAL_ARRAY);
	if (colorArray.enabled)
		glDisableClientState(GL_COLOR_ARRAY);
#else
	if (pr==texturesColorShaderProgram)
	{
		pr->disableAttributeArray(texturesColorShaderVars.texCoord);
		pr->disableAttributeArray(texturesColorShaderVars.vertex);
		pr->disableAttributeArray(texturesColorShaderVars.color);
	}
	else if (pr==texturesShaderProgram)
	{
		pr->disableAttributeArray(texturesShaderVars.texCoord);
		pr->disableAttributeArray(texturesShaderVars.vertex);
	}
	else if (pr == texturesShaderProgram)
	{
		pr->disableAttributeArray(basicShaderVars.vertex);
	}
	if (pr)
		pr->release();
#endif
}


StelPainter::ArrayDesc StelPainter::projectArray(const StelPainter::ArrayDesc& array, int offset, int count, const unsigned int* indices)
{
	// XXX: we should use a more generic way to test whether or not to do the projection.
	if (dynamic_cast<StelProjector2d*>(prj.data()))
	{
		return array;
	}

	Q_ASSERT(array.size == 3);
	Q_ASSERT(array.type == GL_DOUBLE);
	Vec3d* vecArray = (Vec3d*)array.pointer;

	// We have two different cases :
	// 1) We are not using an indice array.  In that case the size of the array is known
	// 2) We are using an indice array.  In that case we have to find the max value by iterating through the indices.
	if (!indices)
	{
		polygonVertexArray.resize(offset + count);
		prj->project(count, vecArray + offset, polygonVertexArray.data() + offset);
	} else
	{
		// we need to find the max value of the indices !
		unsigned int max = 0;
		for (int i = offset; i < offset + count; ++i)
		{
			max = std::max(max, indices[i]);
		}
		polygonVertexArray.resize(max+1);
		prj->project(max + 1, vecArray + offset, polygonVertexArray.data() + offset);
	}

	ArrayDesc ret;
	ret.size = 3;
	ret.type = GL_FLOAT;
	ret.pointer = polygonVertexArray.constData();
	ret.enabled = array.enabled;
	return ret;
}

// Light methods

void StelPainterLight::setPosition(const Vec4f& v)
{
	position = v;
}

void StelPainterLight::setDiffuse(const Vec4f& v)
{
	diffuse = v;
}

void StelPainterLight::setSpecular(const Vec4f& v)
{
	specular = v;
}

void StelPainterLight::setAmbient(const Vec4f& v)
{
	ambient = v;
}

void StelPainterLight::setEnable(bool v)
{
	if (v)
		enable();
	else
		disable();
}

void StelPainterLight::enable()
{
	enabled = true;
}

void StelPainterLight::disable()
{
	enabled = false;
}


// material functions
StelPainterMaterial::StelPainterMaterial()
	: specular(0, 0, 0, 1), ambient(0.2, 0.2, 0.2, 1.0), emission(0, 0, 0, 1), shininess(0)
{
}

void StelPainterMaterial::setSpecular(const Vec4f& v)
{
	specular = v;
}

void StelPainterMaterial::setAmbient(const Vec4f& v)
{
	ambient = v;
}

void StelPainterMaterial::setEmission(const Vec4f& v)
{
	emission = v;
}

void StelPainterMaterial::setShininess(float v)
{
	shininess = v;
}<|MERGE_RESOLUTION|>--- conflicted
+++ resolved
@@ -1602,12 +1602,7 @@
 		lightPos3.set(light.getPosition()[0], light.getPosition()[1], light.getPosition()[2]);
 		Vec3f tmpv(0.f);
 		prj->getModelViewTransform()->forward(tmpv); // -posCenterEye
-<<<<<<< HEAD
-
-		lightPos3 -= tmpv;
-=======
 		//lightPos3 -= tmpv;
->>>>>>> 583faf07
 		//lightPos3 = prj->modelViewMatrixf.transpose().multiplyWithoutTranslation(lightPos3);
 		prj->getModelViewTransform()->getApproximateLinearTransfo().transpose().multiplyWithoutTranslation(Vec3d(lightPos3[0], lightPos3[1], lightPos3[2]));
 		prj->getModelViewTransform()->backward(lightPos3);
@@ -1734,10 +1729,10 @@
             Vec3f tmpv(0.f);
             //transforms to world coord system
             prj->getModelViewTransform()->forward(tmpv); // -posCenterEye
-
-            lightPos3 -= tmpv;
+            //lightPos3 -= tmpv;
             //lightPos3 = prj->modelViewMatrixf.transpose().multiplyWithoutTranslation(lightPos3);
             //transforms back to view space
+            prj->getModelViewTransform()->getApproximateLinearTransfo().transpose().multiplyWithoutTranslation(Vec3d(lightPos3[0], lightPos3[1], lightPos3[2]));
             prj->getModelViewTransform()->backward(lightPos3);
             lightPos3.normalize();
             ambientLight = light.getAmbient();
