--- conflicted
+++ resolved
@@ -68,8 +68,6 @@
 	//! @return The translated QString
 	QString qtranslate(const QString& s, const QString& c = QString()) const;
 
-<<<<<<< HEAD
-=======
 	//! Try to translate input message and return it as a QString. If no translation
 	//! exist for the current StelTranslator language, a null string is returned.
 	//! @param s input string in english.
@@ -77,7 +75,6 @@
 	//! @return The translated QString
 	QString tryQtranslate(const QString& s, const QString& c = QString()) const;
 	
->>>>>>> f26e0c76
 	//! Get true translator locale name. Actual locale, never "system".
 	//! @return Locale name e.g "fr_FR"
 	const QString& getTrueLocaleName() const
@@ -91,13 +88,8 @@
 	//! Used as a global translator by the whole app
 	static StelTranslator* globalTranslator;
 
-<<<<<<< HEAD
-	//! Get available language name in native language
-	QStringList getAvailableLanguagesNamesNative() const;
-=======
 	//! Get available language name in native language from passed locales directory
 	QStringList getAvailableLanguagesNamesNative(const QString& localeDir="", const QString &section="") const;
->>>>>>> f26e0c76
 
 	//! Convert from ISO639-1 langage code to native language name
 	//! @param languageCode the code to look up
@@ -140,4 +132,4 @@
 	static QMap<QString, QString> iso639codes;
 };
 
-#endif // _STELTRANSLATOR_HPP_+#endif // _STELTRANSLATOR_HPP_
