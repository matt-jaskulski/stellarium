--- conflicted
+++ resolved
@@ -1,17 +1,17 @@
 /*
  * Stellarium
  * Copyright (C) 2006 Fabien Chereau
- *
+ * 
  * This program is free software; you can redistribute it and/or
  * modify it under the terms of the GNU General Public License
  * as published by the Free Software Foundation; either version 2
  * of the License, or (at your option) any later version.
- *
+ * 
  * This program is distributed in the hope that it will be useful,
  * but WITHOUT ANY WARRANTY; without even the implied warranty of
  * MERCHANTABILITY or FITNESS FOR A PARTICULAR PURPOSE.  See the
  * GNU General Public License for more details.
- *
+ * 
  * You should have received a copy of the GNU General Public License
  * along with this program; if not, write to the Free Software
  * Foundation, Inc., 51 Franklin Street, Suite 500, Boston, MA  02110-1335, USA.
@@ -35,9 +35,6 @@
 
 StelSkyCultureMgr::StelSkyCultureMgr()
 {
-<<<<<<< HEAD
-	updateListOfAvailableSkyCultures();
-=======
 	setObjectName("StelSkyCultureMgr");
 
 	QSet<QString> cultureDirNames = StelFileMgr::listContents("skycultures",StelFileMgr::Directory);
@@ -63,7 +60,6 @@
 			boundariesIdx = -1;
 		dirToNameEnglish[dir].boundariesIdx = boundariesIdx;
 	}	
->>>>>>> f26e0c76
 }
 
 
@@ -77,34 +73,6 @@
 {
 	defaultSkyCultureID = StelApp::getInstance().getSettings()->value("localization/sky_culture", "western").toString();
 	setCurrentSkyCultureID(defaultSkyCultureID);
-}
-
-void StelSkyCultureMgr::updateListOfAvailableSkyCultures()
-{
-	QSet<QString> cultureDirNames = StelFileMgr::listContents("skycultures",StelFileMgr::Directory);
-	dirToNameEnglish.clear();
-	foreach (const QString& dir, cultureDirNames)
-	{
-		QString pdFile = StelFileMgr::findFile("skycultures/" + dir + "/info.ini");
-		if (pdFile.isEmpty())
-		{
-			qWarning() << "WARNING: unable to successfully read info.ini file from skyculture dir"
-				   << QDir::toNativeSeparators(dir);
-			return;
-		}
-		QSettings pd(pdFile, StelIniFormat);
-		dirToNameEnglish[dir].englishName = pd.value("info/name").toString();
-		dirToNameEnglish[dir].author = pd.value("info/author").toString();
-	}
-
-	if (!currentSkyCultureDir.isEmpty() && !dirToNameEnglish.contains(currentSkyCultureDir))
-	{
-		if (getCurrentSkyCultureID() == defaultSkyCultureID)
-		{
-			setDefaultSkyCultureID(dirToNameEnglish.firstKey());
-		}
-		setCurrentSkyCultureID(defaultSkyCultureID);
-	}
 }
 
 //! Set the current sky culture from the passed directory
@@ -144,16 +112,11 @@
 	emit defaultSkyCultureChanged(id);
 	return true;
 }
-<<<<<<< HEAD
-
-QString StelSkyCultureMgr::getCurrentSkyCultureNameI18() const {return q_(currentSkyCulture.englishName);}
-=======
 	
 QString StelSkyCultureMgr::getCurrentSkyCultureNameI18() const
 {
 	return q_(currentSkyCulture.englishName);
 }
->>>>>>> f26e0c76
 
 QString StelSkyCultureMgr::getCurrentSkyCultureEnglishName() const
 {
