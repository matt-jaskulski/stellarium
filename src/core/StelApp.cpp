/*
 * Stellarium
 * Copyright (C) 2006 Fabien Chereau
 *
 * This program is free software; you can redistribute it and/or
 * modify it under the terms of the GNU General Public License
 * as published by the Free Software Foundation; either version 2
 * of the License, or (at your option) any later version.
 *
 * This program is distributed in the hope that it will be useful,
 * but WITHOUT ANY WARRANTY; without even the implied warranty of
 * MERCHANTABILITY or FITNESS FOR A PARTICULAR PURPOSE.  See the
 * GNU General Public License for more details.
 *
 * You should have received a copy of the GNU General Public License
 * along with this program; if not, write to the Free Software
 * Foundation, Inc., 51 Franklin Street, Suite 500, Boston, MA  02110-1335, USA.
 */

#include "StelApp.hpp"

#include "StelCore.hpp"
#include "StelUtils.hpp"
#include "StelLoadingBar.hpp"
#include "StelObjectMgr.hpp"
#include "ConstellationMgr.hpp"
#include "NebulaMgr.hpp"
#include "LandscapeMgr.hpp"
#include "GridLinesMgr.hpp"
#include "MilkyWay.hpp"
#include "MeteorMgr.hpp"
#include "LabelMgr.hpp"
#include "StarMgr.hpp"
#include "SolarSystem.hpp"
#include "StelIniParser.hpp"
#include "StelProjector.hpp"
#include "StelLocationMgr.hpp"

#include "StelModuleMgr.hpp"
#include "StelLocaleMgr.hpp"
#include "StelSkyCultureMgr.hpp"
#include "StelFileMgr.hpp"
#include "StelShortcutMgr.hpp"
#include "StelJsonParser.hpp"
#include "StelSkyLayerMgr.hpp"
#include "StelAudioMgr.hpp"
#include "StelVideoMgr.hpp"
#include "StelGuiBase.hpp"

#include "renderer/StelRenderer.hpp"

#include <cstdlib>
#include <iostream>
#include <QDebug>
#include <QFile>
#include <QFileInfo>
#include <QMessageBox>
#include <QMouseEvent>
#include <QNetworkAccessManager>
#include <QNetworkDiskCache>
#include <QNetworkProxy>
#include <QNetworkReply>
#include <QString>
#include <QStringList>
#include <QSysInfo>
#include <QTextStream>
#include <QTimer>

// Initialize static variables
StelApp* StelApp::singleton = NULL;
QTime* StelApp::qtime = NULL;

void StelApp::initStatic()
{
	StelApp::qtime = new QTime();
	StelApp::qtime->start();
}

void StelApp::deinitStatic()
{
	delete StelApp::qtime;
	StelApp::qtime = NULL;
}

bool StelApp::getRenderSolarShadows() const
{
	return renderSolarShadows;
}

/*************************************************************************
 Create and initialize the main Stellarium application.
*************************************************************************/
StelApp::StelApp(QObject* parent)
	: QObject(parent), core(NULL), stelGui(NULL), fps(0),
	  frame(0), timefr(0.), timeBase(0.), flagNightVision(false), renderSolarShadows(false),
	  confSettings(NULL), initialized(false), saveProjW(-1), saveProjH(-1), drawState(0)
{
	// Stat variables
	nbDownloadedFiles=0;
	totalDownloadedSize=0;
	nbUsedCache=0;
	totalUsedCacheSize=0;

	setObjectName("StelApp");

	skyCultureMgr=NULL;
	localeMgr=NULL;
	stelObjectMgr=NULL;
	networkAccessManager=NULL;
	shortcutMgr = NULL;

	// Can't create 2 StelApp instances
	Q_ASSERT(!singleton);
	singleton = this;

	moduleMgr = new StelModuleMgr();

	wheelEventTimer = new QTimer(this);
	wheelEventTimer->setInterval(25);
	wheelEventTimer->setSingleShot(TRUE);
}

/*************************************************************************
 Deinitialize and destroy the main Stellarium application.
*************************************************************************/
StelApp::~StelApp()
{
	qDebug() << qPrintable(QString("Downloaded %1 files (%2 kbytes) in a session of %3 sec (average of %4 kB/s + %5 files from cache (%6 kB)).").arg(nbDownloadedFiles).arg(totalDownloadedSize/1024).arg(getTotalRunTime()).arg((double)(totalDownloadedSize/1024)/getTotalRunTime()).arg(nbUsedCache).arg(totalUsedCacheSize/1024));

	stelObjectMgr->unSelect();
	moduleMgr->unloadModule("StelSkyLayerMgr", false);  // We need to delete it afterward
	moduleMgr->unloadModule("StelObjectMgr", false);// We need to delete it afterward
	StelModuleMgr* tmp = moduleMgr;
	moduleMgr = new StelModuleMgr(); // Create a secondary instance to avoid crashes at other deinit
	delete tmp; tmp=NULL;
	delete skyImageMgr; skyImageMgr=NULL;
	delete core; core=NULL;
	delete skyCultureMgr; skyCultureMgr=NULL;
	delete localeMgr; localeMgr=NULL;
	delete audioMgr; audioMgr=NULL;
	delete videoMgr; videoMgr=NULL;
	delete stelObjectMgr; stelObjectMgr=NULL; // Delete the module by hand afterward
	delete planetLocationMgr; planetLocationMgr=NULL;
	delete moduleMgr; moduleMgr=NULL; // Delete the secondary instance
	delete shortcutMgr; shortcutMgr = NULL;

	Q_ASSERT(singleton);
	singleton = NULL;
}

void StelApp::setupHttpProxy()
{
	QString proxyHost = confSettings->value("proxy/host_name").toString();
	QString proxyPort = confSettings->value("proxy/port").toString();
	QString proxyUser = confSettings->value("proxy/user").toString();
	QString proxyPass = confSettings->value("proxy/password").toString();

	// If proxy settings not found in config, use environment variable
	// if it is defined.  (Config file over-rides environment).
	if (proxyHost.isEmpty() && proxyUser.isEmpty() && proxyPass.isEmpty() && proxyPort.isEmpty())
	{
		char *httpProxyEnv;
		httpProxyEnv = std::getenv("http_proxy");
		if (!httpProxyEnv)
		{
			httpProxyEnv = std::getenv("HTTP_PROXY");
		}
		if (httpProxyEnv)
		{
			QString proxyString = QString(httpProxyEnv);
			if (!proxyString.isEmpty())
			{
				// Handle http_proxy of the form
				// proto://username:password@fqdn:port
				// e.g.:
				// http://usr:pass@proxy.loc:3128/
				// http://proxy.loc:3128/
				// http://2001:62a:4:203:6ab5:99ff:fef2:560b:3128/
				// http://foo:bar@2001:62a:4:203:6ab5:99ff:fef2:560b:3128/
				QRegExp pre("^([^:]+://)?(?:([^:]+):([^@]*)@)?(.+):([\\d]+)");
				if (pre.indexIn(proxyString) >= 0)
				{
					proxyUser = pre.cap(2);
					proxyPass = pre.cap(3);
					proxyHost = pre.cap(4);
					proxyPort = pre.cap(5);
				}
				else
				{
					qDebug() << "indecipherable environment variable http_proxy:" << proxyString;
					return;
				}
			}
		}
	}

	if (!proxyHost.isEmpty())
	{
		QNetworkProxy proxy;
		proxy.setType(QNetworkProxy::HttpProxy);
		proxy.setHostName(proxyHost);
		if (!proxyPort.isEmpty())
			proxy.setPort(proxyPort.toUShort());

		if (!proxyUser.isEmpty())
			proxy.setUser(proxyUser);

		if (!proxyPass.isEmpty())
			proxy.setPassword(proxyPass);

		QString ppDisp = proxyPass;
		ppDisp.fill('*');
		qDebug() << "Using HTTP proxy:" << proxyUser << ppDisp << proxyHost << proxyPort;
		QNetworkProxy::setApplicationProxy(proxy);
	}
}

void StelApp::init(QSettings* conf, StelRenderer* renderer)
{
	confSettings = conf;

	core = new StelCore();
	if (saveProjW!=-1 && saveProjH!=-1)
		core->windowHasBeenResized(0, 0, saveProjW, saveProjH);

	renderSolarShadows = renderer->areFloatTexturesSupported();

	QString splashFileName = "textures/logo24bits.png";

#ifdef BUILD_FOR_MAEMO
	StelLoadingBar loadingBar(splashFileName, "", 25, 320, 101, 800, 400);
#else
#ifdef BZR_REVISION
	StelLoadingBar loadingBar(splashFileName, QString("BZR r%1").arg(BZR_REVISION), 25, 320, 101);
#elif SVN_REVISION
	StelLoadingBar loadingBar(splashFileName, QString("SVN r%1").arg(SVN_REVISION), 25, 320, 101);
#else
	StelLoadingBar loadingBar(splashFileName, PACKAGE_VERSION, 45, 320, 121);
#endif
<<<<<<< HEAD

	loadingBar.draw();
=======
#endif
	loadingBar.draw(renderer);
>>>>>>> c87a95d7

	networkAccessManager = new QNetworkAccessManager(this);
	// Activate http cache if Qt version >= 4.5
	QNetworkDiskCache* cache = new QNetworkDiskCache(networkAccessManager);
	QString cachePath = StelFileMgr::getCacheDir();

	qDebug() << "Cache directory is: " << cachePath;
	cache->setCacheDirectory(cachePath);
	networkAccessManager->setCache(cache);
	connect(networkAccessManager, SIGNAL(finished(QNetworkReply*)), this, SLOT(reportFileDownloadFinished(QNetworkReply*)));

	// Stel Object Data Base manager
	stelObjectMgr = new StelObjectMgr();
	stelObjectMgr->init();
	getModuleMgr().registerModule(stelObjectMgr);

	localeMgr = new StelLocaleMgr();
	skyCultureMgr = new StelSkyCultureMgr();
	planetLocationMgr = new StelLocationMgr();
	shortcutMgr = new StelShortcutMgr();

	localeMgr->init();
	shortcutMgr->init();

	// Init the solar system first
	SolarSystem* ssystem = new SolarSystem();
	ssystem->init();
	getModuleMgr().registerModule(ssystem);

	// Load hipparcos stars & names
	StarMgr* hip_stars = new StarMgr();
	hip_stars->init();
	getModuleMgr().registerModule(hip_stars);

	core->init(renderer);

	// Init nebulas
	NebulaMgr* nebulas = new NebulaMgr();
	nebulas->init();
	getModuleMgr().registerModule(nebulas);

	// Init milky way
	MilkyWay* milky_way = new MilkyWay();
	milky_way->init();
	getModuleMgr().registerModule(milky_way);

	// Init sky image manager
	skyImageMgr = new StelSkyLayerMgr();
	skyImageMgr->init();
	getModuleMgr().registerModule(skyImageMgr);

	// Init audio manager
	audioMgr = new StelAudioMgr();

	// Init video manager
	videoMgr = new StelVideoMgr();

	// Constellations
	ConstellationMgr* asterisms = new ConstellationMgr(hip_stars);
	asterisms->init();
	getModuleMgr().registerModule(asterisms);

	// Landscape, atmosphere & cardinal points section
	LandscapeMgr* landscape = new LandscapeMgr();
	landscape->init();
	getModuleMgr().registerModule(landscape);

	GridLinesMgr* gridLines = new GridLinesMgr();
	gridLines->init();
	getModuleMgr().registerModule(gridLines);

	// Meteors
	MeteorMgr* meteors = new MeteorMgr(10, 60);
	meteors->init();
	getModuleMgr().registerModule(meteors);

	// User labels
	LabelMgr* skyLabels = new LabelMgr();
	skyLabels->init();
	getModuleMgr().registerModule(skyLabels);

	skyCultureMgr->init();

	// Initialisation of the color scheme
	bool tmp = confSettings->value("viewing/flag_night").toBool();
	flagNightVision=!tmp;  // fool caching
	setVisionModeNight(tmp);

	// Proxy Initialisation
	setupHttpProxy();
	updateI18n();

	initialized = true;
}

// Load and initialize external modules (plugins)
void StelApp::initPlugIns()
{
	// Load dynamically all the modules found in the modules/ directories
	// which are configured to be loaded at startup
	foreach (StelModuleMgr::PluginDescriptor i, moduleMgr->getPluginsList())
	{
		if (i.loadAtStartup==false)
			continue;
		StelModule* m = moduleMgr->loadPlugin(i.info.id);
		if (m!=NULL)
		{
			moduleMgr->registerModule(m, true);
			m->init();
		}
	}
}

void StelApp::update(double deltaTime)
{
	if (!initialized)
		return;

	++frame;
	timefr+=deltaTime;
	if (timefr-timeBase > 1.)
	{
		// Calc the FPS rate every seconds
		fps=(double)frame/(timefr-timeBase);
		frame = 0;
		timeBase+=1.;
	}

	core->update(deltaTime);

	moduleMgr->update();

	// Send the event to every StelModule
	foreach (StelModule* i, moduleMgr->getCallOrders(StelModule::ActionUpdate))
	{
		i->update(deltaTime);
	}

	stelObjectMgr->update(deltaTime);
}

//! Iterate through the drawing sequence.
bool StelApp::drawPartial(StelRenderer* renderer)
{
	if (drawState == 0)
	{
		if (!initialized)
			return false;
		core->preDraw();
		drawState = 1;
		return true;
	}

	const QList<StelModule*> modules = moduleMgr->getCallOrders(StelModule::ActionDraw);
	int index = drawState - 1;
	if (index < modules.size())
	{
		if (modules[index]->drawPartial(core, renderer))
			return true;
		drawState++;
		return true;
	}
	core->postDraw(renderer);
	drawState = 0;
	return false;
}

/*************************************************************************
 Call this when the size of the window has changed
*************************************************************************/
void StelApp::windowHasBeenResized(float x, float y, float w, float h)
{
	if (core)
		core->windowHasBeenResized(x, y, w, h);
	else
	{
		saveProjW = w;
		saveProjH = h;
	}
}

// Handle mouse clics
void StelApp::handleClick(QMouseEvent* event)
{
	event->setAccepted(false);
	// Send the event to every StelModule
	foreach (StelModule* i, moduleMgr->getCallOrders(StelModule::ActionHandleMouseClicks))
	{
		i->handleMouseClicks(event);
		if (event->isAccepted())
			return;
	}
}

// Handle mouse wheel.
// This deltaEvent is a work-around for QTBUG-22269
void StelApp::handleWheel(QWheelEvent* event)
{
	// variables used to track the changes
	static int delta = 0;

	event->setAccepted(false);
	if (wheelEventTimer->isActive()) {
		// Collect the values; we only care about the fianl position values, but we want to accumalate the delta.
		delta += event->delta();
	} else {
		// The first time in, the values will not have been set.
		if (delta == 0) {
			delta += event->delta();
		}

		wheelEventTimer->start();
		QWheelEvent deltaEvent(event->pos(), event->globalPos(), delta, event->buttons(), event->modifiers(), event->orientation());
		deltaEvent.setAccepted(FALSE);
		// Send the event to every StelModule
		foreach (StelModule* i, moduleMgr->getCallOrders(StelModule::ActionHandleMouseClicks)) {
			i->handleMouseWheel(&deltaEvent);
			if (deltaEvent.isAccepted()) {
				event->accept();
				break;
			}
		}
		// Reset the collected values
		delta = 0;
	}
}

// Handle mouse move
void StelApp::handleMove(int x, int y, Qt::MouseButtons b)
{
	// Send the event to every StelModule
	foreach (StelModule* i, moduleMgr->getCallOrders(StelModule::ActionHandleMouseMoves))
	{
		if (i->handleMouseMoves(x, y, b))
			return;
	}
}

// Handle key press and release
void StelApp::handleKeys(QKeyEvent* event)
{
	event->setAccepted(false);
	// Send the event to every StelModule
	foreach (StelModule* i, moduleMgr->getCallOrders(StelModule::ActionHandleKeys))
	{
		i->handleKeys(event);
		if (event->isAccepted())
			return;
	}
}

void StelApp::setRenderSolarShadows(bool b)
{
	renderSolarShadows = b;
}

//! Set flag for activating night vision mode
void StelApp::setVisionModeNight(bool b)
{
	if (flagNightVision!=b)
	{
		flagNightVision=b;
		emit(colorSchemeChanged(b ? "night_color" : "color"));
	}
}

// Update translations and font for sky everywhere in the program
void StelApp::updateI18n()
{
#ifdef ENABLE_NLS
	emit(languageChanged());
#endif
}

// Update and reload sky culture informations everywhere in the program
void StelApp::updateSkyCulture()
{
	QString skyCultureDir = getSkyCultureMgr().getCurrentSkyCultureID();
	emit(skyCultureChanged(skyCultureDir));
}

// Return the time since when stellarium is running in second.
double StelApp::getTotalRunTime()
{
	return (double)(StelApp::qtime->elapsed())/1000.;
}


void StelApp::reportFileDownloadFinished(QNetworkReply* reply)
{
	bool fromCache = reply->attribute(QNetworkRequest::SourceIsFromCacheAttribute).toBool();
	if (fromCache)
	{
		++nbUsedCache;
		totalUsedCacheSize+=reply->bytesAvailable();
	}
	else
	{
		++nbDownloadedFiles;
		totalDownloadedSize+=reply->bytesAvailable();
	}
}<|MERGE_RESOLUTION|>--- conflicted
+++ resolved
@@ -237,13 +237,8 @@
 #else
 	StelLoadingBar loadingBar(splashFileName, PACKAGE_VERSION, 45, 320, 121);
 #endif
-<<<<<<< HEAD
-
-	loadingBar.draw();
-=======
 #endif
 	loadingBar.draw(renderer);
->>>>>>> c87a95d7
 
 	networkAccessManager = new QNetworkAccessManager(this);
 	// Activate http cache if Qt version >= 4.5
