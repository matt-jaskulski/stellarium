--- conflicted
+++ resolved
@@ -52,11 +52,8 @@
 	: domain(adomain),
 	  langName(alangName)
 {
-	QString localePath("/"+adomain+"/"+getTrueLocaleName()+".qm");
 	translator = new QTranslator();
-	bool res = translator->load(StelFileMgr::getLocaleUserDir() + localePath);
-	if (!res)
-		res = translator->load(StelFileMgr::getLocaleDir() + localePath);
+	bool res = translator->load(StelFileMgr::getLocaleDir()+"/"+adomain+"/"+getTrueLocaleName()+".qm");
 	if (!res)
 		qWarning() << "Couldn't load translations for language " << getTrueLocaleName() << "in section" << adomain;
 	if (translator->isEmpty())
@@ -145,20 +142,6 @@
 }
 
 //! Get available native language names from directory tree
-<<<<<<< HEAD
-QStringList StelTranslator::getAvailableLanguagesNamesNative() const
-{
-	QStringList codeList = getAvailableIso639_1Codes(StelFileMgr::getLocaleDir());
-
-	QString localeUserDir = StelFileMgr::getLocaleUserDir();
-	if (QDir(localeUserDir+"/stellarium/").exists())
-	{
-		QStringList codeUserList = getAvailableIso639_1Codes(localeUserDir);
-		codeList += codeUserList;
-		codeList.removeDuplicates();
-	}
-
-=======
 QStringList StelTranslator::getAvailableLanguagesNamesNative(const QString& localeDir, const QString& section) const
 {
 	QString tmpDir = localeDir;
@@ -167,7 +150,6 @@
 	else
 		tmpDir.append("/stellarium-" + section + "/");
 	QStringList codeList = getAvailableIso639_1Codes(tmpDir);
->>>>>>> f26e0c76
 	QStringList output;
 	foreach (const QString& lang, codeList)
 	{
