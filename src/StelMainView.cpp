/*
 * Stellarium
 * Copyright (C) 2007 Fabien Chereau
 *
 * This program is free software; you can redistribute it and/or
 * modify it under the terms of the GNU General Public License
 * as published by the Free Software Foundation; either version 2
 * of the License, or (at your option) any later version.
 *
 * This program is distributed in the hope that it will be useful,
 * but WITHOUT ANY WARRANTY; without even the implied warranty of
 * MERCHANTABILITY or FITNESS FOR A PARTICULAR PURPOSE.  See the
 * GNU General Public License for more details.
 *
 * You should have received a copy of the GNU General Public License
 * along with this program; if not, write to the Free Software
 * Foundation, Inc., 51 Franklin Street, Suite 500, Boston, MA  02110-1335, USA.
 */

#include "StelMainView.hpp"
#include "StelApp.hpp"
#include "StelCore.hpp"
#include "StelFileMgr.hpp"
#include "StelProjector.hpp"
#include "StelModuleMgr.hpp"
#include "StelPainter.hpp"
#include "StelGui.hpp"
#include "StelTranslator.hpp"
#include "StelUtils.hpp"
#include "StelActionMgr.hpp"
#include "StelOpenGL.hpp"

#include <QDebug>
#include <QDir>
#ifdef USE_OLD_QGLWIDGET
#include <QGLWidget>
#else
#include <QOpenGLWidget>
#endif
#include <QApplication>
#include <QDesktopWidget>
#include <QGuiApplication>
#include <QGraphicsSceneMouseEvent>
#include <QGraphicsAnchorLayout>
#include <QGraphicsWidget>
#include <QGraphicsEffect>
#include <QFileInfo>
#include <QIcon>
#include <QMoveEvent>
#include <QPluginLoader>
#include <QScreen>
#include <QSettings>
#include <QtPlugin>
#include <QThread>
#include <QTimer>
#include <QWidget>
#include <QWindow>
#include <QMessageBox>
#ifdef Q_OS_WIN
	#include <QPinchGesture>
#endif
#include <QOpenGLShader>
#include <QOpenGLShaderProgram>
#include <QOpenGLFramebufferObject>
#include <QOpenGLPaintDevice>
#ifdef OPENGL_DEBUG_LOGGING
#include <QOpenGLDebugLogger>
#endif

#include <clocale>

// Initialize static variables
StelMainView* StelMainView::singleton = NULL;

#ifdef USE_OLD_QGLWIDGET
class StelGLWidget : public QGLWidget
#else
class StelGLWidget : public QOpenGLWidget
#endif
{
public:
	StelGLWidget(StelMainView* parent)
		:
#ifdef USE_OLD_QGLWIDGET
		  QGLWidget(parent),
#else
		  QOpenGLWidget(parent),
#endif
		  parent(parent),
		  initialized(false)
	{
		qDebug()<<"StelGLWidget constructor";

		//because we always draw the full background,
		//lets skip drawing the system background
		setAttribute(Qt::WA_OpaquePaintEvent);
		setAutoFillBackground(false);
	}

	~StelGLWidget()
	{
		qDebug()<<"StelGLWidget destroyed";
	}

	virtual void initializeGL() Q_DECL_OVERRIDE
	{
		if(initialized)
		{
			qWarning()<<"Double initialization, should not happen";
			Q_ASSERT(false);
			return;
		}

		//This seems to be the correct place to initialize all
		//GL related stuff of the application
		//this includes all the init() calls of the modules

#ifdef USE_OLD_QGLWIDGET
		QOpenGLContext* ctx = context()->contextHandle();
#else
		QOpenGLContext* ctx = context();
#endif
		Q_ASSERT(ctx == QOpenGLContext::currentContext());
		StelOpenGL::mainContext = ctx; //throw an error when StelOpenGL functions are executed in another context

		qDebug()<<"initializeGL";
		qDebug() << "OpenGL supported version: " << QString((char*)ctx->functions()->glGetString(GL_VERSION));
		qDebug() << "Current Format: " << this->format();

		if (qApp->property("onetime_compat33")==true)
		{
			// This may not return the version number set previously!
			qDebug() << "StelGLWidget context format version:" << ctx->format().majorVersion() << "." << context()->format().minorVersion();
			qDebug() << "StelGLWidget has CompatibilityProfile:" << (ctx->format().profile()==QSurfaceFormat::CompatibilityProfile ? "yes" : "no") << "(" <<context()->format().profile() << ")";
		}

		parent->init();
		initialized = true;
	}

protected:
	virtual void paintGL() Q_DECL_OVERRIDE
	{
		//this is actually never called because the
		//QGraphicsView intercepts the paint event
		//we have to draw in the background of the scene
		//or as a QGraphicsItem
		qDebug()<<"paintGL";
	}
	virtual void resizeGL(int w, int h) Q_DECL_OVERRIDE
	{
		//we probably can ignore this method,
		//it seems it is also never called
		qDebug()<<"resizeGL"<<w<<h;
	}

private:
	StelMainView* parent;
	bool initialized;
};

// A custom QGraphicsEffect to apply the night mode on top of the screen.
class NightModeGraphicsEffect : public QGraphicsEffect
{
public:
	NightModeGraphicsEffect(StelMainView* parent = NULL)
		: QGraphicsEffect(parent),
		  parent(parent), fbo(NULL)
	{
		Q_ASSERT(parent->glContext() == QOpenGLContext::currentContext());

		program = new QOpenGLShaderProgram(this);
		QString vertexCode =
				"attribute highp vec4 a_pos;\n"
				"attribute highp vec2 a_texCoord;\n"
				"varying highp   vec2 v_texCoord;\n"
				"void main(void)\n"
				"{\n"
				"v_texCoord = a_texCoord;\n"
				"gl_Position = a_pos;\n"
				"}\n";
		QString fragmentCode =
				"varying highp vec2 v_texCoord;\n"
				"uniform sampler2D  u_source;\n"
				"void main(void)\n"
				"{\n"
				"	mediump vec3 color = texture2D(u_source, v_texCoord).rgb;\n"
				"	mediump float luminance = max(max(color.r, color.g), color.b);\n"
				"	gl_FragColor = vec4(luminance, 0.0, 0.0, 1.0);\n"
				"}\n";
		program->addShaderFromSourceCode(QOpenGLShader::Vertex, vertexCode);
		program->addShaderFromSourceCode(QOpenGLShader::Fragment, fragmentCode);
		program->link();
		vars.pos = program->attributeLocation("a_pos");
		vars.texCoord = program->attributeLocation("a_texCoord");
		vars.source = program->uniformLocation("u_source");
	}

	virtual ~NightModeGraphicsEffect()
	{
		Q_ASSERT(parent->glContext() == QOpenGLContext::currentContext());
		//clean up fbo
		delete fbo;
	}
protected:
	virtual void draw(QPainter* painter) Q_DECL_OVERRIDE
	{
		Q_ASSERT(parent->glContext() == QOpenGLContext::currentContext());
		QOpenGLFunctions* gl = QOpenGLContext::currentContext()->functions();

		int mainFBO;
		gl->glGetIntegerv(GL_FRAMEBUFFER_BINDING, &mainFBO);

		int pixelRatio = painter->device()->devicePixelRatio();
		QSize size(painter->device()->width() * pixelRatio, painter->device()->height() * pixelRatio);
		if (fbo && fbo->size() != size)
		{
			delete fbo;
			fbo = NULL;
		}
		if (!fbo)
		{
			QOpenGLFramebufferObjectFormat format;
			format.setAttachment(QOpenGLFramebufferObject::CombinedDepthStencil);
			format.setInternalTextureFormat(GL_RGBA);
			fbo = new QOpenGLFramebufferObject(size, format);
		}

		fbo->bind();
		QOpenGLPaintDevice device(size);
		QPainter fboPainter(&device);
		drawSource(&fboPainter);
		//dont use QOpenGLFramebufferObject::release here
		gl->glBindFramebuffer(GL_FRAMEBUFFER,mainFBO);

		painter->save();
		painter->beginNativePainting();
		program->bind();
		const GLfloat pos[] = {-1, -1, +1, -1, -1, +1, +1, +1};
		const GLfloat texCoord[] = {0, 0, 1, 0, 0, 1, 1, 1};
		program->setUniformValue(vars.source, 0);
		program->setAttributeArray(vars.pos, pos, 2);
		program->setAttributeArray(vars.texCoord, texCoord, 2);
		program->enableAttributeArray(vars.pos);
		program->enableAttributeArray(vars.texCoord);
		gl->glBindTexture(GL_TEXTURE_2D, fbo->texture());
		gl->glDrawArrays(GL_TRIANGLE_STRIP, 0, 4);
		program->release();
		painter->endNativePainting();
		painter->restore();
	}

private:
	StelMainView* parent;
	QOpenGLFramebufferObject* fbo;
	QOpenGLShaderProgram *program;
	struct {
		int pos;
		int texCoord;
		int source;
	} vars;
};

class StelGraphicsScene : public QGraphicsScene
{
public:
	StelGraphicsScene(StelMainView* parent)
		: QGraphicsScene(parent), parent(parent)
	{
		qDebug()<<"StelGraphicsScene constructor";
	}

protected:

	void keyPressEvent(QKeyEvent* event) Q_DECL_OVERRIDE
	{
		// Try to trigger a global shortcut.
		StelActionMgr* actionMgr = StelApp::getInstance().getStelActionManager();
		if (actionMgr->pushKey(event->key() + event->modifiers(), true)) {
			event->setAccepted(true);
			parent->thereWasAnEvent(); // Refresh screen ASAP
			return;
		}
		//pass event on to items otherwise
		QGraphicsScene::keyPressEvent(event);
	}

private:
	StelMainView* parent;
};

class StelRootItem : public QGraphicsObject
{
public:
	StelRootItem(StelMainView* mainView, QGraphicsItem* parent = NULL)
		: QGraphicsObject(parent), mainView(mainView)
	{
		setFlag(QGraphicsItem::ItemClipsToShape);
		setFlag(QGraphicsItem::ItemClipsChildrenToShape);
		setFlag(QGraphicsItem::ItemIsFocusable);

		setAcceptHoverEvents(true);

#ifdef Q_OS_WIN
		setAcceptTouchEvents(true);
		grabGesture(Qt::PinchGesture);
#endif
		setAcceptedMouseButtons(Qt::LeftButton | Qt::RightButton | Qt::MiddleButton);
		previousPaintTime = StelApp::getTotalRunTime();
	}

	void setSize(const QSize& size)
	{
		prepareGeometryChange();
		rect.setSize(size);
	}

protected:
	virtual void paint(QPainter *painter, const QStyleOptionGraphicsItem *option, QWidget *widget) Q_DECL_OVERRIDE
	{
		Q_UNUSED(option);
		Q_UNUSED(widget);

		//a sanity check
		Q_ASSERT(mainView->glContext() == QOpenGLContext::currentContext());

		const double now = StelApp::getTotalRunTime();
		double dt = now - previousPaintTime;
		//qDebug()<<"dt"<<dt;
		previousPaintTime = now;

		//update and draw
		StelApp& app = StelApp::getInstance();
		app.update(dt);

		//important to call this, or Qt may have invalid state after we have drawn (wrong textures, etc...)
		painter->beginNativePainting();
		app.draw();
		painter->endNativePainting();

		mainView->drawEnded();
	}

	virtual QRectF boundingRect() const Q_DECL_OVERRIDE
	{
		return rect;
	}

	//*** Main event handlers to pass on to StelApp ***//
	void mousePressEvent(QGraphicsSceneMouseEvent *event) Q_DECL_OVERRIDE
	{
		QMouseEvent ev = convertMouseEvent(event);
		StelApp::getInstance().handleClick(&ev);
		event->setAccepted(ev.isAccepted());
		if(ev.isAccepted())
			mainView->thereWasAnEvent();
	}

	void mouseReleaseEvent(QGraphicsSceneMouseEvent *event) Q_DECL_OVERRIDE
	{
		QMouseEvent ev = convertMouseEvent(event);
		StelApp::getInstance().handleClick(&ev);
		event->setAccepted(ev.isAccepted());
		if(ev.isAccepted())
			mainView->thereWasAnEvent();
	}

	void mouseMoveEvent(QGraphicsSceneMouseEvent *event) Q_DECL_OVERRIDE
	{
		QMouseEvent ev = convertMouseEvent(event);
		QPointF pos = ev.pos();
		event->setAccepted(StelApp::getInstance().handleMove(pos.x(), pos.y(), ev.buttons()));
		if(event->isAccepted())
			mainView->thereWasAnEvent();
	}

	void wheelEvent(QGraphicsSceneWheelEvent *event) Q_DECL_OVERRIDE
	{
		QPointF pos = event->scenePos();
		pos.setY(rect.height() - 1 - pos.y());
		QWheelEvent newEvent(QPoint(pos.x(),pos.y()), event->delta(), event->buttons(), event->modifiers(), event->orientation());
		StelApp::getInstance().handleWheel(&newEvent);
		event->setAccepted(newEvent.isAccepted());
		if(newEvent.isAccepted())
			mainView->thereWasAnEvent();
	}

	void keyPressEvent(QKeyEvent *event) Q_DECL_OVERRIDE
	{
		StelApp::getInstance().handleKeys(event);
		if(event->isAccepted())
			mainView->thereWasAnEvent();
	}

	void keyReleaseEvent(QKeyEvent *event) Q_DECL_OVERRIDE
	{
		StelApp::getInstance().handleKeys(event);
		if(event->isAccepted())
			mainView->thereWasAnEvent();
	}

private:
	//! Helper function to convert a QGraphicsSceneMouseEvent to a QMouseEvent suitable for StelApp consumption
	QMouseEvent convertMouseEvent(QGraphicsSceneMouseEvent *event) const
	{
		//convert graphics scene mouse event to widget style mouse event
		QEvent::Type t = QEvent::None;
		switch(event->type())
		{
			case QEvent::GraphicsSceneMousePress:
				t = QEvent::MouseButtonPress;
				break;
			case QEvent::GraphicsSceneMouseRelease:
				t = QEvent::MouseButtonRelease;
				break;
			case QEvent::GraphicsSceneMouseMove:
				t = QEvent::MouseMove;
				break;
			default:
				qFatal("Invalid mouse event type %d",event->type());
		}

		QPointF pos = event->scenePos();
		//Y needs to be inverted
		pos.setY(rect.height() - 1 - pos.y());
		return QMouseEvent(t,pos,event->button(),event->buttons(),event->modifiers());
	}

	QRectF rect;
	double previousPaintTime;
	StelMainView* mainView;
};

//! Initialize and render Stellarium gui.
class StelGuiItem : public QGraphicsWidget
{
public:
	StelGuiItem(QGraphicsItem* parent = NULL)
		: QGraphicsWidget(parent)
	{
		StelApp::getInstance().getGui()->init(this);
	}

protected:
	void resizeEvent(QGraphicsSceneResizeEvent* event) Q_DECL_OVERRIDE
	{
		Q_UNUSED(event);
		//widget->setGeometry(0, 0, size().width(), size().height());
		StelApp::getInstance().getGui()->forceRefreshGui();
	}
private:
	//QGraphicsWidget *widget;
	// void onSizeChanged();
};

<<<<<<< HEAD
StelMainView::StelMainView(QSettings* settings)
	: QGraphicsView(), guiItem(NULL), gui(NULL), stelApp(NULL),
	  updateQueued(false),
=======

StelMainView::StelMainView(QWidget* parent)
	: QGraphicsView(parent), guiItem(NULL),
	  gui(NULL),
>>>>>>> 78045126
	  flagInvertScreenShotColors(false),
	  flagOverwriteScreenshots(false),
	  screenShotPrefix("stellarium-"),
	  screenShotDir(""),
	  cursorTimeout(-1.f), flagCursorTimeout(false), maxfps(10000.f)
{
	setAttribute(Qt::WA_OpaquePaintEvent);
	setAutoFillBackground(false);

	configuration = settings;
	StelApp::initStatic();

	minFpsTimer = new QTimer(this);
	minFpsTimer->setTimerType(Qt::PreciseTimer);
	minFpsTimer->setInterval(1000/minfps);
	connect(minFpsTimer,SIGNAL(timeout()),this,SLOT(minFPSUpdate()));
	
	// Can't create 2 StelMainView instances
	Q_ASSERT(!singleton);
	singleton = this;

	setWindowIcon(QIcon(":/mainWindow/icon.bmp"));
	initTitleI18n();
	setObjectName("Mainview");

	setViewportUpdateMode(QGraphicsView::NoViewportUpdate);
	setFrameShape(QFrame::NoFrame);
	setHorizontalScrollBarPolicy(Qt::ScrollBarAlwaysOff);
	setVerticalScrollBarPolicy(Qt::ScrollBarAlwaysOff);
	setFocusPolicy(Qt::StrongFocus);
	connect(this, SIGNAL(screenshotRequested()), this, SLOT(doScreenshot()));

	lastEventTimeSec = 0;

#ifdef OPENGL_DEBUG_LOGGING
	glLogger = new QOpenGLDebugLogger(this);
	connect(glLogger, SIGNAL(messageLogged(QOpenGLDebugMessage)), this, SLOT(logGLMessage(QOpenGLDebugMessage)));
#endif

	// VSync control
	bool vsync = configuration->value("video/vsync", true).toBool();
#if QT_VERSION >= QT_VERSION_CHECK(5,4,0)
	// with the QOpenGLWidget, this seems to be needed on the default surface format before creating any windows
	QSurfaceFormat defFmt = QSurfaceFormat::defaultFormat();
	defFmt.setSwapInterval(vsync);
	QSurfaceFormat::setDefaultFormat(defFmt);
#endif

	QSurfaceFormat widgetFormat = getDesiredGLFormat();
	widgetFormat.setSwapInterval(vsync);
	glWidget = new StelGLWidget(this);
	//Set the surface format BEFORE showing the widget
	//We could also set this as default format instead of just the widget's format,
	//but I don't know if some background Qt stuff needs another buffer configuration or something,
	//so let's be safe and just set it here
#ifdef USE_OLD_QGLWIDGET
	glWidget->setFormat(QGLFormat::fromSurfaceFormat(widgetFormat));
#else
	glWidget->setFormat(widgetFormat);
#endif
	setViewport(glWidget);

	stelScene = new StelGraphicsScene(this);
	setScene(stelScene);
	scene()->setItemIndexMethod(QGraphicsScene::NoIndex);
	rootItem = new StelRootItem(this);

	// Workaround (see Bug #940638) Although we have already explicitly set
	// LC_NUMERIC to "C" in main.cpp there seems to be a bug in OpenGL where
	// it will silently reset LC_NUMERIC to the value of LC_ALL during OpenGL
	// initialization. This has been observed on Ubuntu 11.10 under certain
	// circumstances, so here we set it again just to be on the safe side.
	setlocale(LC_NUMERIC, "C");
	// End workaround

#ifdef USE_OLD_QGLWIDGET
	// StelGLWidget::initializeGL is seemingly never called automatically with the QGLWidget, so we have to do it ourselves
	//we have to force context creation here
	glWidget->makeCurrent();
	glWidget->initializeGL();
#endif
}

void StelMainView::resizeEvent(QResizeEvent* event)
{
	if(scene())
	{
		const QSize& sz = event->size();
		scene()->setSceneRect(QRect(QPoint(0, 0), sz));
		rootItem->setSize(sz);
		if(guiItem)
			guiItem->setGeometry(QRectF(0.0f,0.0f,sz.width(),sz.height()));
	}
	QGraphicsView::resizeEvent(event);
}

void StelMainView::focusSky() {
	scene()->setActiveWindow(0);
	rootItem->setFocus();
}

StelMainView::~StelMainView()
{
	//delete the night view graphic effect here while GL context is still valid
	rootItem->setGraphicsEffect(Q_NULLPTR);
	StelApp::deinitStatic();
}

QSurfaceFormat StelMainView::getDesiredGLFormat() const
{
#if QT_VERSION < QT_VERSION_CHECK(5,4,0)
	//default-constructed format
	QSurfaceFormat fmt;
#else
	//use the default format as basis
	QSurfaceFormat fmt = QSurfaceFormat::defaultFormat();
	qDebug()<<"Default surface format: "<<fmt;
#endif

	//if on an GLES build, do not set the format
#ifndef QT_OPENGL_ES_2
	// OGL 2.1 + FBOs should basically be the minimum required for Stellarium
	fmt.setRenderableType(QSurfaceFormat::OpenGL);
	fmt.setMajorVersion(2);
	fmt.setMinorVersion(1);

	// The following is NOT needed (or even supported) when we request a 2.1 context
	// The implementation may give us a newer context,
	// but compatibility with 2.1 should be ensured automatically
	//fmt.setProfile(QSurfaceFormat::CompatibilityProfile);
	//fmt.setOption(QSurfaceFormat::DeprecatedFunctions);
#endif

	//request some sane buffer formats
	fmt.setRedBufferSize(8);
	fmt.setGreenBufferSize(8);
	fmt.setBlueBufferSize(8);
	fmt.setAlphaBufferSize(8);
	fmt.setDepthBufferSize(24);
	//I dont think we use the stencil buffer for anything
	//but maybe Qt needs it
	fmt.setStencilBufferSize(8);

#ifdef OPENGL_DEBUG_LOGGING
	//try to enable GL debugging using GL_KHR_debug
	fmt.setOption(QSurfaceFormat::DebugContext);
#endif
	//vsync needs to be set on the default format for it to work
	//fmt.setSwapInterval(0);

	qDebug()<<"Desired surface format: "<<fmt;
	return fmt;
}

void StelMainView::init()
{
#ifdef OPENGL_DEBUG_LOGGING
	if(!QOpenGLContext::currentContext()->hasExtension(QByteArrayLiteral("GL_KHR_debug")))
		qWarning()<<"GL_KHR_debug extension missing, OpenGL debug logger will likely not work";
	if(glLogger->initialize())
	{
		qDebug()<<"OpenGL debug logger initialized";
		QVector<GLuint> disabledMsgs;
		//if your GL implementation spams some output you are not interested in,
		//you can disable their message IDs here
		//disabledMsgs.append(100);
		glLogger->disableMessages(disabledMsgs);
		glLogger->startLogging(QOpenGLDebugLogger::SynchronousLogging);
		//the internal log buffer may not be empty, so check it
		foreach(const QOpenGLDebugMessage& msg, glLogger->loggedMessages())
		{
			logGLMessage(msg);
		}
	}
	else
		qWarning()<<"Failed to initialize OpenGL debug logger";

	connect(QOpenGLContext::currentContext(),SIGNAL(aboutToBeDestroyed()),this,SLOT(contextDestroyed()));
	//for easier debugging, print the adress of the main GL context
	qDebug()<<"CurCtxPtr:"<<QOpenGLContext::currentContext();
#endif

	qDebug()<<"StelMainView::init";

	glInfo.mainContext = QOpenGLContext::currentContext();
	glInfo.functions = glInfo.mainContext->functions();
	glInfo.vendor = QString(reinterpret_cast<const char*>(glInfo.functions->glGetString(GL_VENDOR)));
	glInfo.renderer = QString(reinterpret_cast<const char*>(glInfo.functions->glGetString(GL_RENDERER)));

	gui = new StelGui();

	QSettings* conf = configuration;

	// Should be check of requirements disabled?
	if (conf->value("main/check_requirements", true).toBool())
	{
		// Find out lots of debug info about supported version of OpenGL and vendor/renderer.
		processOpenGLdiagnosticsAndWarnings(conf, QOpenGLContext::currentContext());
	}

	//create and initialize main app
	stelApp = new StelApp(this);
	stelApp->setGui(gui);

	stelApp->init(conf);
	//this makes sure the app knows how large the window is
	connect(stelScene,SIGNAL(sceneRectChanged(QRectF)),stelApp,SLOT(glWindowHasBeenResized(QRectF)));
	//also immediately set the current values
	stelApp->glWindowHasBeenResized(stelScene->sceneRect());

	StelActionMgr *actionMgr = stelApp->getStelActionManager();
	actionMgr->addAction("actionSave_Screenshot_Global", N_("Miscellaneous"), N_("Save screenshot"), this, "saveScreenShot()", "Ctrl+S");
	actionMgr->addAction("actionSet_Full_Screen_Global", N_("Display Options"), N_("Full-screen mode"), this, "fullScreen", "F11");
	
	StelPainter::initGLShaders();

	guiItem = new StelGuiItem(rootItem);
	scene()->addItem(rootItem);
	nightModeEffect = new NightModeGraphicsEffect(this);
<<<<<<< HEAD
	updateNightModeProperty();
	//install the effect on the whole view
=======
	updateNightModeProperty(StelApp::getInstance().getVisionModeNight());
>>>>>>> 78045126
	rootItem->setGraphicsEffect(nightModeEffect);

	QDesktopWidget *desktop = QApplication::desktop();
	int screen = conf->value("video/screen_number", 0).toInt();
	if (screen < 0 || screen >= desktop->screenCount())
	{
		qWarning() << "WARNING: screen" << screen << "not found";
		screen = 0;
	}
	QRect screenGeom = desktop->screenGeometry(screen);

	QSize size = QSize(conf->value("video/screen_w", screenGeom.width()).toInt(),
		     conf->value("video/screen_h", screenGeom.height()).toInt());

	bool fullscreen = conf->value("video/fullscreen", true).toBool();

	// Without this, the screen is not shown on a Mac + we should use resize() for correct work of fullscreen/windowed mode switch. --AW WTF???
	resize(size);

	if (fullscreen)
	{
		// The "+1" below is to work around Linux/Gnome problem with mouse focus.
		move(screenGeom.x()+1, screenGeom.y()+1);
		// The fullscreen window appears on screen where is the majority of
		// the normal window. Therefore we crop the normal window to the
		// screen area to ensure that the majority is not on another screen.
		setGeometry(geometry() & screenGeom);
		setFullScreen(true);
	}
	else
	{
		setFullScreen(false);
		int x = conf->value("video/screen_x", 0).toInt();
		int y = conf->value("video/screen_y", 0).toInt();
		move(x + screenGeom.x(), y + screenGeom.y());
	}

	flagInvertScreenShotColors = conf->value("main/invert_screenshots_colors", false).toBool();
	setFlagCursorTimeout(conf->value("gui/flag_mouse_cursor_timeout", false).toBool());
	setCursorTimeout(conf->value("gui/mouse_cursor_timeout", 10.f).toFloat());
	setMaxFps(conf->value("video/maximum_fps",10000.f).toFloat());
	setMinFps(conf->value("video/minimum_fps",10000.f).toFloat());

	// XXX: This should be done in StelApp::init(), unfortunately for the moment we need to init the gui before the
	// plugins, because the gui creates the QActions needed by some plugins.
	stelApp->initPlugIns();

	// The script manager can only be fully initialized after the plugins have loaded.
	stelApp->initScriptMgr();

	// Set the global stylesheet, this is only useful for the tooltips.
	StelGui* gui = dynamic_cast<StelGui*>(stelApp->getGui());
	if (gui!=NULL)
		setStyleSheet(gui->getStelStyle().qtStyleSheet);
<<<<<<< HEAD
	connect(stelApp, SIGNAL(visionNightModeChanged(bool)), this, SLOT(updateNightModeProperty()));
=======
	connect(&StelApp::getInstance(), SIGNAL(visionNightModeChanged(bool)), this, SLOT(updateNightModeProperty(bool)));
>>>>>>> 78045126

	// I doubt this will have any effect on framerate, but may cause problems elsewhere?
	QThread::currentThread()->setPriority(QThread::HighestPriority);
#ifndef NDEBUG
	// Get an overview of module callOrders
	if (qApp->property("verbose")==true)
	{
		StelApp::getInstance().dumpModuleActionPriorities(StelModule::ActionDraw);
		StelApp::getInstance().dumpModuleActionPriorities(StelModule::ActionUpdate);
		StelApp::getInstance().dumpModuleActionPriorities(StelModule::ActionHandleMouseClicks);
		StelApp::getInstance().dumpModuleActionPriorities(StelModule::ActionHandleMouseMoves);
		StelApp::getInstance().dumpModuleActionPriorities(StelModule::ActionHandleKeys);
	}
#endif
}

void StelMainView::updateNightModeProperty(bool b)
{
	// So that the bottom bar tooltips get properly rendered in night mode.
<<<<<<< HEAD
	setProperty("nightMode", stelApp->getVisionModeNight());
	nightModeEffect->setEnabled(stelApp->getVisionModeNight());
=======
	setProperty("nightMode", b);
	nightModeEffect->setEnabled(b);
>>>>>>> 78045126
}

// This is a series of various diagnostics based on "bugs" reported for 0.13.0 and 0.13.1.
// Almost all can be traced to insufficient driver level.
// No changes of OpenGL state is done here.
// If problems are detected, warn the user one time, but continue. Warning panel will be suppressed on next start.
// Work in progress, as long as we get reports about bad systems or until OpenGL startup is finalized and safe.
// Several tests do not apply to MacOS X.
void StelMainView::processOpenGLdiagnosticsAndWarnings(QSettings *conf, QOpenGLContext *context) const
{
#ifdef Q_OS_MAC
	Q_UNUSED(conf);
#endif
	QSurfaceFormat format=context->format();

	// These tests are not required on MacOS X
#ifndef Q_OS_MAC
	bool openGLerror=false;
	if (format.renderableType()==QSurfaceFormat::OpenGL || format.renderableType()==QSurfaceFormat::OpenGLES)
	{
		qDebug() << "Detected:" << (format.renderableType()==QSurfaceFormat::OpenGL  ? "OpenGL" : "OpenGL ES" ) << QString("%1.%2").arg(format.majorVersion()).arg(format.minorVersion());
	}
	else
	{
		openGLerror=true;
		qDebug() << "Neither OpenGL nor OpenGL ES detected: Unsupported Format!";
	}
#endif
	QOpenGLFunctions* gl = context->functions();

	QString glDriver(reinterpret_cast<const char*>(gl->glGetString(GL_VERSION)));
	qDebug() << "Driver version string:" << glDriver;
	qDebug() << "GL vendor is" << QString(reinterpret_cast<const char*>(gl->glGetString(GL_VENDOR)));
	QString glRenderer(reinterpret_cast<const char*>(gl->glGetString(GL_RENDERER)));
	qDebug() << "GL renderer is" << glRenderer;

	// Minimal required version of OpenGL for Qt5 is 2.1 and OpenGL Shading Language may be 1.20 (or OpenGL ES is 2.0 and GLSL ES is 1.0).
	// As of V0.13.0..1, we use GLSL 1.10/GLSL ES 1.00 (implicitly, by omitting a #version line), but in case of using ANGLE we need hardware
	// detected as providing ps_3_0.
	// This means, usually systems with OpenGL3 support reported in the driver will work, those with reported 2.1 only will almost certainly fail.
	// If platform does not even support minimal OpenGL version for Qt5, then tell the user about troubles and quit from application.
	// This test is apparently not applicable on MacOS X due to its behaving differently from all other known OSes.
	// The correct way to handle driver issues on MacOS X remains however unclear for now.
#ifndef Q_OS_MAC
	bool isMesa=glDriver.contains("Mesa", Qt::CaseInsensitive);
	#ifdef Q_OS_WIN
	bool isANGLE=glRenderer.startsWith("ANGLE", Qt::CaseSensitive);
	#endif
	if ( openGLerror ||
	     ((format.renderableType()==QSurfaceFormat::OpenGL  ) && (format.version() < QPair<int, int>(2, 1)) && !isMesa) ||
	     ((format.renderableType()==QSurfaceFormat::OpenGL  ) && (format.version() < QPair<int, int>(2, 0)) &&  isMesa) || // Mesa defaults to 2.0 but works!
	     ((format.renderableType()==QSurfaceFormat::OpenGLES) && (format.version() < QPair<int, int>(2, 0)))  )
	{
		#ifdef Q_OS_WIN
		if ((!isANGLE) && (!isMesa))
			qWarning() << "Oops... Insufficient OpenGL version. Please update drivers, graphics hardware, or use --angle-mode (or even --mesa-mode) option.";
		else if (isANGLE)
			qWarning() << "Oops... Insufficient OpenGLES version in ANGLE. Please update drivers, graphics hardware, or use --mesa-mode option.";
		else
			qWarning() << "Oops... Insufficient OpenGL version. Mesa failed! Please send a bug report.";

		QMessageBox::critical(0, "Stellarium", q_("Insufficient OpenGL version. Please update drivers, graphics hardware, or use --angle-mode (or --mesa-mode) option."), QMessageBox::Abort, QMessageBox::Abort);
		#else
		qWarning() << "Oops... Insufficient OpenGL version. Please update drivers, or graphics hardware.";
		QMessageBox::critical(0, "Stellarium", q_("Insufficient OpenGL version. Please update drivers, or graphics hardware."), QMessageBox::Abort, QMessageBox::Abort);
		#endif
		exit(1);
	}
#endif
	// This call requires OpenGL2+.
	QString glslString(reinterpret_cast<const char*>(gl->glGetString(GL_SHADING_LANGUAGE_VERSION)));
	qDebug() << "GL Shading Language version is" << glslString;

	// Only give extended info if called on command line, for diagnostic.
	if (qApp->property("dump_OpenGL_details").toBool())
		dumpOpenGLdiagnostics();

#ifdef Q_OS_WIN
	// If we have ANGLE, check esp. for insufficient ps_2 level.
	if (isANGLE)
	{
		QRegExp angleVsPsRegExp(" vs_(\\d)_(\\d) ps_(\\d)_(\\d)");
		int angleVSPSpos=angleVsPsRegExp.indexIn(glRenderer);

		if (angleVSPSpos >-1)
		{
			float vsVersion=angleVsPsRegExp.cap(1).toFloat() + 0.1*angleVsPsRegExp.cap(2).toFloat();
			float psVersion=angleVsPsRegExp.cap(3).toFloat() + 0.1*angleVsPsRegExp.cap(4).toFloat();
			qDebug() << "VS Version Number detected: " << vsVersion;
			qDebug() << "PS Version Number detected: " << psVersion;
			if ((vsVersion<2.0) || (psVersion<3.0))
			{
				openGLerror=true;
				qDebug() << "This is not enough: we need DirectX9 with vs_2_0 and ps_3_0 or later.";
				qDebug() << "You should update graphics drivers, graphics hardware, or use the --mesa-mode option.";
				qDebug() << "Else, please try to use an older version like 0.12.5, and try with --safe-mode";

				if (conf->value("main/ignore_opengl_warning", false).toBool())
				{
					qDebug() << "Config option main/ignore_opengl_warning found, continuing. Expect problems.";
				}
				else
				{
					qDebug() << "You can try to run in an unsupported degraded mode by ignoring the warning and continuing.";
					qDebug() << "But more than likely problems will persist.";
					QMessageBox::StandardButton answerButton=
					QMessageBox::critical(0, "Stellarium", q_("Your DirectX/OpenGL ES subsystem has problems. See log for details.\nIgnore and suppress this notice in the future and try to continue in degraded mode anyway?"),
							      QMessageBox::Ignore|QMessageBox::Abort, QMessageBox::Abort);
					if (answerButton == QMessageBox::Abort)
					{
						qDebug() << "Aborting due to ANGLE OpenGL ES / DirectX vs or ps version problems.";
						exit(1);
					}
					else
					{
						qDebug() << "Ignoring all warnings, continuing without further question.";
						conf->setValue("main/ignore_opengl_warning", true);
					}
				}
			}
			else
				qDebug() << "vs/ps version is fine, we should not see a graphics problem.";
		}
		else
		{
			qDebug() << "Cannot parse ANGLE shader version string. This may indicate future problems.";
			qDebug() << "Please send a bug report that includes this log file and states if Stellarium runs or has problems.";
		}
	}
#endif
#ifndef Q_OS_MAC
	// Do a similar test for MESA: Ensure we have at least Mesa 10, Mesa 9 on FreeBSD (used for hardware-acceleration of AMD IGP) was reported to lose the stars.
	if (isMesa)
	{
		QRegExp mesaRegExp("Mesa (\\d+\\.\\d+)"); // we need only major version. Minor should always be here. Test?
		int mesaPos=mesaRegExp.indexIn(glDriver);

		if (mesaPos >-1)
		{
			float mesaVersion=mesaRegExp.cap(1).toFloat();
			qDebug() << "MESA Version Number detected: " << mesaVersion;
			if ((mesaVersion<10.0f))
			{
				openGLerror=true;
				qDebug() << "This is not enough: we need Mesa 10.0 or later.";
				qDebug() << "You should update graphics drivers or graphics hardware.";
				qDebug() << "Else, please try to use an older version like 0.12.5, and try there with --safe-mode";

				if (conf->value("main/ignore_opengl_warning", false).toBool())
				{
					qDebug() << "Config option main/ignore_opengl_warning found, continuing. Expect problems.";
				}
				else
				{
					qDebug() << "You can try to run in an unsupported degraded mode by ignoring the warning and continuing.";
					qDebug() << "But more than likely problems will persist.";
					QMessageBox::StandardButton answerButton=
					QMessageBox::critical(0, "Stellarium", q_("Your OpenGL/Mesa subsystem has problems. See log for details.\nIgnore and suppress this notice in the future and try to continue in degraded mode anyway?"),
							      QMessageBox::Ignore|QMessageBox::Abort, QMessageBox::Abort);
					if (answerButton == QMessageBox::Abort)
					{
						qDebug() << "Aborting due to OpenGL/Mesa insufficient version problems.";
						exit(1);
					}
					else
					{
						qDebug() << "Ignoring all warnings, continuing without further question.";
						conf->setValue("main/ignore_opengl_warning", true);
					}
				}
			}
			else
				qDebug() << "Mesa version is fine, we should not see a graphics problem.";
		}
		else
		{
			qDebug() << "Cannot parse Mesa Driver version string. This may indicate future problems.";
			qDebug() << "Please send a bug report that includes this log file and states if Stellarium runs or has problems.";
		}
	}
#endif

	// Although our shaders are only GLSL1.10, there are frequent problems with systems just at this level of programmable shaders.
	// If GLSL version is less than 1.30 or GLSL ES 1.00, Stellarium usually does run properly on Windows or various Linux flavours.
	// Depending on whatever driver/implementation details, Stellarium may crash or show only minor graphical errors.
	// On these systems, we show a warning panel that can be suppressed by a config option which is automatically added on first run.
	// Again, based on a sample size of one, Macs have been reported already to always work in this case.
#ifndef Q_OS_MAC
	QRegExp glslRegExp("^(\\d\\.\\d\\d)");
	int pos=glslRegExp.indexIn(glslString);
	// VC4 drivers on Raspberry Pi reports ES 1.0.16 or so, we must step down to one cipher after decimal.
	QRegExp glslesRegExp("ES (\\d\\.\\d)");
	int posES=glslesRegExp.indexIn(glslString);
	if (pos >-1)
	{
		float glslVersion=glslRegExp.cap(1).toFloat();
		qDebug() << "GLSL Version Number detected: " << glslVersion;
		if (glslVersion<1.3f)
		{
			openGLerror=true;
			qDebug() << "This is not enough: we need GLSL1.30 or later.";
			qDebug() << "You should update graphics drivers, graphics hardware, or use the --mesa-mode option.";
			qDebug() << "Else, please try to use an older version like 0.12.5, and try there with --safe-mode";

			if (conf->value("main/ignore_opengl_warning", false).toBool())
			{
				qDebug() << "Config option main/ignore_opengl_warning found, continuing. Expect problems.";
			}
			else
			{
				qDebug() << "You can try to run in an unsupported degraded mode by ignoring the warning and continuing.";
				qDebug() << "But more than likely problems will persist.";
				QMessageBox::StandardButton answerButton=
				QMessageBox::critical(0, "Stellarium", q_("Your OpenGL subsystem has problems. See log for details.\nIgnore and suppress this notice in the future and try to continue in degraded mode anyway?"),
						      QMessageBox::Ignore|QMessageBox::Abort, QMessageBox::Abort);
				if (answerButton == QMessageBox::Abort)
				{
					qDebug() << "Aborting due to OpenGL/GLSL version problems.";
					exit(1);
				}
				else
				{
					qDebug() << "Ignoring all warnings, continuing without further question.";
					conf->setValue("main/ignore_opengl_warning", true);
				}
			}
		}
		else
			qDebug() << "GLSL version is fine, we should not see a graphics problem.";
	}
	else if (posES >-1)
	{
		float glslesVersion=glslesRegExp.cap(1).toFloat();
		qDebug() << "GLSL ES Version Number detected: " << glslesVersion;
		if (glslesVersion<1.0) // TBD: is this possible at all?
		{
			openGLerror=true;
			qDebug() << "This is not enough: we need GLSL ES 1.00 or later.";
#ifdef Q_OS_WIN
			qDebug() << "You should update graphics drivers, graphics hardware, or use the --mesa-mode option.";
#else
			qDebug() << "You should update graphics drivers or graphics hardware.";
#endif
			qDebug() << "Else, please try to use an older version like 0.12.5, and try there with --safe-mode";

			if (conf->value("main/ignore_opengl_warning", false).toBool())
			{
				qDebug() << "Config option main/ignore_opengl_warning found, continuing. Expect problems.";
			}
			else
			{
				qDebug() << "You can try to run in an unsupported degraded mode by ignoring the warning and continuing.";
				qDebug() << "But more than likely problems will persist.";
				QMessageBox::StandardButton answerButton=
				QMessageBox::critical(0, "Stellarium", q_("Your OpenGL ES subsystem has problems. See log for details.\nIgnore and suppress this notice in the future and try to continue in degraded mode anyway?"),
						      QMessageBox::Ignore|QMessageBox::Abort, QMessageBox::Abort);
				if (answerButton == QMessageBox::Abort)
				{
					qDebug() << "Aborting due to OpenGL ES/GLSL ES version problems.";
					exit(1);
				}
				else
				{
					qDebug() << "Ignoring all warnings, continuing without further question.";
					conf->setValue("main/ignore_opengl_warning", true);
				}
			}
		}
		else
		{
			if (openGLerror)
				qDebug() << "GLSL ES version is OK, but there were previous errors, expect problems.";
			else
				qDebug() << "GLSL ES version is fine, we should not see a graphics problem.";
		}
	}
	else
	{
		qDebug() << "Cannot parse GLSL (ES) version string. This may indicate future problems.";
		qDebug() << "Please send a bug report that includes this log file and states if Stellarium works or has problems.";
	}
#endif
}

// Debug info about OpenGL capabilities.
void StelMainView::dumpOpenGLdiagnostics() const
{
	QOpenGLContext *context = QOpenGLContext::currentContext();
	if (context)
	{
		context->functions()->initializeOpenGLFunctions();
		qDebug() << "initializeOpenGLFunctions()...";
		QOpenGLFunctions::OpenGLFeatures oglFeatures=context->functions()->openGLFeatures();
		qDebug() << "OpenGL Features:";
		qDebug() << " - glActiveTexture() function" << (oglFeatures&QOpenGLFunctions::Multitexture ? "is" : "is NOT") << "available.";
		qDebug() << " - Shader functions" << (oglFeatures&QOpenGLFunctions::Shaders ? "are" : "are NOT ") << "available.";
		qDebug() << " - Vertex and index buffer functions" << (oglFeatures&QOpenGLFunctions::Buffers ? "are" : "are NOT") << "available.";
		qDebug() << " - Framebuffer object functions" << (oglFeatures&QOpenGLFunctions::Framebuffers ? "are" : "are NOT") << "available.";
		qDebug() << " - glBlendColor()" << (oglFeatures&QOpenGLFunctions::BlendColor ? "is" : "is NOT") << "available.";
		qDebug() << " - glBlendEquation()" << (oglFeatures&QOpenGLFunctions::BlendEquation ? "is" : "is NOT") << "available.";
		qDebug() << " - glBlendEquationSeparate()" << (oglFeatures&QOpenGLFunctions::BlendEquationSeparate ? "is" : "is NOT") << "available.";
		qDebug() << " - glBlendFuncSeparate()" << (oglFeatures&QOpenGLFunctions::BlendFuncSeparate ? "is" : "is NOT") << "available.";
		qDebug() << " - Blend subtract mode" << (oglFeatures&QOpenGLFunctions::BlendSubtract ? "is" : "is NOT") << "available.";
		qDebug() << " - Compressed texture functions" << (oglFeatures&QOpenGLFunctions::CompressedTextures ? "are" : "are NOT") << "available.";
		qDebug() << " - glSampleCoverage() function" << (oglFeatures&QOpenGLFunctions::Multisample ? "is" : "is NOT") << "available.";
		qDebug() << " - Separate stencil functions" << (oglFeatures&QOpenGLFunctions::StencilSeparate ? "are" : "are NOT") << "available.";
		qDebug() << " - Non power of two textures" << (oglFeatures&QOpenGLFunctions::NPOTTextures ? "are" : "are NOT") << "available.";
		qDebug() << " - Non power of two textures" << (oglFeatures&QOpenGLFunctions::NPOTTextureRepeat ? "can" : "CANNOT") << "use GL_REPEAT as wrap parameter.";
		qDebug() << " - The fixed function pipeline" << (oglFeatures&QOpenGLFunctions::FixedFunctionPipeline ? "is" : "is NOT") << "available.";
		
		qDebug() << "OpenGL shader capabilities and details:";
		qDebug() << " - Vertex Shader:" << (QOpenGLShader::hasOpenGLShaders(QOpenGLShader::Vertex, context) ? "YES" : "NO");
		qDebug() << " - Fragment Shader:" << (QOpenGLShader::hasOpenGLShaders(QOpenGLShader::Fragment, context) ? "YES" : "NO");
		qDebug() << " - Geometry Shader:" << (QOpenGLShader::hasOpenGLShaders(QOpenGLShader::Geometry, context) ? "YES" : "NO");
		qDebug() << " - TessellationControl Shader:" << (QOpenGLShader::hasOpenGLShaders(QOpenGLShader::TessellationControl, context) ? "YES" : "NO");
		qDebug() << " - TessellationEvaluation Shader:" << (QOpenGLShader::hasOpenGLShaders(QOpenGLShader::TessellationEvaluation, context) ? "YES" : "NO");
		qDebug() << " - Compute Shader:" << (QOpenGLShader::hasOpenGLShaders(QOpenGLShader::Compute, context) ? "YES" : "NO");
		
		// GZ: List available extensions. Not sure if this is in any way useful?
		QSet<QByteArray> extensionSet=context->extensions();
		qDebug() << "We have" << extensionSet.count() << "OpenGL extensions:";
		QMap<QString, QString> extensionMap;
		QSetIterator<QByteArray> iter(extensionSet);
		while (iter.hasNext())
		{
			if (!iter.peekNext().isEmpty()) {// Don't insert empty lines
				extensionMap.insert(QString(iter.peekNext()), QString(iter.peekNext()));
			}
			iter.next();
		}
		QMapIterator<QString, QString> iter2(extensionMap);
		while (iter2.hasNext()) {
			qDebug() << " -" << iter2.next().key();
		}
		// Apparently EXT_gpu_shader4 is required for GLSL1.3. (http://en.wikipedia.org/wiki/OpenGL#OpenGL_3.0).
		qDebug() << "EXT_gpu_shader4" << (extensionSet.contains(("EXT_gpu_shader4")) ? "present, OK." : "MISSING!");
		
		QFunctionPointer programParameterPtr =context->getProcAddress("glProgramParameteri");
		if (programParameterPtr == 0) {
			qDebug() << "glProgramParameteri cannot be resolved here. BAD!";
		}
		programParameterPtr =context->getProcAddress("glProgramParameteriEXT");
		if (programParameterPtr == 0) {
			qDebug() << "glProgramParameteriEXT cannot be resolved here. BAD!";
		}
	}
	else
	{
		qDebug() << "dumpOpenGLdiagnostics(): No OpenGL context";
	}


}


void StelMainView::deinit()
{
	glContextMakeCurrent();
	deinitGL();
	delete stelApp;
	stelApp = NULL;
}

// Update the translated title
void StelMainView::initTitleI18n()
{
	QString appNameI18n = q_("Stellarium %1").arg(StelUtils::getApplicationVersion());
	setWindowTitle(appNameI18n);
}

void StelMainView::setFullScreen(bool b)
{
	if (b)
		showFullScreen();
	else
	{
		showNormal();
		// Not enough. If we had started in fullscreen, the inner part of the window is at 0/0, with the frame extending to top/left off screen.
		// Therefore moving is not possible. We must move to the stored position or at least defaults.
		if ( (x()<0)  && (y()<0))
		{
			QSettings *conf = stelApp->getSettings();
			QDesktopWidget *desktop = QApplication::desktop();
			int screen = conf->value("video/screen_number", 0).toInt();
			if (screen < 0 || screen >= desktop->screenCount())
			{
				qWarning() << "WARNING: screen" << screen << "not found";
				screen = 0;
			}
			QRect screenGeom = desktop->screenGeometry(screen);
			int x = conf->value("video/screen_x", 0).toInt();
			int y = conf->value("video/screen_y", 0).toInt();
			move(x + screenGeom.x(), y + screenGeom.y());
		}
	}
	emit fullScreenChanged(b);
}

void StelMainView::drawEnded()
{
	updateQueued = false;

	//requeue the next draw
	if(needsMaxFPS())
	{
		updateQueued = true;
		minFpsTimer->stop();
		glWidget->update();
	}
	else
	{
		if(!minFpsTimer->isActive())
			minFpsTimer->start();
	}
}

void StelMainView::minFPSUpdate()
{
	if(!updateQueued)
	{
		updateQueued = true;
		//qDebug()<<"minFPSUpdate";
		glWidget->update();
	}
	else
	{
		//qDebug()<<"double update";
	}
}

#ifdef OPENGL_DEBUG_LOGGING
void StelMainView::logGLMessage(const QOpenGLDebugMessage &debugMessage)
{
<<<<<<< HEAD
	qDebug()<<debugMessage;
=======
	// We notify the application to increase the fps if a button has been
	// clicked, but also if the cursor is currently hidden, so that it gets
	// restored.
	if (event->buttons() || QGuiApplication::overrideCursor()!=0)
		thereWasAnEvent(); // Refresh screen ASAP
	QGraphicsView::mouseMoveEvent(event);
>>>>>>> 78045126
}

void StelMainView::contextDestroyed()
{
	qDebug()<<"Main OpenGL context destroyed";
}
#endif

void StelMainView::thereWasAnEvent()
{
	//qDebug()<<"event";
	lastEventTimeSec = StelApp::getTotalRunTime();
}

bool StelMainView::needsMaxFPS() const
{
	const double now = StelApp::getTotalRunTime();

	// Determines when the next display will need to be triggered
	// The current policy is that after an event, the FPS is maximum for 2.5 seconds
	// after that, it switches back to the default minfps value to save power.
	// The fps is also kept to max if the timerate is higher than normal speed.
	const float timeRate = stelApp->getCore()->getTimeRate();
	return (now - lastEventTimeSec < 2.5) || fabs(timeRate) > StelCore::JD_SECOND;
}

void StelMainView::moveEvent(QMoveEvent * event)
{
	Q_UNUSED(event);

	// We use the glWidget instead of the event, as we want the screen that shows most of the widget.
<<<<<<< HEAD
	QWindow* win = glWidget->windowHandle();
	if(win)
		stelApp->setDevicePixelsPerPixel(win->devicePixelRatio());
=======
	StelApp::getInstance().setDevicePixelsPerPixel(glWidget->windowHandle()->devicePixelRatio());
>>>>>>> 78045126
}

void StelMainView::closeEvent(QCloseEvent* event)
{
	Q_UNUSED(event);
	stelApp->quit();
}

//! Delete openGL textures (to call before the GLContext disappears)
void StelMainView::deinitGL()
{
	stelApp->deinit();
	delete gui;
	gui = NULL;
}

void StelMainView::saveScreenShot(const QString& filePrefix, const QString& saveDir, const bool overwrite)
{
	screenShotPrefix = filePrefix;
	screenShotDir = saveDir;
	flagOverwriteScreenshots=overwrite;
	emit(screenshotRequested());
}

void StelMainView::doScreenshot(void)
{
	QFileInfo shotDir;
#ifdef USE_OLD_QGLWIDGET
	QImage im = glWidget->grabFrameBuffer();
#else
	QImage im = glWidget->grabFramebuffer();
#endif

	if (flagInvertScreenShotColors)
		im.invertPixels();

	if (screenShotDir == "")
		shotDir = QFileInfo(StelFileMgr::getScreenshotDir());
	else
		shotDir = QFileInfo(screenShotDir);

	if (!shotDir.isDir())
	{
		qWarning() << "ERROR requested screenshot directory is not a directory: " << QDir::toNativeSeparators(shotDir.filePath());
		return;
	}
	else if (!shotDir.isWritable())
	{
		qWarning() << "ERROR requested screenshot directory is not writable: " << QDir::toNativeSeparators(shotDir.filePath());
		return;
	}

	QFileInfo shotPath;
	if (flagOverwriteScreenshots)
	{
		shotPath = QFileInfo(shotDir.filePath() + "/" + screenShotPrefix + ".png");
	}
	else
	{
		for (int j=0; j<100000; ++j)
		{
			shotPath = QFileInfo(shotDir.filePath() + "/" + screenShotPrefix + QString("%1").arg(j, 3, 10, QLatin1Char('0')) + ".png");
			if (!shotPath.exists())
				break;
		}
	}
	qDebug() << "INFO Saving screenshot in file: " << QDir::toNativeSeparators(shotPath.filePath());
	if (!im.save(shotPath.filePath())) {
		qWarning() << "WARNING failed to write screenshot to: " << QDir::toNativeSeparators(shotPath.filePath());
	}
}

QPoint StelMainView::getMousePos()
{
	return glWidget->mapFromGlobal(QCursor::pos());
}

QOpenGLContext* StelMainView::glContext() const
{
#ifdef USE_OLD_QGLWIDGET
	return glWidget->context()->contextHandle();
#else
	return glWidget->context();
#endif
}

void StelMainView::glContextMakeCurrent()
{
	glWidget->makeCurrent();
}

void StelMainView::glContextDoneCurrent()
{
	glWidget->doneCurrent();
}

void StelMainView::setFocusOnSky()
{
	rootItem->setFocus();
}<|MERGE_RESOLUTION|>--- conflicted
+++ resolved
@@ -453,16 +453,12 @@
 	// void onSizeChanged();
 };
 
-<<<<<<< HEAD
 StelMainView::StelMainView(QSettings* settings)
-	: QGraphicsView(), guiItem(NULL), gui(NULL), stelApp(NULL),
+	: QGraphicsView(),
+	  guiItem(NULL),
+	  gui(NULL),
+	  stelApp(NULL),
 	  updateQueued(false),
-=======
-
-StelMainView::StelMainView(QWidget* parent)
-	: QGraphicsView(parent), guiItem(NULL),
-	  gui(NULL),
->>>>>>> 78045126
 	  flagInvertScreenShotColors(false),
 	  flagOverwriteScreenshots(false),
 	  screenShotPrefix("stellarium-"),
@@ -682,12 +678,8 @@
 	guiItem = new StelGuiItem(rootItem);
 	scene()->addItem(rootItem);
 	nightModeEffect = new NightModeGraphicsEffect(this);
-<<<<<<< HEAD
-	updateNightModeProperty();
+	updateNightModeProperty(StelApp::getInstance().getVisionModeNight());
 	//install the effect on the whole view
-=======
-	updateNightModeProperty(StelApp::getInstance().getVisionModeNight());
->>>>>>> 78045126
 	rootItem->setGraphicsEffect(nightModeEffect);
 
 	QDesktopWidget *desktop = QApplication::desktop();
@@ -742,11 +734,7 @@
 	StelGui* gui = dynamic_cast<StelGui*>(stelApp->getGui());
 	if (gui!=NULL)
 		setStyleSheet(gui->getStelStyle().qtStyleSheet);
-<<<<<<< HEAD
-	connect(stelApp, SIGNAL(visionNightModeChanged(bool)), this, SLOT(updateNightModeProperty()));
-=======
-	connect(&StelApp::getInstance(), SIGNAL(visionNightModeChanged(bool)), this, SLOT(updateNightModeProperty(bool)));
->>>>>>> 78045126
+	connect(stelApp, SIGNAL(visionNightModeChanged(bool)), this, SLOT(updateNightModeProperty(bool)));
 
 	// I doubt this will have any effect on framerate, but may cause problems elsewhere?
 	QThread::currentThread()->setPriority(QThread::HighestPriority);
@@ -766,13 +754,8 @@
 void StelMainView::updateNightModeProperty(bool b)
 {
 	// So that the bottom bar tooltips get properly rendered in night mode.
-<<<<<<< HEAD
-	setProperty("nightMode", stelApp->getVisionModeNight());
-	nightModeEffect->setEnabled(stelApp->getVisionModeNight());
-=======
 	setProperty("nightMode", b);
 	nightModeEffect->setEnabled(b);
->>>>>>> 78045126
 }
 
 // This is a series of various diagnostics based on "bugs" reported for 0.13.0 and 0.13.1.
@@ -1206,16 +1189,7 @@
 #ifdef OPENGL_DEBUG_LOGGING
 void StelMainView::logGLMessage(const QOpenGLDebugMessage &debugMessage)
 {
-<<<<<<< HEAD
 	qDebug()<<debugMessage;
-=======
-	// We notify the application to increase the fps if a button has been
-	// clicked, but also if the cursor is currently hidden, so that it gets
-	// restored.
-	if (event->buttons() || QGuiApplication::overrideCursor()!=0)
-		thereWasAnEvent(); // Refresh screen ASAP
-	QGraphicsView::mouseMoveEvent(event);
->>>>>>> 78045126
 }
 
 void StelMainView::contextDestroyed()
@@ -1247,13 +1221,9 @@
 	Q_UNUSED(event);
 
 	// We use the glWidget instead of the event, as we want the screen that shows most of the widget.
-<<<<<<< HEAD
 	QWindow* win = glWidget->windowHandle();
 	if(win)
 		stelApp->setDevicePixelsPerPixel(win->devicePixelRatio());
-=======
-	StelApp::getInstance().setDevicePixelsPerPixel(glWidget->windowHandle()->devicePixelRatio());
->>>>>>> 78045126
 }
 
 void StelMainView::closeEvent(QCloseEvent* event)
