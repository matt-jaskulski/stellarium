--- conflicted
+++ resolved
@@ -427,15 +427,9 @@
 IF(GENERATE_STELMAINLIB)
     ADD_LIBRARY(stelMain SHARED ${stellarium_lib_SRCS} ${stellarium_RES_CXX})
     TARGET_LINK_LIBRARIES(stelMain ${extLinkerOption} ${STELLARIUM_STATIC_PLUGINS_LIBRARIES})
-<<<<<<< HEAD
-    QT5_USE_MODULES(stelMain Core Concurrent Declarative Gui Network OpenGL Script Widgets)
+    QT5_USE_MODULES(stelMain Core Concurrent Gui Network OpenGL Script Widgets)
     IF(ENABLE_MEDIA)
         QT5_USE_MODULES(stelMain Multimedia MultimediaWidgets)
-=======
-    QT5_USE_MODULES(stelMain Core Concurrent Gui Network OpenGL Script Widgets)
-    IF(ENABLE_SOUND)
-        QT5_USE_MODULES(stelMain Multimedia)
->>>>>>> a382611a
     ENDIF()
     INSTALL(TARGETS stelMain DESTINATION lib)
     ADD_EXECUTABLE(stellarium ${stellarium_exe_SRCS})
@@ -447,15 +441,9 @@
     # This will add the ANGLE lib if the Qt version supports it.
     TARGET_LINK_LIBRARIES(stellarium ${Qt5Gui_LIBRARIES} ${Qt5Gui_OPENGL_LIBRARIES})
 
-<<<<<<< HEAD
-    QT5_USE_MODULES(stellarium Core Concurrent Declarative Gui Network OpenGL Script Widgets)
+    QT5_USE_MODULES(stellarium Core Concurrent Gui Network OpenGL Script Widgets)
     IF(ENABLE_MEDIA)
         QT5_USE_MODULES(stellarium Multimedia MultimediaWidgets)
-=======
-    QT5_USE_MODULES(stellarium Core Concurrent Gui Network OpenGL Script Widgets)
-    IF(ENABLE_SOUND)
-        QT5_USE_MODULES(stellarium Multimedia)
->>>>>>> a382611a
     ENDIF()
 
     IF(APPLE)
